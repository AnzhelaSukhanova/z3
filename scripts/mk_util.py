############################################
# Copyright (c) 2012 Microsoft Corporation
#
# Auxiliary scripts for generating Makefiles
# and Visual Studio project files.
#
# Author: Leonardo de Moura (leonardo)
############################################
import sys
import os
import glob
import re
import getopt
import shutil
from mk_exception import *
from fnmatch import fnmatch
import distutils.sysconfig
import compileall
import subprocess
import string

def getenv(name, default):
    try:
        return os.environ[name].strip(' "\'')
    except:
        return default

CXX=getenv("CXX", None)
CC=getenv("CC", None)
CPPFLAGS=getenv("CPPFLAGS", "")
CXXFLAGS=getenv("CXXFLAGS", "")
EXAMP_DEBUG_FLAG=''
LDFLAGS=getenv("LDFLAGS", "")
JNI_HOME=getenv("JNI_HOME", None)
OCAMLC=getenv("OCAMLC", "ocamlc")
OCAMLOPT=getenv("OCAMLOPT", "ocamlopt")
OCAML_LIB=getenv("OCAML_LIB", None)
OCAMLFIND=getenv("OCAMLFIND", "ocamlfind")

CXX_COMPILERS=['g++', 'clang++']
C_COMPILERS=['gcc', 'clang']
JAVAC=None
JAR=None
PYTHON_PACKAGE_DIR=distutils.sysconfig.get_python_lib()
BUILD_DIR='build'
REV_BUILD_DIR='..'
SRC_DIR='src'
EXAMPLE_DIR='examples'
# Required Components
Z3_DLL_COMPONENT='api_dll'
PATTERN_COMPONENT='pattern'
UTIL_COMPONENT='util'
API_COMPONENT='api'
DOTNET_COMPONENT='dotnet'
JAVA_COMPONENT='java'
ML_COMPONENT='ml'
CPP_COMPONENT='cpp'
#####################
IS_WINDOWS=False
IS_LINUX=False
IS_OSX=False
IS_FREEBSD=False
VERBOSE=True
DEBUG_MODE=False
SHOW_CPPS = True
VS_X64 = False
LINUX_X64 = True
ONLY_MAKEFILES = False
Z3PY_SRC_DIR=None
VS_PROJ = False
TRACE = False
DOTNET_ENABLED=False
JAVA_ENABLED=False
ML_ENABLED=False
STATIC_LIB=False
VER_MAJOR=None
VER_MINOR=None
VER_BUILD=None
VER_REVISION=None
PREFIX=os.path.split(os.path.split(os.path.split(PYTHON_PACKAGE_DIR)[0])[0])[0]
GMP=False
FOCI2=False
FOCI2LIB=''
VS_PAR=False
VS_PAR_NUM=8
GPROF=False
GIT_HASH=False

def check_output(cmd):
    return str(subprocess.Popen(cmd, stdout=subprocess.PIPE).communicate()[0]).rstrip('\r\n')

def git_hash():
    try:
        branch = check_output(['git', 'rev-parse', '--abbrev-ref', 'HEAD'])
        r = check_output(['git', 'show-ref', '--abbrev=12', 'refs/heads/%s' % branch])
    except:
        raise MKException("Failed to retrieve git hash")
    ls = r.split(' ')
    if len(ls) != 2:
        raise MKException("Unexpected git output")
    return ls[0]

def is_windows():
    return IS_WINDOWS

def is_linux():
    return IS_LINUX

def is_freebsd():
    return IS_FREEBSD

def is_osx():
    return IS_OSX

def norm_path(p):
    # We use '/' on mk_project for convenience
    return os.path.join(*(p.split('/')))

def which(program):
    import os
    def is_exe(fpath):
        return os.path.isfile(fpath) and os.access(fpath, os.X_OK)

    fpath, fname = os.path.split(program)
    if fpath:
        if is_exe(program):
            return program
    else:
        for path in getenv("PATH", "").split(os.pathsep):
            exe_file = os.path.join(path, program)
            if is_exe(exe_file):
                return exe_file

class TempFile:
    def __init__(self, name):
        try:
            self.name  = name
            self.fname = open(name, 'w')
        except:
            raise MKException("Failed to create temporary file '%s'" % self.name)

    def add(self, s):
        self.fname.write(s)

    def commit(self):
        self.fname.close()

    def __del__(self):
        self.fname.close()
        try:
            os.remove(self.name)
        except:
            pass

def exec_cmd(cmd):
    if isinstance(cmd, str):
        cmd = cmd.split(' ')
    new_cmd = []
    first = True
    for e in cmd:
        if first:
            first = False
            new_cmd.append(e)
        else:
            if e != "":
                se = e.split(' ')
                if len(se) > 1:
                    for e2 in se:
                        if e2 != "":
                            new_cmd.append(e2)
                else:
                    new_cmd.append(e)
    cmd = new_cmd
    null = open(os.devnull, 'wb')
    try:
        return subprocess.call(cmd, stdout=null, stderr=null)
    except:
        # Failed to create process
        return 1

# rm -f fname
def rmf(fname):
    if os.path.exists(fname):
        os.remove(fname)

def exec_compiler_cmd(cmd):
    r = exec_cmd(cmd)
    rmf('a.out')
    return r

def test_cxx_compiler(cc):
    if is_verbose():
        print("Testing %s..." % cc)
    t = TempFile('tst.cpp')
    t.add('#include<iostream>\nint main() { return 0; }\n')
    t.commit()
    return exec_compiler_cmd([cc, CPPFLAGS, CXXFLAGS, 'tst.cpp', LDFLAGS]) == 0

def test_c_compiler(cc):
    if is_verbose():
        print("Testing %s..." % cc)
    t = TempFile('tst.c')
    t.add('#include<stdio.h>\nint main() { return 0; }\n')
    t.commit()
    return exec_compiler_cmd([cc, CPPFLAGS, 'tst.c', LDFLAGS]) == 0

def test_gmp(cc):
    if is_verbose():
        print("Testing GMP...")
    t = TempFile('tstgmp.cpp')
    t.add('#include<gmp.h>\nint main() { mpz_t t; mpz_init(t); mpz_clear(t); return 0; }\n')
    t.commit()
    return exec_compiler_cmd([cc, CPPFLAGS, 'tstgmp.cpp', LDFLAGS, '-lgmp']) == 0

def test_foci2(cc,foci2lib):
    if is_verbose():
        print("Testing FOCI2...")
    t = TempFile('tstfoci2.cpp')
    t.add('#include<foci2.h>\nint main() { foci2 *f = foci2::create("lia"); return 0; }\n')
    t.commit()
    return exec_compiler_cmd([cc, CPPFLAGS, '-Isrc/interp', 'tstfoci2.cpp', LDFLAGS, foci2lib]) == 0

def test_openmp(cc):
    if is_verbose():
        print("Testing OpenMP...")
    t = TempFile('tstomp.cpp')
    t.add('#include<omp.h>\nint main() { return omp_in_parallel() ? 1 : 0; }\n')
    t.commit()
    return exec_compiler_cmd([cc, CPPFLAGS, 'tstomp.cpp', LDFLAGS, '-fopenmp']) == 0

def find_jni_h(path):
    for root, dirs, files in os.walk(path):
        for f in files:
            if f == 'jni.h':
                return root
    return False

def check_java():
    global JNI_HOME
    global JAVAC
    global JAR

    JDK_HOME = getenv('JDK_HOME', None) # we only need to check this locally.

    if is_verbose():
        print("Finding javac ...")

    if JDK_HOME != None:
        if IS_WINDOWS:
            JAVAC = os.path.join(JDK_HOME, 'bin', 'javac.exe')
        else:
            JAVAC = os.path.join(JDK_HOME, 'bin', 'javac')

        if not os.path.exists(JAVAC):
            raise MKException("Failed to detect javac at '%s/bin'; the environment variable JDK_HOME is probably set to the wrong path." % os.path.join(JDK_HOME))
    else:
        # Search for javac in the path.
        ind = 'javac';
        if IS_WINDOWS:
            ind = ind + '.exe'
        paths = os.getenv('PATH', None)
        if paths:
            spaths = paths.split(os.pathsep)
            for i in range(0, len(spaths)):
                cmb = os.path.join(spaths[i], ind)
                if os.path.exists(cmb):
                    JAVAC = cmb
                    break

    if JAVAC == None:
        raise MKException('No java compiler in the path, please adjust your PATH or set JDK_HOME to the location of the JDK.')

    if is_verbose():
        print("Finding jar ...")

    if IS_WINDOWS:
        JAR = os.path.join(os.path.dirname(JAVAC), 'jar.exe')
    else:
        JAR = os.path.join(os.path.dirname(JAVAC), 'jar')

    if not os.path.exists(JAR):
        raise MKException("Failed to detect jar at '%s'; the environment variable JDK_HOME is probably set to the wrong path." % os.path.join(JDK_HOME))

    if is_verbose():
        print("Testing %s..." % JAVAC)

    t = TempFile('Hello.java')
    t.add('public class Hello { public static void main(String[] args) { System.out.println("Hello, World"); }}\n')
    t.commit()

    oo = TempFile('output')
    eo = TempFile('errout')
    try:
        subprocess.call([JAVAC, 'Hello.java', '-verbose'], stdout=oo.fname, stderr=eo.fname)
        oo.commit()
        eo.commit()
    except:
        raise MKException('Found, but failed to run Java compiler at %s' % (JAVAC))

    os.remove('Hello.class')

    if is_verbose():
        print("Finding jni.h...")

    if JNI_HOME != None:
        if not os.path.exists(os.path.join(JNI_HOME, 'jni.h')):
            raise MKException("Failed to detect jni.h '%s'; the environment variable JNI_HOME is probably set to the wrong path." % os.path.join(JNI_HOME))
    else:
        # Search for jni.h in the library directories...
        t = open('errout', 'r')
        open_pat = re.compile("\[search path for class files: (.*)\]")
        cdirs = []
        for line in t:
            m = open_pat.match(line)
            if m:
                libdirs = m.group(1).split(',')
                for libdir in libdirs:
                    q = os.path.dirname(libdir)
                    if cdirs.count(q) == 0:
                        cdirs.append(q)

        # ... plus some heuristic ones.
        extra_dirs = []

        # For the libraries, even the JDK usually uses a JRE that comes with it. To find the
        # headers we have to go a little bit higher up.
        for dir in cdirs:
            extra_dirs.append(os.path.abspath(os.path.join(dir, '..')))

        if IS_OSX: # Apparently Apple knows best where to put stuff...
            extra_dirs.append('/System/Library/Frameworks/JavaVM.framework/Headers/')

        cdirs[len(cdirs):] = extra_dirs

        for dir in cdirs:
            q = find_jni_h(dir)
            if q != False:
                JNI_HOME = q

        if JNI_HOME == None:
            raise MKException("Failed to detect jni.h. Possible solution: set JNI_HOME with the path to JDK.")

def check_ml():
    t = TempFile('hello.ml')
    t.add('print_string "Hello world!\n";;')
    t.commit()
    if is_verbose():
        print ('Testing %s...' % OCAMLC)
    r = exec_cmd([OCAMLC, '-o', 'a.out', 'hello.ml'])
    if r != 0:
        raise MKException('Failed testing ocamlc compiler. Set environment variable OCAMLC with the path to the Ocaml compiler')
    if is_verbose():
        print ('Testing %s...' % OCAMLOPT)
    r = exec_cmd([OCAMLOPT, '-o', 'a.out', 'hello.ml'])
    if r != 0:
        raise MKException('Failed testing ocamlopt compiler. Set environment variable OCAMLOPT with the path to the Ocaml native compiler. Note that ocamlopt may require flexlink to be in your path.')
    rmf('hello.cmi')
    rmf('hello.cmo')
    rmf('hello.cmx')
    rmf('a.out')
    find_ml_lib()
    find_ocaml_find()

def find_ocaml_find():
    global OCAMLFIND
    if is_verbose():
        print ("Testing %s..." % OCAMLFIND)
    r = exec_cmd([OCAMLFIND, 'printconf'])
    if r != 0:
        OCAMLFIND=''

def find_ml_lib():
    global OCAML_LIB
    if is_verbose():
        print ('Finding OCAML_LIB...')
    t = TempFile('output')
    null = open(os.devnull, 'wb')
    try: 
        subprocess.call([OCAMLC, '-where'], stdout=t.fname, stderr=null)
        t.commit()
    except:
        raise MKException('Failed to find Ocaml library; please set OCAML_LIB')
    t = open('output', 'r')
    for line in t:
        OCAML_LIB = line[:-1]
    if is_verbose():
        print ('OCAML_LIB=%s' % OCAML_LIB)
    t.close()
    rmf('output')
    return

def is64():
    global LINUX_X64
    return LINUX_X64 and sys.maxsize >= 2**32

def check_ar():
    if is_verbose():
        print("Testing ar...")
    if which('ar')== None:
        raise MKException('ar (archive tool) was not found')

def find_cxx_compiler():
    global CXX, CXX_COMPILERS
    if CXX != None:
        if test_cxx_compiler(CXX):
            return CXX
    for cxx in CXX_COMPILERS:
        if test_cxx_compiler(cxx):
            CXX = cxx
            return CXX
    raise MKException('C++ compiler was not found. Try to set the environment variable CXX with the C++ compiler available in your system.')

def find_c_compiler():
    global CC, C_COMPILERS
    if CC != None:
        if test_c_compiler(CC):
            return CC
    for c in C_COMPILERS:
        if test_c_compiler(c):
            CC = c
            return CC
    raise MKException('C compiler was not found. Try to set the environment variable CC with the C compiler available in your system.')

def set_version(major, minor, build, revision):
    global VER_MAJOR, VER_MINOR, VER_BUILD, VER_REVISION
    VER_MAJOR = major
    VER_MINOR = minor
    VER_BUILD = build
    VER_REVISION = revision

def get_version():
    return (VER_MAJOR, VER_MINOR, VER_BUILD, VER_REVISION)

def build_static_lib():
    return STATIC_LIB

def is_cr_lf(fname):
    # Check whether text files use cr/lf
    f = open(fname, 'r')
    line = f.readline()
    sz = len(line)
    return sz >= 2 and line[sz-2] == '\r' and line[sz-1] == '\n'

# dos2unix in python
#    cr/lf --> lf
def dos2unix(fname):
    if is_cr_lf(fname):
        fin  = open(fname, 'r')
        fname_new = '%s.new' % fname
        fout = open(fname_new, 'w')
        for line in fin:
            line = line.rstrip('\r\n')
            fout.write(line)
            fout.write('\n')
        fin.close()
        fout.close()
        shutil.move(fname_new, fname)
        if is_verbose():
            print("dos2unix '%s'" % fname)

def dos2unix_tree_core(pattern, dir, files):
    for filename in files:
        if fnmatch(filename, pattern):
            fname = os.path.join(dir, filename)
            if not os.path.isdir(fname):
                dos2unix(fname)

def dos2unix_tree():
    os.path.walk('src', dos2unix_tree_core, '*')

def check_eol():
    if not IS_WINDOWS:
        # Linux/OSX/BSD check if the end-of-line is cr/lf
        if is_cr_lf('LICENSE.txt'):
            if is_verbose():
                print("Fixing end of line...")
            dos2unix_tree()

if os.name == 'nt':
    IS_WINDOWS=True
    # Visual Studio already displays the files being compiled
    SHOW_CPPS=False
    # Enable .Net bindings by default on windows
    DOTNET_ENABLED=True
elif os.name == 'posix':
    if os.uname()[0] == 'Darwin':
        IS_OSX=True
    elif os.uname()[0] == 'Linux':
        IS_LINUX=True
    elif os.uname()[0] == 'FreeBSD':
        IS_FREEBSD=True

def display_help(exit_code):
    print("mk_make.py: Z3 Makefile generator\n")
    print("This script generates the Makefile for the Z3 theorem prover.")
    print("It must be executed from the Z3 root directory.")
    print("\nOptions:")
    print("  -h, --help                    display this message.")
    print("  -s, --silent                  do not print verbose messages.")
    if not IS_WINDOWS:
        print("  -p <dir>, --prefix=<dir>      installation prefix (default: %s)." % PREFIX)
    else:
        print("  --parallel=num                use cl option /MP with 'num' parallel processes")
    print("  -b <sudir>, --build=<subdir>  subdirectory where Z3 will be built (default: build).")
    print("  --githash=hash                include the given hash in the binaries.")
    print("  -d, --debug                   compile Z3 in debug mode.")
    print("  -t, --trace                   enable tracing in release mode.")
    if IS_WINDOWS:
        print("  -x, --x64                     create 64 binary when using Visual Studio.")
    else:
        print("  --x86                         force 32-bit x86 build on x64 systems.")
    print("  -m, --makefiles               generate only makefiles.")
    if IS_WINDOWS:
        print("  -v, --vsproj                  generate Visual Studio Project Files.")
    if IS_WINDOWS:
        print("  -n, --nodotnet                do not generate Microsoft.Z3.dll make rules.")
    print("  -j, --java                    generate Java bindings.")
    print("  --ml                          generate OCaml bindings.")
    print("  --staticlib                   build Z3 static library.")    
    if not IS_WINDOWS:
        print("  -g, --gmp                     use GMP.")
        print("  --gprof                       enable gprof")
    print("  -f <path> --foci2=<path>          use foci2 library at path")
    print("")
    print("Some influential environment variables:")
    if not IS_WINDOWS:
        print("  CXX        C++ compiler")
        print("  CC         C compiler")
        print("  LDFLAGS    Linker flags, e.g., -L<lib dir> if you have libraries in a non-standard directory")
        print("  CPPFLAGS   Preprocessor flags, e.g., -I<include dir> if you have header files in a non-standard directory")
        print("  CXXFLAGS   C++ compiler flags")
    print("  JDK_HOME   JDK installation directory (only relevant if -j or --java option is provided)")
    print("  JNI_HOME   JNI bindings directory (only relevant if -j or --java option is provided)")
    print("  OCAMLC     Ocaml byte-code compiler (only relevant with --ml)")
    print("  OCAMLOPT   Ocaml native compiler (only relevant with --ml)")
    print("  OCAML_LIB  Ocaml library directory (only relevant with --ml)")
    exit(exit_code)

# Parse configuration option for mk_make script
def parse_options():
    global VERBOSE, DEBUG_MODE, IS_WINDOWS, VS_X64, ONLY_MAKEFILES, SHOW_CPPS, VS_PROJ, TRACE, VS_PAR, VS_PAR_NUM
<<<<<<< HEAD
    global DOTNET_ENABLED, JAVA_ENABLED, ML_ENABLED, STATIC_LIB, PREFIX, GMP, FOCI2, FOCI2LIB, PYTHON_PACKAGE_DIR, GPROF, GIT_HASH
=======
    global DOTNET_ENABLED, JAVA_ENABLED, STATIC_LIB, PREFIX, GMP, FOCI2, FOCI2LIB, PYTHON_PACKAGE_DIR, GPROF, GIT_HASH
    global LINUX_X64
>>>>>>> 181911d4
    try:
        options, remainder = getopt.gnu_getopt(sys.argv[1:],
                                               'b:df:sxhmcvtnp:gj',
                                               ['build=', 'debug', 'silent', 'x64', 'help', 'makefiles', 'showcpp', 'vsproj',
                                                'trace', 'nodotnet', 'staticlib', 'prefix=', 'gmp', 'foci2=', 'java', 'parallel=', 'gprof',
<<<<<<< HEAD
                                                'githash=', 'ml'])
=======
                                                'githash=', 'x86'])
>>>>>>> 181911d4
    except:
        print("ERROR: Invalid command line option")
        display_help(1)

    for opt, arg in options:
        print('opt = %s, arg = %s' % (opt, arg))
        if opt in ('-b', '--build'):
            if arg == 'src':
                raise MKException('The src directory should not be used to host the Makefile')
            set_build_dir(arg)
        elif opt in ('-s', '--silent'):
            VERBOSE = False
        elif opt in ('-d', '--debug'):
            DEBUG_MODE = True
        elif opt in ('-x', '--x64'):
            if not IS_WINDOWS:
                raise MKException('x64 compilation mode can only be specified when using Visual Studio')
            VS_X64 = True
	elif opt in ('--x86'):
            LINUX_X64=False
        elif opt in ('-h', '--help'):
            display_help(0)
        elif opt in ('-m', '--onlymakefiles'):
            ONLY_MAKEFILES = True
        elif opt in ('-c', '--showcpp'):
            SHOW_CPPS = True
        elif opt in ('-v', '--vsproj'):
            VS_PROJ = True
        elif opt in ('-t', '--trace'):
            TRACE = True
        elif opt in ('-n', '--nodotnet'):
            DOTNET_ENABLED = False
        elif opt in ('--staticlib'):
            STATIC_LIB = True
        elif not IS_WINDOWS and opt in ('-p', '--prefix'):
            PREFIX = arg
            PYTHON_PACKAGE_DIR = os.path.join(PREFIX, 'lib', 'python%s' % distutils.sysconfig.get_python_version(), 'dist-packages')
            mk_dir(PYTHON_PACKAGE_DIR)
            if sys.version >= "3":
                mk_dir(os.path.join(PYTHON_PACKAGE_DIR, '__pycache__'))
        elif IS_WINDOWS and opt == '--parallel':
            VS_PAR = True
            VS_PAR_NUM = int(arg)
        elif opt in ('-g', '--gmp'):
            GMP = True
        elif opt in ('-f', '--foci2'):
            FOCI2 = True
            FOCI2LIB = arg
        elif opt in ('-j', '--java'):
            JAVA_ENABLED = True
        elif opt == '--gprof':
            GPROF = True
        elif opt == '--githash':
            GIT_HASH=arg
        elif opt in ('', '--ml'):
            ML_ENABLED = True
        else:
            print("ERROR: Invalid command line option '%s'" % opt)
            display_help(1)

# Return a list containing a file names included using '#include' in
# the given C/C++ file named fname.
def extract_c_includes(fname):
    result = []
    # We look for well behaved #include directives
    std_inc_pat     = re.compile("[ \t]*#include[ \t]*\"(.*)\"[ \t]*")
    system_inc_pat  = re.compile("[ \t]*#include[ \t]*\<.*\>[ \t]*")
    # We should generate and error for any occurrence of #include that does not match the previous pattern.
    non_std_inc_pat = re.compile(".*#include.*")

    f = open(fname, 'r')
    linenum = 1
    for line in f:
        m1 = std_inc_pat.match(line)
        if m1:
            result.append(m1.group(1))
        elif not system_inc_pat.match(line) and non_std_inc_pat.match(line):
            raise MKException("Invalid #include directive at '%s':%s" % (fname, line))
        linenum = linenum + 1
    return result


# Given a path dir1/subdir2/subdir3 returns ../../..
def reverse_path(p):
    l = p.split(os.sep)
    n = len(l)
    r = '..'
    for i in range(1, n):
        r = os.path.join(r, '..')
    return r

def mk_dir(d):
    if not os.path.exists(d):
        os.makedirs(d)

def set_build_dir(d):
    global BUILD_DIR, REV_BUILD_DIR
    BUILD_DIR = norm_path(d)
    REV_BUILD_DIR = reverse_path(d)

def set_z3py_dir(p):
    global SRC_DIR, Z3PY_SRC_DIR
    p = norm_path(p)
    full = os.path.join(SRC_DIR, p)
    if not os.path.exists(full):
        raise MKException("Python bindings directory '%s' does not exist" % full)
    Z3PY_SRC_DIR = full
    if VERBOSE:
        print("Python bindings directory was detected.")

_UNIQ_ID = 0

def mk_fresh_name(prefix):
    global _UNIQ_ID
    r = '%s_%s' % (prefix, _UNIQ_ID)
    _UNIQ_ID = _UNIQ_ID + 1
    return r

_Id = 0
_Components = []
_ComponentNames = set()
_Name2Component = {}
_Processed_Headers = set()

# Return the Component object named name
def get_component(name):
    return _Name2Component[name]

def get_components():
    return _Components

# Return the directory where the python bindings are located.
def get_z3py_dir():
    return Z3PY_SRC_DIR

# Return true if in verbose mode
def is_verbose():
    return VERBOSE

def is_java_enabled():
    return JAVA_ENABLED

def is_ml_enabled():
    return ML_ENABLED

def is_compiler(given, expected):
    """
    Return True if the 'given' compiler is the expected one.
    >>> is_compiler('g++', 'g++')
    True
    >>> is_compiler('/home/g++', 'g++')
    True
    >>> is_compiler(os.path.join('home', 'g++'), 'g++')
    True
    >>> is_compiler('clang++', 'g++')
    False
    >>> is_compiler(os.path.join('home', 'clang++'), 'clang++')
    True
    """
    if given == expected:
        return True
    if len(expected) < len(given):
        return given[len(given) - len(expected) - 1] == os.sep and given[len(given) - len(expected):] == expected
    return False

def is_CXX_gpp():
    return is_compiler(CXX, 'g++')

def is_clang_in_gpp_form(cc):
    version_string = check_output([cc, '--version'])
    return str(version_string).find('clang') != -1

def is_CXX_clangpp():
    if is_compiler(CXX, 'g++'):
        return is_clang_in_gpp_form(CXX)
    return is_compiler(CXX, 'clang++')

def get_cpp_files(path):
    return filter(lambda f: f.endswith('.cpp'), os.listdir(path))

def get_c_files(path):
    return filter(lambda f: f.endswith('.c'), os.listdir(path))

def get_cs_files(path):
    return filter(lambda f: f.endswith('.cs'), os.listdir(path))

def get_java_files(path):
    return filter(lambda f: f.endswith('.java'), os.listdir(path))

def get_ml_files(path):
    return filter(lambda f: f.endswith('.ml'), os.listdir(path))

def find_all_deps(name, deps):
    new_deps = []
    for dep in deps:
        if dep in _ComponentNames:
            if not (dep in new_deps):
                new_deps.append(dep)
            for dep_dep in get_component(dep).deps:
                if not (dep_dep in new_deps):
                    new_deps.append(dep_dep)
        else:
            raise MKException("Unknown component '%s' at '%s'." % (dep, name))
    return new_deps

class Component:
    def __init__(self, name, path, deps):
        global BUILD_DIR, SRC_DIR, REV_BUILD_DIR
        if name in _ComponentNames:
            raise MKException("Component '%s' was already defined." % name)
        if path == None:
            path = name
        self.name = name
        path = norm_path(path)
        self.path = path
        self.deps = find_all_deps(name, deps)
        self.build_dir = path
        self.src_dir   = os.path.join(SRC_DIR, path)
        self.to_src_dir = os.path.join(REV_BUILD_DIR, self.src_dir)

    def get_link_name(self):
        return os.path.join(self.build_dir, self.name) + '$(LIB_EXT)'


    # Find fname in the include paths for the given component.
    # ownerfile is only used for creating error messages.
    # That is, we were looking for fname when processing ownerfile
    def find_file(self, fname, ownerfile):
        full_fname = os.path.join(self.src_dir, fname)
        if os.path.exists(full_fname):
            return self
        for dep in self.deps:
            c_dep = get_component(dep)
            full_fname = os.path.join(c_dep.src_dir, fname)
            if os.path.exists(full_fname):
                return c_dep
        raise MKException("Failed to find include file '%s' for '%s' when processing '%s'." % (fname, ownerfile, self.name))

    # Display all dependencies of file basename located in the given component directory.
    # The result is displayed at out
    def add_cpp_h_deps(self, out, basename):
        includes = extract_c_includes(os.path.join(self.src_dir, basename))
        out.write(os.path.join(self.to_src_dir, basename))
        for include in includes:
            owner = self.find_file(include, basename)
            out.write(' %s.node' % os.path.join(owner.build_dir, include))

    # Add a rule for each #include directive in the file basename located at the current component.
    def add_rule_for_each_include(self, out, basename):
        fullname = os.path.join(self.src_dir, basename)
        includes = extract_c_includes(fullname)
        for include in includes:
            owner = self.find_file(include, fullname)
            owner.add_h_rule(out, include)

    # Display a Makefile rule for an include file located in the given component directory.
    # 'include' is something of the form: ast.h, polynomial.h
    # The rule displayed at out is of the form
    #     ast/ast_pp.h.node : ../src/util/ast_pp.h util/util.h.node ast/ast.h.node
    #       @echo "done" > ast/ast_pp.h.node
    def add_h_rule(self, out, include):
        include_src_path   = os.path.join(self.to_src_dir, include)
        if include_src_path in _Processed_Headers:
            return
        _Processed_Headers.add(include_src_path)
        self.add_rule_for_each_include(out, include)
        include_node = '%s.node' % os.path.join(self.build_dir, include)
        out.write('%s: ' % include_node)
        self.add_cpp_h_deps(out, include)
        out.write('\n')
        out.write('\t@echo done > %s\n' % include_node)

    def add_cpp_rules(self, out, include_defs, cppfile):
        self.add_rule_for_each_include(out, cppfile)
        objfile = '%s$(OBJ_EXT)' % os.path.join(self.build_dir, os.path.splitext(cppfile)[0])
        srcfile = os.path.join(self.to_src_dir, cppfile)
        out.write('%s: ' % objfile)
        self.add_cpp_h_deps(out, cppfile)
        out.write('\n')
        if SHOW_CPPS:
            out.write('\t@echo %s\n' % os.path.join(self.src_dir, cppfile))
        out.write('\t@$(CXX) $(CXXFLAGS) $(%s) $(CXX_OUT_FLAG)%s %s\n' % (include_defs, objfile, srcfile))

    def mk_makefile(self, out):
        include_defs = mk_fresh_name('includes')
        out.write('%s =' % include_defs)
        for dep in self.deps:
            out.write(' -I%s' % get_component(dep).to_src_dir)
        out.write('\n')
        mk_dir(os.path.join(BUILD_DIR, self.build_dir))
        if VS_PAR and IS_WINDOWS:
            cppfiles = list(get_cpp_files(self.src_dir))
            dependencies = set()
            for cppfile in cppfiles:
                dependencies.add(os.path.join(self.to_src_dir, cppfile))
                self.add_rule_for_each_include(out, cppfile)
                includes = extract_c_includes(os.path.join(self.src_dir, cppfile))
                for include in includes:
                    owner = self.find_file(include, cppfile)
                    dependencies.add('%s.node' % os.path.join(owner.build_dir, include))
            for cppfile in cppfiles:
                out.write('%s$(OBJ_EXT) ' % os.path.join(self.build_dir, os.path.splitext(cppfile)[0]))
            out.write(': ')
            for dep in dependencies:
                out.write(dep)
                out.write(' ')
            out.write('\n')
            out.write('\t@$(CXX) $(CXXFLAGS) /MP%s $(%s)' % (VS_PAR_NUM, include_defs))
            for cppfile in cppfiles:
                out.write(' ')
                out.write(os.path.join(self.to_src_dir, cppfile))
            out.write('\n')
            out.write('\tmove *.obj %s\n' % self.build_dir)
        else:
            for cppfile in get_cpp_files(self.src_dir):
                self.add_cpp_rules(out, include_defs, cppfile)

    # Return true if the component should be included in the all: rule
    def main_component(self):
        return False

    # Return true if the component contains an AssemblyInfo.cs file that needs to be updated.
    def has_assembly_info(self):
        return False

    # Return true if the component needs builder to generate an install_tactics.cpp file
    def require_install_tactics(self):
        return False

    # Return true if the component needs a def file
    def require_def_file(self):
        return False

    # Return true if the component needs builder to generate a mem_initializer.cpp file with mem_initialize() and mem_finalize() functions.
    def require_mem_initializer(self):
        return False

    def mk_install_deps(self, out):
        return

    def mk_install(self, out):
        return

    def mk_uninstall(self, out):
        return

    def is_example(self):
        return False

    # Invoked when creating a (windows) distribution package using components at build_path, and
    # storing them at dist_path
    def mk_win_dist(self, build_path, dist_path):
        return

    def mk_unix_dist(self, build_path, dist_path):
        return

class LibComponent(Component):
    def __init__(self, name, path, deps, includes2install):
        Component.__init__(self, name, path, deps)
        self.includes2install = includes2install

    def mk_makefile(self, out):
        Component.mk_makefile(self, out)
        # generate rule for lib
        objs = []
        for cppfile in get_cpp_files(self.src_dir):
            objfile = '%s$(OBJ_EXT)' % os.path.join(self.build_dir, os.path.splitext(cppfile)[0])
            objs.append(objfile)

        libfile = '%s$(LIB_EXT)' % os.path.join(self.build_dir, self.name)
        out.write('%s:' % libfile)
        for obj in objs:
            out.write(' ')
            out.write(obj)
        out.write('\n')
        out.write('\t@$(AR) $(AR_FLAGS) $(AR_OUTFLAG)%s' % libfile)
        for obj in objs:
            out.write(' ')
            out.write(obj)
        out.write('\n')
        out.write('%s: %s\n\n' % (self.name, libfile))

    def mk_install_dep(self, out):
        out.write('%s' % libfile)

    def mk_install(self, out):
        for include in self.includes2install:
            out.write('\t@cp %s %s\n' % (os.path.join(self.to_src_dir, include), os.path.join('$(PREFIX)', 'include', include)))

    def mk_uninstall(self, out):
        for include in self.includes2install:
            out.write('\t@rm -f %s\n' % os.path.join('$(PREFIX)', 'include', include))

    def mk_win_dist(self, build_path, dist_path):
        mk_dir(os.path.join(dist_path, 'include'))
        for include in self.includes2install:
            shutil.copy(os.path.join(self.src_dir, include),
                        os.path.join(dist_path, 'include', include))

    def mk_unix_dist(self, build_path, dist_path):
        self.mk_win_dist(build_path, dist_path)

# "Library" containing only .h files. This is just a placeholder for includes files to be installed.
class HLibComponent(LibComponent):
    def __init__(self, name, path, includes2install):
        LibComponent.__init__(self, name, path, [], includes2install)

    def mk_makefile(self, out):
        return

# Auxiliary function for sort_components
def comp_components(c1, c2):
    id1 = get_component(c1).id
    id2 = get_component(c2).id
    return id2 - id1

# Sort components based on (reverse) definition time
def sort_components(cnames):
    return sorted(cnames, key=lambda c: get_component(c).id, reverse=True)

class ExeComponent(Component):
    def __init__(self, name, exe_name, path, deps, install):
        Component.__init__(self, name, path, deps)
        if exe_name == None:
            exe_name = name
        self.exe_name = exe_name
        self.install = install

    def mk_makefile(self, out):
        Component.mk_makefile(self, out)
        # generate rule for exe

        exefile = '%s$(EXE_EXT)' % self.exe_name
        out.write('%s:' % exefile)
        deps = sort_components(self.deps)
        objs = []
        for cppfile in get_cpp_files(self.src_dir):
            objfile = '%s$(OBJ_EXT)' % os.path.join(self.build_dir, os.path.splitext(cppfile)[0])
            objs.append(objfile)
        for obj in objs:
            out.write(' ')
            out.write(obj)
        for dep in deps:
            c_dep = get_component(dep)
            out.write(' ' + c_dep.get_link_name())
        out.write('\n')
        out.write('\t$(LINK) $(LINK_OUT_FLAG)%s $(LINK_FLAGS)' % exefile)
        for obj in objs:
            out.write(' ')
            out.write(obj)
        for dep in deps:
            c_dep = get_component(dep)
            out.write(' ' + c_dep.get_link_name())
        out.write(' ' + FOCI2LIB)
        out.write(' $(LINK_EXTRA_FLAGS)\n')
        out.write('%s: %s\n\n' % (self.name, exefile))

    def require_install_tactics(self):
        return ('tactic' in self.deps) and ('cmd_context' in self.deps)

    def require_mem_initializer(self):
        return True

    # All executables (to be installed) are included in the all: rule
    def main_component(self):
        return self.install

    def mk_install_dep(self, out):
        out.write('%s' % exefile)

    def mk_install(self, out):
        if self.install:
            exefile = '%s$(EXE_EXT)' % self.exe_name
            out.write('\t@cp %s %s\n' % (exefile, os.path.join('$(PREFIX)', 'bin', exefile)))

    def mk_uninstall(self, out):
        exefile = '%s$(EXE_EXT)' % self.exe_name
        out.write('\t@rm -f %s\n' % os.path.join('$(PREFIX)', 'bin', exefile))

    def mk_win_dist(self, build_path, dist_path):
        if self.install:
            mk_dir(os.path.join(dist_path, 'bin'))
            shutil.copy('%s.exe' % os.path.join(build_path, self.exe_name),
                        '%s.exe' % os.path.join(dist_path, 'bin', self.exe_name))

    def mk_unix_dist(self, build_path, dist_path):
        if self.install:
            mk_dir(os.path.join(dist_path, 'bin'))
            shutil.copy(os.path.join(build_path, self.exe_name),
                        os.path.join(dist_path, 'bin', self.exe_name))


class ExtraExeComponent(ExeComponent):
    def __init__(self, name, exe_name, path, deps, install):
        ExeComponent.__init__(self, name, exe_name, path, deps, install)

    def main_component(self):
        return False

    def require_mem_initializer(self):
        return False

def get_so_ext():
    sysname = os.uname()[0]
    if sysname == 'Darwin':
        return 'dylib'
    elif sysname == 'Linux' or sysname == 'FreeBSD':
        return 'so'
    elif sysname == 'CYGWIN':
        return 'dll'
    else:
        assert(False)
        return 'dll'

class DLLComponent(Component):
    def __init__(self, name, dll_name, path, deps, export_files, reexports, install, static):
        Component.__init__(self, name, path, deps)
        if dll_name == None:
            dll_name = name
        self.dll_name = dll_name
        self.export_files = export_files
        self.reexports = reexports
        self.install = install
        self.static = static

    def get_link_name(self):
        if self.static:
            return os.path.join(self.build_dir, self.name) + '$(LIB_EXT)'
        else:
            return self.name + '$(SO_EXT)'

    def mk_makefile(self, out):
        Component.mk_makefile(self, out)
        # generate rule for (SO_EXT)
        dllfile = '%s$(SO_EXT)' % self.dll_name
        out.write('%s:' % dllfile)
        deps = sort_components(self.deps)
        objs = []
        for cppfile in get_cpp_files(self.src_dir):
            objfile = '%s$(OBJ_EXT)' % os.path.join(self.build_dir, os.path.splitext(cppfile)[0])
            objs.append(objfile)
        # Explicitly include obj files of reexport. This fixes problems with exported symbols on Linux and OSX.
        for reexport in self.reexports:
            reexport = get_component(reexport)
            for cppfile in get_cpp_files(reexport.src_dir):
                objfile = '%s$(OBJ_EXT)' % os.path.join(reexport.build_dir, os.path.splitext(cppfile)[0])
                objs.append(objfile)
        for obj in objs:
            out.write(' ')
            out.write(obj)
        for dep in deps:
            if not dep in self.reexports:
                c_dep = get_component(dep)
                out.write(' ' + c_dep.get_link_name())
        out.write('\n')
        out.write('\t$(LINK) $(SLINK_OUT_FLAG)%s $(SLINK_FLAGS)' % dllfile)
        for obj in objs:
            out.write(' ')
            out.write(obj)
        for dep in deps:
            if not dep in self.reexports:
                c_dep = get_component(dep)
                out.write(' ' + c_dep.get_link_name())
        out.write(' ' + FOCI2LIB)
        out.write(' $(SLINK_EXTRA_FLAGS)')
        if IS_WINDOWS:
            out.write(' /DEF:%s.def' % os.path.join(self.to_src_dir, self.name))
        out.write('\n')
        if self.static:
            self.mk_static(out)
            libfile = '%s$(LIB_EXT)' % self.dll_name
            out.write('%s: %s %s\n\n' % (self.name, dllfile, libfile))
        else:
            out.write('%s: %s\n\n' % (self.name, dllfile))

    def mk_static(self, out):
        # generate rule for lib
        objs = []
        for cppfile in get_cpp_files(self.src_dir):
            objfile = '%s$(OBJ_EXT)' % os.path.join(self.build_dir, os.path.splitext(cppfile)[0])
            objs.append(objfile)
        # we have to "reexport" all object files
        for dep in self.deps:
            dep = get_component(dep)
            for cppfile in get_cpp_files(dep.src_dir):
                objfile = '%s$(OBJ_EXT)' % os.path.join(dep.build_dir, os.path.splitext(cppfile)[0])
                objs.append(objfile)
        libfile = '%s$(LIB_EXT)' % self.dll_name
        out.write('%s:' % libfile)
        for obj in objs:
            out.write(' ')
            out.write(obj)
        out.write('\n')
        out.write('\t@$(AR) $(AR_FLAGS) $(AR_OUTFLAG)%s' % libfile)
        for obj in objs:
            out.write(' ')
            out.write(obj)
        out.write('\n')

    def main_component(self):
        return self.install

    def require_install_tactics(self):
        return ('tactic' in self.deps) and ('cmd_context' in self.deps)

    def require_mem_initializer(self):
        return True

    def require_def_file(self):
        return IS_WINDOWS and self.export_files

    def mk_install_dep(self, out):
        out.write('%s$(SO_EXT)' % self.dll_name)
        if self.static:
            out.write(' %s$(LIB_EXT)' % self.dll_name)

    def mk_install(self, out):
        if self.install:
            dllfile = '%s$(SO_EXT)' % self.dll_name
            out.write('\t@cp %s %s\n' % (dllfile, os.path.join('$(PREFIX)', 'lib', dllfile)))
            out.write('\t@cp %s %s\n' % (dllfile, os.path.join(PYTHON_PACKAGE_DIR, dllfile)))
            if self.static:
                libfile = '%s$(LIB_EXT)' % self.dll_name
                out.write('\t@cp %s %s\n' % (libfile, os.path.join('$(PREFIX)', 'lib', libfile)))


    def mk_uninstall(self, out):
        dllfile = '%s$(SO_EXT)' % self.dll_name
        out.write('\t@rm -f %s\n' % os.path.join('$(PREFIX)', 'lib', dllfile))
        out.write('\t@rm -f %s\n' % os.path.join(PYTHON_PACKAGE_DIR, dllfile))
        libfile = '%s$(LIB_EXT)' % self.dll_name
        out.write('\t@rm -f %s\n' % os.path.join('$(PREFIX)', 'lib', libfile))

    def mk_win_dist(self, build_path, dist_path):
        if self.install:
            mk_dir(os.path.join(dist_path, 'bin'))
            shutil.copy('%s.dll' % os.path.join(build_path, self.dll_name),
                        '%s.dll' % os.path.join(dist_path, 'bin', self.dll_name))
            shutil.copy('%s.lib' % os.path.join(build_path, self.dll_name),
                        '%s.lib' % os.path.join(dist_path, 'bin', self.dll_name))

    def mk_unix_dist(self, build_path, dist_path):
        if self.install:
            mk_dir(os.path.join(dist_path, 'bin'))
            so = get_so_ext()
            shutil.copy('%s.%s' % (os.path.join(build_path, self.dll_name), so),
                        '%s.%s' % (os.path.join(dist_path, 'bin', self.dll_name), so))
            shutil.copy('%s.a' % os.path.join(build_path, self.dll_name),
                        '%s.a' % os.path.join(dist_path, 'bin', self.dll_name))

class DotNetDLLComponent(Component):
    def __init__(self, name, dll_name, path, deps, assembly_info_dir):
        Component.__init__(self, name, path, deps)
        if dll_name == None:
            dll_name = name
        if assembly_info_dir == None:
            assembly_info_dir = "."
        self.dll_name          = dll_name
        self.assembly_info_dir = assembly_info_dir

    def mk_makefile(self, out):
        if DOTNET_ENABLED:
            cs_fp_files = []
            cs_files    = []
            for cs_file in get_cs_files(self.src_dir):
                cs_fp_files.append(os.path.join(self.to_src_dir, cs_file))
                cs_files.append(cs_file)
            if self.assembly_info_dir != '.':
                for cs_file in get_cs_files(os.path.join(self.src_dir, self.assembly_info_dir)):
                    cs_fp_files.append(os.path.join(self.to_src_dir, self.assembly_info_dir, cs_file))
                    cs_files.append(os.path.join(self.assembly_info_dir, cs_file))
            dllfile = '%s.dll' % self.dll_name
            out.write('%s: %s$(SO_EXT)' % (dllfile, get_component(Z3_DLL_COMPONENT).dll_name))
            for cs_file in cs_fp_files:
                out.write(' ')
                out.write(cs_file)
            out.write('\n')
            out.write('  csc /noconfig /unsafe+ /nowarn:1701,1702 /nostdlib+ /errorreport:prompt /warn:4 /reference:mscorlib.dll /reference:System.Core.dll /reference:System.dll /reference:System.Numerics.dll /filealign:512 /linkresource:%s.dll /out:%s.dll /target:library /doc:%s.xml' % (get_component(Z3_DLL_COMPONENT).dll_name, self.dll_name, self.dll_name))
            if DEBUG_MODE:
                out.write(' /define:DEBUG;TRACE /debug+ /debug:full /optimize-')
            else:
                out.write(' /optimize+')
            if VS_X64:
                out.write(' /platform:x64')
            else:
                out.write(' /platform:x86')
            for cs_file in cs_files:
                out.write(' %s' % os.path.join(self.to_src_dir, cs_file))
            out.write('\n')
            out.write('%s: %s\n\n' % (self.name, dllfile))
            return

    def main_component(self):
        return DOTNET_ENABLED

    def has_assembly_info(self):
        return True

    def mk_win_dist(self, build_path, dist_path):
        if DOTNET_ENABLED:
            # Assuming all DotNET dll should be in the distribution
            mk_dir(os.path.join(dist_path, 'bin'))
            shutil.copy('%s.dll' % os.path.join(build_path, self.dll_name),
                        '%s.dll' % os.path.join(dist_path, 'bin', self.dll_name))
            shutil.copy('%s.xml' % os.path.join(build_path, self.dll_name),
                        '%s.xml' % os.path.join(dist_path, 'bin', self.dll_name))
            if DEBUG_MODE:
                shutil.copy('%s.pdb' % os.path.join(build_path, self.dll_name),
                            '%s.pdb' % os.path.join(dist_path, 'bin', self.dll_name))



    def mk_unix_dist(self, build_path, dist_path):
        # Do nothing
        return

class JavaDLLComponent(Component):
    def __init__(self, name, dll_name, package_name, manifest_file, path, deps):
        Component.__init__(self, name, path, deps)
        if dll_name == None:
            dll_name = name
        self.dll_name     = dll_name
        self.package_name = package_name
        self.manifest_file = manifest_file

    def mk_makefile(self, out):
        global JAVAC
        global JAR

        if is_java_enabled():
            mk_dir(os.path.join(BUILD_DIR, 'api', 'java', 'classes'))
            dllfile = '%s$(SO_EXT)' % self.dll_name
            out.write('libz3java$(SO_EXT): libz3$(SO_EXT) %s\n' % os.path.join(self.to_src_dir, 'Native.cpp'))
            t = '\t$(CXX) $(CXXFLAGS) $(CXX_OUT_FLAG)api/java/Native$(OBJ_EXT) -I"%s" -I"%s/PLATFORM" -I%s %s/Native.cpp\n' % (JNI_HOME, JNI_HOME, get_component('api').to_src_dir, self.to_src_dir)
            if IS_OSX:
                t = t.replace('PLATFORM', 'darwin')
            elif IS_LINUX:
                t = t.replace('PLATFORM', 'linux')
            elif IS_FREEBSD:
                t = t.replace('PLATFORM', 'freebsd')
            else:
                t = t.replace('PLATFORM', 'win32')
            out.write(t)
            if IS_WINDOWS: # On Windows, CL creates a .lib file to link against.
                out.write('\t$(SLINK) $(SLINK_OUT_FLAG)libz3java$(SO_EXT) $(SLINK_FLAGS) %s$(OBJ_EXT) libz3$(LIB_EXT)\n' %
                          os.path.join('api', 'java', 'Native'))
            else:
                out.write('\t$(SLINK) $(SLINK_OUT_FLAG)libz3java$(SO_EXT) $(SLINK_FLAGS) %s$(OBJ_EXT) libz3$(SO_EXT)\n' %
                          os.path.join('api', 'java', 'Native'))
            out.write('%s.jar: libz3java$(SO_EXT) ' % self.package_name)
            deps = ''
            for jfile in get_java_files(self.src_dir):
                deps += ('%s ' % os.path.join(self.to_src_dir, jfile))
            for jfile in get_java_files(os.path.join(self.src_dir, "enumerations")):
                deps += '%s ' % os.path.join(self.to_src_dir, 'enumerations', jfile)
            out.write(deps)
            out.write('\n')
            #if IS_WINDOWS:
            JAVAC = '"%s"' % JAVAC
            JAR = '"%s"' % JAR
            t = ('\t%s %s.java -d %s\n' % (JAVAC, os.path.join(self.to_src_dir, 'enumerations', '*'), os.path.join('api', 'java', 'classes')))
            out.write(t)
            t = ('\t%s -cp %s %s.java -d %s\n' % (JAVAC,
                                                  os.path.join('api', 'java', 'classes'),
                                                  os.path.join(self.to_src_dir, '*'),
                                                  os.path.join('api', 'java', 'classes')))
            out.write(t)
            out.write('\t%s cfm %s.jar %s -C %s .\n' % (JAR, self.package_name,
                                                         os.path.join(self.to_src_dir, 'manifest'),
                                                         os.path.join('api', 'java', 'classes')))
            out.write('java: %s.jar\n\n' % self.package_name)

    def main_component(self):
        return is_java_enabled()

    def mk_win_dist(self, build_path, dist_path):
        if JAVA_ENABLED:
            mk_dir(os.path.join(dist_path, 'bin'))
            shutil.copy('%s.jar' % os.path.join(build_path, self.package_name),
                        '%s.jar' % os.path.join(dist_path, 'bin', self.package_name))
            shutil.copy(os.path.join(build_path, 'libz3java.dll'),
                        os.path.join(dist_path, 'bin', 'libz3java.dll'))
            shutil.copy(os.path.join(build_path, 'libz3java.lib'),
                        os.path.join(dist_path, 'bin', 'libz3java.lib'))

    def mk_unix_dist(self, build_path, dist_path):
        if JAVA_ENABLED:
            mk_dir(os.path.join(dist_path, 'bin'))
            shutil.copy('%s.jar' % os.path.join(build_path, self.package_name),
                        '%s.jar' % os.path.join(dist_path, 'bin', self.package_name))
            so = get_so_ext()
            shutil.copy(os.path.join(build_path, 'libz3java.%s' % so),
                        os.path.join(dist_path, 'bin', 'libz3java.%s' % so))

class MLComponent(Component):
    def __init__(self, name, lib_name, path, deps):
        Component.__init__(self, name, path, deps)
        if lib_name == None:
            lib_name = name
        self.lib_name = lib_name

    def mk_ml_meta(self, ml_meta_in, ml_meta_out, major, minor, build, revision):
        ver_pat   = re.compile('version = "VERSION"*')
        fin  = open(ml_meta_in, 'r')
        fout = open(ml_meta_out, 'w')
        num_updates = 0
        for line in fin:
            if ver_pat.match(line):
                fout.write('version = "%s.%s.%s.%s"\n' % (major, minor, build, revision))
                num_updates = num_updates + 1
            else:
                fout.write(line)
        assert num_updates == 1, "unexpected number of version number updates"
        fin.close()
        fout.close()
        if VERBOSE:
            print("Updated '%s'" % ml_meta_out)
                        

    def mk_makefile(self, out):
        if is_ml_enabled():
            CP_CMD = "cp"
            if IS_WINDOWS:
                CP_CMD = "copy"
            src_dir = self.to_src_dir
            sub_dir = os.path.join('api', 'ml')
            mk_dir(os.path.join(BUILD_DIR, sub_dir))
            api_src = get_component(API_COMPONENT).to_src_dir
            for f in filter(lambda f: f.endswith('.ml'), os.listdir(self.src_dir)):
                out.write('%s: %s\n' % (os.path.join(sub_dir,f),os.path.join(src_dir,f)))
                str = '\t%s %s %s\n' % (CP_CMD,os.path.join(src_dir,f),os.path.join(sub_dir,f))
                out.write(str)
            for f in filter(lambda f: f.endswith('.mli'), os.listdir(self.src_dir)):
                out.write('%s: %s\n' % (os.path.join(sub_dir,f),os.path.join(src_dir,f)))
                str = '\t%s %s %s\n' % (CP_CMD,os.path.join(src_dir,f),os.path.join(sub_dir,f))
                out.write(str)
            for f in filter(lambda f: f.endswith('.c'), os.listdir(self.src_dir)):
                out.write('%s: %s\n' % (os.path.join(sub_dir,f),os.path.join(src_dir,f)))
                str = '\t%s %s %s\n' % (CP_CMD,os.path.join(src_dir,f),os.path.join(sub_dir,f))
                out.write(str)
            modules = ["z3enums", "z3native", "z3"]  # dependencies in this order!
            mls = ''
            mlis = ''
            cmis = ''
            archives = ''

            for m in modules:
                fn = os.path.join(self.src_dir, ('%s.mli' % m))
                if not os.path.exists(fn):
                    out.write('%s.mli: %s.ml%s\n' % (os.path.join(sub_dir,m),os.path.join(sub_dir,m),mlis))
                    out.write('\t%s -I %s -i -c %s.ml > %s.mli\n' % (OCAMLC,sub_dir,os.path.join(sub_dir, m),os.path.join(sub_dir, m)))
                out.write('%s.cmi: %s.mli%s\n' % (os.path.join(sub_dir,m),os.path.join(sub_dir,m), cmis))
                out.write('\t%s -I %s -c %s.mli\n' % (OCAMLC,sub_dir,os.path.join(sub_dir,m)))
                out.write('%s.cma: %s.ml %s.cmi%s\n' % (os.path.join(sub_dir,m),os.path.join(sub_dir,m),os.path.join(sub_dir,m), archives))
                out.write('\t%s -a -o %s.ml -o %s.cma\n' % (OCAMLC,os.path.join(sub_dir,m), os.path.join(sub_dir,m)))
                mlis = mlis + ' ' + os.path.join(sub_dir, m) + '.mli'
                cmis = cmis + ' ' + os.path.join(sub_dir,m) + '.cmi'
                archives = archives + ' ' + os.path.join(sub_dir,m) + '.cma'
                mls = mls + ' ' + os.path.join(sub_dir, m) + '.ml'

            out.write('%s: %s %s\n' % 
                      (os.path.join(sub_dir, 'z3native_stubs$(OBJ_EXT)'), 
                       os.path.join(sub_dir, 'z3native_stubs.c'), 
                       get_component(Z3_DLL_COMPONENT).dll_name+'$(SO_EXT)'));
            out.write('\t$(CC) $(CXXFLAGS) -I %s -I %s %s $(CXX_OUT_FLAG)%s$(OBJ_EXT)\n' % 
                      (OCAML_LIB, api_src, os.path.join(sub_dir, 'z3native_stubs.c'), os.path.join(sub_dir, 'z3native_stubs')))

            out.write('%s: %s %s %s$(SO_EXT)' % (
                    os.path.join(sub_dir, "z3ml.cmxa"), 
                    cmis, 
                    archives,
                    get_component(Z3_DLL_COMPONENT).dll_name))
            out.write(' %s\n' % (os.path.join(sub_dir, 'z3native_stubs$(OBJ_EXT)')))
            out.write('\tocamlmklib -o %s -I %s -ldopt \"-L. -lz3\" ' % (os.path.join(sub_dir, 'z3ml'), sub_dir))
            for m in modules:
                out.write(' %s' % (os.path.join(sub_dir, m+'.ml')))
            out.write(' %s\n' % (os.path.join(sub_dir, 'z3native_stubs$(OBJ_EXT)')))
            out.write('ml: %s\n' % (os.path.join(sub_dir, 'z3ml.cmxa')))
            self.mk_ml_meta(os.path.join('src/api/ml/META'), os.path.join(BUILD_DIR, sub_dir, 'META'), VER_MAJOR, VER_MINOR, VER_BUILD, VER_REVISION)
            if OCAMLFIND != '':
                out.write('\nocamlfind_install: %s %s %s\n' % (
                        get_component(Z3_DLL_COMPONENT).dll_name + '$(SO_EXT)',
                        os.path.join(sub_dir, 'z3ml.cmxa'),
                        os.path.join(sub_dir, 'META')))
                out.write('\t%s remove Z3\n' % (OCAMLFIND))
                out.write('\t%s install Z3 %s' % (OCAMLFIND, (os.path.join(sub_dir, 'META'))))
                for m in modules:
                    out.write(' %s.cma' % (os.path.join(sub_dir, m)))
                    out.write(' %s.cmx' % (os.path.join(sub_dir, m)))
                    out.write(' %s.cmi' % (os.path.join(sub_dir, m)))
                    out.write(' %s.cmo' % (os.path.join(sub_dir, m)))
                    out.write(' %s.ml' % (os.path.join(sub_dir, m)))
                    out.write(' %s.mli' % (os.path.join(sub_dir, m)))
                    out.write(' %s$(OBJ_EXT)' % (os.path.join(sub_dir, m)))
                out.write(' %s' % ((os.path.join(sub_dir, 'z3ml$(LIB_EXT)'))))
                out.write(' %s' % ((os.path.join(sub_dir, 'z3ml.cma'))))
                out.write(' %s' % ((os.path.join(sub_dir, 'z3ml.cmxa'))))
                out.write(' %s' % ((os.path.join(sub_dir, 'libz3ml$(LIB_EXT)'))))
                out.write(' %s' % ((os.path.join(sub_dir, 'dllz3ml'))))
                if IS_WINDOWS:
                    out.write('.dll')
                else:
                    out.write('.so') # .so also on OSX!
                out.write(' ' + get_component(Z3_DLL_COMPONENT).dll_name + '$(SO_EXT)')
                if IS_WINDOWS:
                    out.write(' ' + get_component(Z3_DLL_COMPONENT).dll_name + '$(LIB_EXT)')
                out.write('\n\n')

    
    def main_component(self):
        return is_ml_enabled()

class ExampleComponent(Component):
    def __init__(self, name, path):
        Component.__init__(self, name, path, [])
        self.ex_dir   = os.path.join(EXAMPLE_DIR, self.path)
        self.to_ex_dir = os.path.join(REV_BUILD_DIR, self.ex_dir)

    def is_example(self):
        return True


class CppExampleComponent(ExampleComponent):
    def __init__(self, name, path):
        ExampleComponent.__init__(self, name, path)

    def compiler(self):
        return "$(CXX)"

    def src_files(self):
        return get_cpp_files(self.ex_dir)

    def mk_makefile(self, out):
        dll_name = get_component(Z3_DLL_COMPONENT).dll_name
        dll = '%s$(SO_EXT)' % dll_name
        exefile = '%s$(EXE_EXT)' % self.name
        out.write('%s: %s' % (exefile, dll))
        for cppfile in self.src_files():
            out.write(' ')
            out.write(os.path.join(self.to_ex_dir, cppfile))
        out.write('\n')
        out.write('\t%s $(OS_DEFINES) $(EXAMP_DEBUG_FLAG) $(LINK_OUT_FLAG)%s $(LINK_FLAGS)' % (self.compiler(), exefile))
        # Add include dir components
        out.write(' -I%s' % get_component(API_COMPONENT).to_src_dir)
        out.write(' -I%s' % get_component(CPP_COMPONENT).to_src_dir)
        for cppfile in self.src_files():
            out.write(' ')
            out.write(os.path.join(self.to_ex_dir, cppfile))
        out.write(' ')
        if IS_WINDOWS:
            out.write('%s.lib' % dll_name)
        else:
            out.write(dll)
        out.write(' $(LINK_EXTRA_FLAGS)\n')
        out.write('_ex_%s: %s\n\n' % (self.name, exefile))

class CExampleComponent(CppExampleComponent):
    def __init__(self, name, path):
        CppExampleComponent.__init__(self, name, path)

    def compiler(self):
        return "$(CC)"

    def src_files(self):
        return get_c_files(self.ex_dir)

class DotNetExampleComponent(ExampleComponent):
    def __init__(self, name, path):
        ExampleComponent.__init__(self, name, path)

    def is_example(self):
        return IS_WINDOWS

    def mk_makefile(self, out):
        if DOTNET_ENABLED:
            dll_name = get_component(DOTNET_COMPONENT).dll_name
            dll = '%s.dll' % dll_name
            exefile = '%s$(EXE_EXT)' % self.name
            out.write('%s: %s' % (exefile, dll))
            for csfile in get_cs_files(self.ex_dir):
                out.write(' ')
                out.write(os.path.join(self.to_ex_dir, csfile))
            out.write('\n')
            out.write('\tcsc /out:%s /reference:%s /debug:full /reference:System.Numerics.dll' % (exefile, dll))
            if VS_X64:
                out.write(' /platform:x64')
            else:
                out.write(' /platform:x86')
            for csfile in get_cs_files(self.ex_dir):
                out.write(' ')
                # HACK
                win_ex_dir = self.to_ex_dir.replace('/', '\\')
                out.write(os.path.join(win_ex_dir, csfile))
            out.write('\n')
            out.write('_ex_%s: %s\n\n' % (self.name, exefile))

class JavaExampleComponent(ExampleComponent):
    def __init__(self, name, path):
        ExampleComponent.__init__(self, name, path)

    def is_example(self):
        return JAVA_ENABLED

    def mk_makefile(self, out):
        if JAVA_ENABLED:
            pkg = get_component(JAVA_COMPONENT).package_name + '.jar'
            out.write('JavaExample.class: %s' % (pkg))
            deps = ''
            for jfile in get_java_files(self.ex_dir):
                out.write(' %s' % os.path.join(self.to_ex_dir, jfile))
            if IS_WINDOWS:
                deps = deps.replace('/', '\\')
            out.write('%s\n' % deps)
            out.write('\t%s -cp %s ' % (JAVAC, pkg))
            win_ex_dir = self.to_ex_dir
            for javafile in get_java_files(self.ex_dir):
                out.write(' ')
                out.write(os.path.join(win_ex_dir, javafile))
            out.write(' -d .\n')
            out.write('_ex_%s: JavaExample.class\n\n' % (self.name))

class MLExampleComponent(ExampleComponent):
    def __init__(self, name, path):
        ExampleComponent.__init__(self, name, path)

    def is_example(self):
        return ML_ENABLED

    def mk_makefile(self, out):
        if ML_ENABLED:
            out.write('ml_example.byte: api/ml/z3ml.cmxa ')
            for mlfile in get_ml_files(self.ex_dir):
                out.write(' %s' % os.path.join(self.to_ex_dir, mlfile))                
            out.write('\n')
            out.write('\t%s ' % OCAMLC)
            if DEBUG_MODE:
                out.write('-g ')
            out.write('-custom -o ml_example.byte -I api/ml -cclib "-L. -lz3" nums.cma z3ml.cma')
            for mlfile in get_ml_files(self.ex_dir):
                out.write(' %s/%s' % (self.to_ex_dir, mlfile))
            out.write('\n')
            out.write('ml_example$(EXE_EXT): api/ml/z3ml.cmxa ml_example.byte')
            for mlfile in get_ml_files(self.ex_dir):
                out.write(' %s' % os.path.join(self.to_ex_dir, mlfile))                
            out.write('\n')
            out.write('\t%s ' % OCAMLOPT)
            if DEBUG_MODE:
                out.write('-g ')
            out.write('-o ml_example$(EXE_EXT) -I api/ml -cclib "-L. -lz3" nums.cmxa z3ml.cmxa')
            for mlfile in get_ml_files(self.ex_dir):
                out.write(' %s/%s' % (self.to_ex_dir, mlfile))
            out.write('\n')
            out.write('_ex_%s: ml_example.byte ml_example$(EXE_EXT)\n\n' % self.name)

class PythonExampleComponent(ExampleComponent):
    def __init__(self, name, path):
        ExampleComponent.__init__(self, name, path)

    # Python examples are just placeholders, we just copy the *.py files when mk_makefile is invoked.
    # We don't need to include them in the :examples rule
    def mk_makefile(self, out):
        full = os.path.join(EXAMPLE_DIR, self.path)
        for py in filter(lambda f: f.endswith('.py'), os.listdir(full)):
            shutil.copyfile(os.path.join(full, py), os.path.join(BUILD_DIR, py))
            if is_verbose():
                print("Copied Z3Py example '%s' to '%s'" % (py, BUILD_DIR))
        out.write('_ex_%s: \n\n' % self.name)


def reg_component(name, c):
    global _Id, _Components, _ComponentNames, _Name2Component
    c.id = _Id
    _Id = _Id + 1
    _Components.append(c)
    _ComponentNames.add(name)
    _Name2Component[name] = c
    if VERBOSE:
        print("New component: '%s'" % name)

def add_lib(name, deps=[], path=None, includes2install=[]):
    c = LibComponent(name, path, deps, includes2install)
    reg_component(name, c)

def add_hlib(name, path=None, includes2install=[]):
    c = HLibComponent(name, path, includes2install)
    reg_component(name, c)

def add_exe(name, deps=[], path=None, exe_name=None, install=True):
    c = ExeComponent(name, exe_name, path, deps, install)
    reg_component(name, c)

def add_extra_exe(name, deps=[], path=None, exe_name=None, install=True):
    c = ExtraExeComponent(name, exe_name, path, deps, install)
    reg_component(name, c)

def add_dll(name, deps=[], path=None, dll_name=None, export_files=[], reexports=[], install=True, static=False):
    c = DLLComponent(name, dll_name, path, deps, export_files, reexports, install, static)
    reg_component(name, c)

def add_dot_net_dll(name, deps=[], path=None, dll_name=None, assembly_info_dir=None):
    c = DotNetDLLComponent(name, dll_name, path, deps, assembly_info_dir)
    reg_component(name, c)

def add_java_dll(name, deps=[], path=None, dll_name=None, package_name=None, manifest_file=None):
    c = JavaDLLComponent(name, dll_name, package_name, manifest_file, path, deps)
    reg_component(name, c)

def add_ml_lib(name, deps=[], path=None, lib_name=None):
    c = MLComponent(name, lib_name, path, deps)
    reg_component(name, c)

def add_cpp_example(name, path=None):
    c = CppExampleComponent(name, path)
    reg_component(name, c)

def add_c_example(name, path=None):
    c = CExampleComponent(name, path)
    reg_component(name, c)

def add_dotnet_example(name, path=None):
    c = DotNetExampleComponent(name, path)
    reg_component(name, c)

def add_java_example(name, path=None):
    c = JavaExampleComponent(name, path)
    reg_component(name, c)

def add_ml_example(name, path=None):
    c = MLExampleComponent(name, path)
    reg_component(name, c)

def add_z3py_example(name, path=None):
    c = PythonExampleComponent(name, path)
    reg_component(name, c)

def mk_config():
    if ONLY_MAKEFILES:
        return
    config = open(os.path.join(BUILD_DIR, 'config.mk'), 'w')
    if IS_WINDOWS:
        config.write(
            'CC=cl\n'
            'CXX=cl\n'
            'CXX_OUT_FLAG=/Fo\n'
            'OBJ_EXT=.obj\n'
            'LIB_EXT=.lib\n'
            'AR=lib\n'
            'AR_FLAGS=/nologo\n'
            'AR_OUTFLAG=/OUT:\n'
            'EXE_EXT=.exe\n'
            'LINK=cl\n'
            'LINK_OUT_FLAG=/Fe\n'
            'SO_EXT=.dll\n'
            'SLINK=cl\n'
            'SLINK_OUT_FLAG=/Fe\n'
            'OS_DEFINES=/D _WINDOWS\n')
        extra_opt = ''
        if GIT_HASH:
            extra_opt = '%s /D Z3GITHASH=%s' % (extra_opt, GIT_HASH)
        if DEBUG_MODE:
            config.write(
                'LINK_FLAGS=/nologo /MDd\n'
                'SLINK_FLAGS=/nologo /LDd\n')
            if not VS_X64:
                config.write(
                    'CXXFLAGS=/c /Zi /nologo /openmp /W3 /WX- /Od /Oy- /D WIN32 /D _DEBUG /D Z3DEBUG %s /D _CONSOLE /D _TRACE /D _WINDOWS /Gm- /EHsc /RTC1 /MDd /GS /fp:precise /Zc:wchar_t /Zc:forScope /Gd /analyze- /arch:SSE2\n' % extra_opt)
                config.write(
                    'LINK_EXTRA_FLAGS=/link /DEBUG /MACHINE:X86 /SUBSYSTEM:CONSOLE /INCREMENTAL:NO /STACK:8388608 /OPT:REF /OPT:ICF /TLBID:1 /DYNAMICBASE /NXCOMPAT\n'
                    'SLINK_EXTRA_FLAGS=/link /DEBUG /MACHINE:X86 /SUBSYSTEM:WINDOWS /INCREMENTAL:NO /STACK:8388608 /OPT:REF /OPT:ICF /TLBID:1 /DYNAMICBASE:NO\n')
            else:
                config.write(
                    'CXXFLAGS=/c /Zi /nologo /openmp /W3 /WX- /Od /Oy- /D WIN32 /D _AMD64_ /D _DEBUG /D Z3DEBUG %s /D _CONSOLE /D _TRACE /D _WINDOWS /Gm- /EHsc /RTC1 /MDd /GS /fp:precise /Zc:wchar_t /Zc:forScope /Gd /analyze-\n' % extra_opt)
                config.write(
                    'LINK_EXTRA_FLAGS=/link /DEBUG /MACHINE:X64 /SUBSYSTEM:CONSOLE /INCREMENTAL:NO /STACK:8388608 /OPT:REF /OPT:ICF /TLBID:1 /DYNAMICBASE /NXCOMPAT\n'
                    'SLINK_EXTRA_FLAGS=/link /DEBUG /MACHINE:X64 /SUBSYSTEM:WINDOWS /INCREMENTAL:NO /STACK:8388608 /OPT:REF /OPT:ICF /TLBID:1 /DYNAMICBASE:NO\n')
        else:
            # Windows Release mode
            config.write(
                'LINK_FLAGS=/nologo /MD\n'
                'SLINK_FLAGS=/nologo /LD\n')
            if TRACE:
                extra_opt = '%s /D _TRACE' % extra_opt
            if not VS_X64:
                config.write(
                    'CXXFLAGS=/nologo /c /Zi /openmp /W3 /WX- /O2 /Oy- /D _EXTERNAL_RELEASE /D WIN32 /D NDEBUG %s /D _CONSOLE /D _WINDOWS /D ASYNC_COMMANDS /Gm- /EHsc /MD /GS /fp:precise /Zc:wchar_t /Zc:forScope /Gd /analyze- /arch:SSE2\n' % extra_opt)
                config.write(
                    'LINK_EXTRA_FLAGS=/link /DEBUG /MACHINE:X86 /SUBSYSTEM:CONSOLE /INCREMENTAL:NO /STACK:8388608 /OPT:REF /OPT:ICF /TLBID:1 /DYNAMICBASE /NXCOMPAT\n'
                    'SLINK_EXTRA_FLAGS=/link /DEBUG /MACHINE:X86 /SUBSYSTEM:WINDOWS /INCREMENTAL:NO /STACK:8388608 /OPT:REF /OPT:ICF /TLBID:1 /DYNAMICBASE:NO\n')
            else:
                config.write(
                    'CXXFLAGS=/c /Zi /nologo /openmp /W3 /WX- /O2 /D _EXTERNAL_RELEASE /D WIN32 /D NDEBUG %s /D _LIB /D _WINDOWS /D _AMD64_ /D _UNICODE /D UNICODE /Gm- /EHsc /MD /GS /fp:precise /Zc:wchar_t /Zc:forScope /Gd /TP\n' % extra_opt)
                config.write(
                    'LINK_EXTRA_FLAGS=/link /MACHINE:X64 /SUBSYSTEM:CONSOLE /INCREMENTAL:NO /STACK:8388608\n'
                    'SLINK_EXTRA_FLAGS=/link /MACHINE:X64 /SUBSYSTEM:WINDOWS /INCREMENTAL:NO /STACK:8388608\n')

        # End of Windows VS config.mk
        if is_verbose():
            print('64-bit:         %s' % is64())
            if is_java_enabled():
                print('JNI Bindings:   %s' % JNI_HOME)
                print('Java Compiler:  %s' % JAVAC)
            if is_ml_enabled():
                print('OCaml Compiler: %s' % OCAMLC)
                print('OCaml Native:   %s' % OCAMLOPT)
                print('OCaml Library:  %s' % OCAML_LIB)
    else:
        global CXX, CC, GMP, FOCI2, CPPFLAGS, CXXFLAGS, LDFLAGS, EXAMP_DEBUG_FLAG
        OS_DEFINES = ""
        ARITH = "internal"
        check_ar()
        CXX = find_cxx_compiler()
        CC  = find_c_compiler()
        SLIBEXTRAFLAGS = ''
        if GPROF:
            CXXFLAGS = '%s -pg' % CXXFLAGS
            LDFLAGS  = '%s -pg' % LDFLAGS
        if GMP:
            test_gmp(CXX)
            ARITH = "gmp"
            CPPFLAGS = '%s -D_MP_GMP' % CPPFLAGS
            LDFLAGS  = '%s -lgmp' % LDFLAGS
            SLIBEXTRAFLAGS = '%s -lgmp' % SLIBEXTRAFLAGS
        else:
            CPPFLAGS = '%s -D_MP_INTERNAL' % CPPFLAGS
        if FOCI2:
            if test_foci2(CXX,FOCI2LIB):
                LDFLAGS  = '%s %s' % (LDFLAGS,FOCI2LIB)
                SLIBEXTRAFLAGS = '%s %s' % (SLIBEXTRAFLAGS,FOCI2LIB)
                CPPFLAGS = '%s -D_FOCI2' % CPPFLAGS
            else:
                print("FAILED\n")
                FOCI2 = False
        if GIT_HASH:
            CPPFLAGS = '%s -DZ3GITHASH=%s' % (CPPFLAGS, GIT_HASH)
        CXXFLAGS = '%s -c' % CXXFLAGS
        HAS_OMP = test_openmp(CXX)
        if HAS_OMP:
            CXXFLAGS = '%s -fopenmp -mfpmath=sse' % CXXFLAGS
            LDFLAGS  = '%s -fopenmp' % LDFLAGS
            SLIBEXTRAFLAGS = '%s -fopenmp' % SLIBEXTRAFLAGS
        else:
            CXXFLAGS = '%s -D_NO_OMP_' % CXXFLAGS
        if DEBUG_MODE:
            CXXFLAGS     = '%s -g -Wall' % CXXFLAGS
            EXAMP_DEBUG_FLAG = '-g'
        else:
            if GPROF:
                CXXFLAGS     = '%s -O3 -D _EXTERNAL_RELEASE' % CXXFLAGS
            else:
                CXXFLAGS     = '%s -O3 -D _EXTERNAL_RELEASE -fomit-frame-pointer' % CXXFLAGS
        if is_CXX_clangpp():
            CXXFLAGS   = '%s -Wno-unknown-pragmas -Wno-overloaded-virtual -Wno-unused-value' % CXXFLAGS
        sysname = os.uname()[0]
        if sysname == 'Darwin':
            SO_EXT    = '.dylib'
            SLIBFLAGS = '-dynamiclib'
        elif sysname == 'Linux':
            CXXFLAGS       = '%s -fno-strict-aliasing -D_LINUX_' % CXXFLAGS
            OS_DEFINES     = '-D_LINUX'
            SO_EXT         = '.so'
            LDFLAGS        = '%s -lrt' % LDFLAGS
            SLIBFLAGS      = '-shared'
            SLIBEXTRAFLAGS = '%s -lrt' % SLIBEXTRAFLAGS
        elif sysname == 'FreeBSD':
            CXXFLAGS       = '%s -fno-strict-aliasing -D_FREEBSD_' % CXXFLAGS
            OS_DEFINES     = '-D_FREEBSD_'
            SO_EXT         = '.so'
            LDFLAGS        = '%s -lrt' % LDFLAGS
            SLIBFLAGS      = '-shared'
            SLIBEXTRAFLAGS = '%s -lrt' % SLIBEXTRAFLAGS
        elif sysname[:6] ==  'CYGWIN':
            CXXFLAGS    = '%s -D_CYGWIN -fno-strict-aliasing' % CXXFLAGS
            OS_DEFINES     = '-D_CYGWIN'
            SO_EXT      = '.dll'
            SLIBFLAGS   = '-shared'
        else:
            raise MKException('Unsupported platform: %s' % sysname)
        if is64():
            CXXFLAGS     = '%s -fPIC' % CXXFLAGS
            CPPFLAGS     = '%s -D_AMD64_' % CPPFLAGS
            if sysname == 'Linux':
                CPPFLAGS = '%s -D_USE_THREAD_LOCAL' % CPPFLAGS
        elif not LINUX_X64:
            CXXFLAGS     = '%s -m32' % CXXFLAGS
            LDFLAGS      = '%s -m32' % LDFLAGS
            SLIBFLAGS    = '%s -m32' % SLIBFLAGS
        if DEBUG_MODE:
            CPPFLAGS     = '%s -DZ3DEBUG' % CPPFLAGS
        if TRACE or DEBUG_MODE:
            CPPFLAGS     = '%s -D_TRACE' % CPPFLAGS
        CXXFLAGS         = '%s -msse -msse2' % CXXFLAGS
        config.write('PREFIX=%s\n' % PREFIX)
        config.write('CC=%s\n' % CC)
        config.write('CXX=%s\n' % CXX)
        config.write('CXXFLAGS=%s %s\n' % (CPPFLAGS, CXXFLAGS))
        config.write('EXAMP_DEBUG_FLAG=%s\n' % EXAMP_DEBUG_FLAG)
        config.write('CXX_OUT_FLAG=-o \n')
        config.write('OBJ_EXT=.o\n')
        config.write('LIB_EXT=.a\n')
        config.write('AR=ar\n')
        config.write('AR_FLAGS=rcs\n')
        config.write('AR_OUTFLAG=\n')
        config.write('EXE_EXT=\n')
        config.write('LINK=%s\n' % CXX)
        config.write('LINK_FLAGS=\n')
        config.write('LINK_OUT_FLAG=-o \n')
        config.write('LINK_EXTRA_FLAGS=-lpthread %s\n' % LDFLAGS)
        config.write('SO_EXT=%s\n' % SO_EXT)
        config.write('SLINK=%s\n' % CXX)
        config.write('SLINK_FLAGS=%s\n' % SLIBFLAGS)
        config.write('SLINK_EXTRA_FLAGS=%s\n' % SLIBEXTRAFLAGS)
        config.write('SLINK_OUT_FLAG=-o \n')
        config.write('OS_DEFINES=%s\n' % OS_DEFINES)
        if is_verbose():
            print('Host platform:  %s' % sysname)
            print('C++ Compiler:   %s' % CXX)
            print('C Compiler  :   %s' % CC)
            print('Arithmetic:     %s' % ARITH)
            print('OpenMP:         %s' % HAS_OMP)
            print('Prefix:         %s' % PREFIX)
            print('64-bit:         %s' % is64())
            if GPROF:
                print('gprof:          enabled')
            print('Python version: %s' % distutils.sysconfig.get_python_version())            
            if is_java_enabled():
                print('JNI Bindings:   %s' % JNI_HOME)
                print('Java Compiler:  %s' % JAVAC)
            if is_ml_enabled():
                print('OCaml Compiler: %s' % OCAMLC)
                print('OCaml Native:   %s' % OCAMLOPT)
                print('OCaml Library:  %s' % OCAML_LIB)

def mk_install(out):
    out.write('install: ')
    for c in get_components():
        c.mk_install_deps(out)
        out.write(' ')
    if is_ml_enabled() and OCAMLFIND != '':
        out.write('ocamlfind_install')
    out.write('\n')
    out.write('\t@mkdir -p %s\n' % os.path.join('$(PREFIX)', 'bin'))
    out.write('\t@mkdir -p %s\n' % os.path.join('$(PREFIX)', 'include'))
    out.write('\t@mkdir -p %s\n' % os.path.join('$(PREFIX)', 'lib'))
    for c in get_components():
        c.mk_install(out)
    out.write('\t@cp z3*.py %s\n' % PYTHON_PACKAGE_DIR)
    if sys.version >= "3":
        out.write('\t@cp %s*.pyc %s\n' % (os.path.join('__pycache__', 'z3'),
                                          os.path.join(PYTHON_PACKAGE_DIR, '__pycache__')))
    else:
        out.write('\t@cp z3*.pyc %s\n' % PYTHON_PACKAGE_DIR)
    out.write('\t@echo Z3 was successfully installed.\n')
    if PYTHON_PACKAGE_DIR != distutils.sysconfig.get_python_lib():
        if os.uname()[0] == 'Darwin':
            LD_LIBRARY_PATH = "DYLD_LIBRARY_PATH"
        else:
            LD_LIBRARY_PATH = "LD_LIBRARY_PATH"
        out.write('\t@echo Z3 shared libraries were installed at \'%s\', make sure this directory is in your %s environment variable.\n' %
                  (os.path.join(PREFIX, 'lib'), LD_LIBRARY_PATH))
        out.write('\t@echo Z3Py was installed at \'%s\', make sure this directory is in your PYTHONPATH environment variable.' % PYTHON_PACKAGE_DIR)
    out.write('\n')

def mk_uninstall(out):
    out.write('uninstall:\n')
    for c in get_components():
        c.mk_uninstall(out)
    out.write('\t@rm -f %s*.py\n' % os.path.join(PYTHON_PACKAGE_DIR, 'z3'))
    out.write('\t@rm -f %s*.pyc\n' % os.path.join(PYTHON_PACKAGE_DIR, 'z3'))
    out.write('\t@rm -f %s*.pyc\n' % os.path.join(PYTHON_PACKAGE_DIR, '__pycache__', 'z3'))
    out.write('\t@echo Z3 was successfully uninstalled.\n')
    out.write('\n')

# Generate the Z3 makefile
def mk_makefile():
    mk_dir(BUILD_DIR)
    mk_config()
    if VERBOSE:
        print("Writing %s" % os.path.join(BUILD_DIR, 'Makefile'))
    out = open(os.path.join(BUILD_DIR, 'Makefile'), 'w')
    out.write('# Automatically generated file.\n')
    out.write('include config.mk\n')
    # Generate :all rule
    out.write('all:')
    for c in get_components():
        if c.main_component():
            out.write(' %s' % c.name)
    out.write('\n\t@echo Z3 was successfully built.\n')
    out.write("\t@echo \"Z3Py scripts can already be executed in the \'%s\' directory.\"\n" % BUILD_DIR)
    out.write("\t@echo \"Z3Py scripts stored in arbitrary directories can be also executed if \'%s\' directory is added to the PYTHONPATH environment variable.\"\n" % BUILD_DIR)
    if not IS_WINDOWS:
        out.write("\t@echo Use the following command to install Z3 at prefix $(PREFIX).\n")
        out.write('\t@echo "    sudo make install"\n')
    # Generate :examples rule
    out.write('examples:')
    for c in get_components():
        if c.is_example():
            out.write(' _ex_%s' % c.name)
    out.write('\n\t@echo Z3 examples were successfully built.\n')
    # Generate components
    for c in get_components():
        c.mk_makefile(out)
    # Generate install/uninstall rules if not WINDOWS
    if not IS_WINDOWS:
        mk_install(out)
        mk_uninstall(out)
    # Finalize
    if VERBOSE:
        print("Makefile was successfully generated.")
        if not IS_WINDOWS:
            print("  python packages dir: %s" % PYTHON_PACKAGE_DIR)
        if DEBUG_MODE:
            print("  compilation mode: Debug")
        else:
            print("  compilation mode: Release")
        if IS_WINDOWS:
            if VS_X64:
                print("  platform: x64\n")
                print("To build Z3, open a [Visual Studio x64 Command Prompt], then")
            else:
                print("  platform: x86")
                print("To build Z3, open a [Visual Studio Command Prompt], then")
            print("type 'cd %s && nmake'\n" % os.path.join(os.getcwd(), BUILD_DIR))
            print('Remark: to open a Visual Studio Command Prompt, go to: "Start > All Programs > Visual Studio > Visual Studio Tools"')
        else:
            print("Type 'cd %s; make' to build Z3" % BUILD_DIR)

# Generate automatically generated source code
def mk_auto_src():
    if not ONLY_MAKEFILES:
        exec_pyg_scripts()
        mk_pat_db()
        mk_all_install_tactic_cpps()
        mk_all_mem_initializer_cpps()
        mk_all_gparams_register_modules()

UINT   = 0
BOOL   = 1
DOUBLE = 2
STRING = 3
SYMBOL = 4
UINT_MAX = 4294967295
CURR_PYG = None

def get_curr_pyg():
    return CURR_PYG

TYPE2CPK = { UINT : 'CPK_UINT', BOOL : 'CPK_BOOL',  DOUBLE : 'CPK_DOUBLE',  STRING : 'CPK_STRING',  SYMBOL : 'CPK_SYMBOL' }
TYPE2CTYPE = { UINT : 'unsigned', BOOL : 'bool', DOUBLE : 'double', STRING : 'char const *', SYMBOL : 'symbol' }
TYPE2GETTER = { UINT : 'get_uint', BOOL : 'get_bool', DOUBLE : 'get_double', STRING : 'get_str',  SYMBOL : 'get_sym' }

def pyg_default(p):
    if p[1] == BOOL:
        if p[2]:
            return "true"
        else:
            return "false"
    return p[2]

def pyg_default_as_c_literal(p):
    if p[1] == BOOL:
        if p[2]:
            return "true"
        else:
            return "false"
    elif p[1] == STRING:
        return '"%s"' % p[2]
    elif p[1] == SYMBOL:
        return 'symbol("%s")' % p[2]
    elif p[1] == UINT:
        return '%su' % p[2]
    else:
        return p[2]

def to_c_method(s):
    return s.replace('.', '_')

def def_module_params(module_name, export, params, class_name=None, description=None):
    pyg = get_curr_pyg()
    dirname = os.path.split(get_curr_pyg())[0]
    if class_name == None:
        class_name = '%s_params' % module_name
    hpp = os.path.join(dirname, '%s.hpp' % class_name)
    out = open(hpp, 'w')
    out.write('// Automatically generated file\n')
    out.write('#ifndef __%s_HPP_\n' % class_name.upper())
    out.write('#define __%s_HPP_\n' % class_name.upper())
    out.write('#include"params.h"\n')
    if export:
        out.write('#include"gparams.h"\n')
    out.write('struct %s {\n' % class_name)
    out.write('  params_ref const & p;\n')
    if export:
        out.write('  params_ref g;\n')
    out.write('  %s(params_ref const & _p = params_ref::get_empty()):\n' % class_name)
    out.write('     p(_p)')
    if export:
        out.write(', g(gparams::get_module("%s"))' % module_name)
    out.write(' {}\n')
    out.write('  static void collect_param_descrs(param_descrs & d) {\n')
    for param in params:
        out.write('    d.insert("%s", %s, "%s", "%s","%s");\n' % (param[0], TYPE2CPK[param[1]], param[3], pyg_default(param), module_name))
    out.write('  }\n')
    if export:
        out.write('  /*\n')
        out.write("     REG_MODULE_PARAMS('%s', '%s::collect_param_descrs')\n" % (module_name, class_name))
        if description != None:
            out.write("     REG_MODULE_DESCRIPTION('%s', '%s')\n" % (module_name, description))
        out.write('  */\n')
    # Generated accessors
    for param in params:
        if export:
            out.write('  %s %s() const { return p.%s("%s", g, %s); }\n' %
                      (TYPE2CTYPE[param[1]], to_c_method(param[0]), TYPE2GETTER[param[1]], param[0], pyg_default_as_c_literal(param)))
        else:
            out.write('  %s %s() const { return p.%s("%s", %s); }\n' %
                      (TYPE2CTYPE[param[1]], to_c_method(param[0]), TYPE2GETTER[param[1]], param[0], pyg_default_as_c_literal(param)))
    out.write('};\n')
    out.write('#endif\n')
    if is_verbose():
        print("Generated '%s'" % hpp)

def max_memory_param():
    return ('max_memory', UINT, UINT_MAX, 'maximum amount of memory in megabytes')

def max_steps_param():
    return ('max_steps', UINT, UINT_MAX, 'maximum number of steps')

PYG_GLOBALS = { 'UINT' : UINT, 'BOOL' : BOOL, 'DOUBLE' : DOUBLE, 'STRING' : STRING, 'SYMBOL' : SYMBOL,
                'UINT_MAX' : UINT_MAX,
                'max_memory_param' : max_memory_param,
                'max_steps_param' : max_steps_param,
                'def_module_params' : def_module_params }

def _execfile(file, globals=globals(), locals=locals()):
    if sys.version < "2.7":
        execfile(file, globals, locals)
    else:
        with open(file, "r") as fh:
            exec(fh.read()+"\n", globals, locals)

# Execute python auxiliary scripts that generate extra code for Z3.
def exec_pyg_scripts():
    global CURR_PYG
    for root, dirs, files in os.walk('src'):
        for f in files:
            if f.endswith('.pyg'):
                script = os.path.join(root, f)
                CURR_PYG = script
                _execfile(script, PYG_GLOBALS)

# TODO: delete after src/ast/pattern/expr_pattern_match
# database.smt ==> database.h
def mk_pat_db():
    c = get_component(PATTERN_COMPONENT)
    fin  = open(os.path.join(c.src_dir, 'database.smt2'), 'r')
    fout = open(os.path.join(c.src_dir, 'database.h'), 'w')
    fout.write('char const * g_pattern_database =\n')
    for line in fin:
        fout.write('"%s\\n"\n' % line.strip('\n'))
    fout.write(';\n')
    if VERBOSE:
        print("Generated '%s'" % os.path.join(c.src_dir, 'database.h'))

# Update version numbers
def update_version():
    major = VER_MAJOR
    minor = VER_MINOR
    build = VER_BUILD
    revision = VER_REVISION
    if major == None or minor == None or build == None or revision == None:
        raise MKException("set_version(major, minor, build, revision) must be used before invoking update_version()")
    if not ONLY_MAKEFILES:
        mk_version_dot_h(major, minor, build, revision)
        mk_all_assembly_infos(major, minor, build, revision)
        mk_def_files()

# Update files with the version number
def mk_version_dot_h(major, minor, build, revision):
    c = get_component(UTIL_COMPONENT)
    fout = open(os.path.join(c.src_dir, 'version.h'), 'w')
    fout.write('// automatically generated file.\n')
    fout.write('#define Z3_MAJOR_VERSION   %s\n' % major)
    fout.write('#define Z3_MINOR_VERSION   %s\n' % minor)
    fout.write('#define Z3_BUILD_NUMBER    %s\n' % build)
    fout.write('#define Z3_REVISION_NUMBER %s\n' % revision)
    if VERBOSE:
        print("Generated '%s'" % os.path.join(c.src_dir, 'version.h'))

# Generate AssemblyInfo.cs files with the right version numbers by using AssemblyInfo files as a template
def mk_all_assembly_infos(major, minor, build, revision):
    for c in get_components():
        if c.has_assembly_info():
            assembly = os.path.join(c.src_dir, c.assembly_info_dir, 'AssemblyInfo')
            if os.path.exists(assembly):
                # It is a CS file
                mk_assembly_info_version(assembly, major, minor, build, revision)
            else:
                raise MKException("Failed to find assembly info file 'AssemblyInfo' at '%s'" % os.path.join(c.src_dir, c.assembly_info_dir))


# Generate version number in the given 'AssemblyInfo.cs' file using 'AssemblyInfo' as a template.
def mk_assembly_info_version(assemblyinfo, major, minor, build, revision):
    ver_pat   = re.compile('[assembly: AssemblyVersion\("[\.\d]*"\) *')
    fver_pat  = re.compile('[assembly: AssemblyFileVersion\("[\.\d]*"\) *')
    fin  = open(assemblyinfo, 'r')
    tmp  = '%s.cs' % assemblyinfo
    fout = open(tmp, 'w')
    num_updates = 0
    for line in fin:
        if ver_pat.match(line):
            fout.write('[assembly: AssemblyVersion("%s.%s.%s.%s")]\n' % (major, minor, build, revision))
            num_updates = num_updates + 1
        elif fver_pat.match(line):
            fout.write('[assembly: AssemblyFileVersion("%s.%s.%s.%s")]\n' % (major, minor, build, revision))
            num_updates = num_updates + 1
        else:
            fout.write(line)
    # if VERBOSE:
    #    print("%s version numbers updated at '%s'" % (num_updates, assemblyinfo))
    assert num_updates == 2, "unexpected number of version number updates"
    fin.close()
    fout.close()
    if VERBOSE:
        print("Updated '%s'" % assemblyinfo)

ADD_TACTIC_DATA=[]
ADD_PROBE_DATA=[]

def ADD_TACTIC(name, descr, cmd):
    global ADD_TACTIC_DATA
    ADD_TACTIC_DATA.append((name, descr, cmd))

def ADD_PROBE(name, descr, cmd):
    global ADD_PROBE_DATA
    ADD_PROBE_DATA.append((name, descr, cmd))

# Generate an install_tactics.cpp at path.
# This file implements the procedure
#    void install_tactics(tactic_manager & ctx)
# It installs all tactics in the given component (name) list cnames
# The procedure looks for ADD_TACTIC commands in the .h files of these components.
def mk_install_tactic_cpp(cnames, path):
    global ADD_TACTIC_DATA, ADD_PROBE_DATA
    ADD_TACTIC_DATA = []
    ADD_PROBE_DATA = []
    fullname = os.path.join(path, 'install_tactic.cpp')
    fout  = open(fullname, 'w')
    fout.write('// Automatically generated file.\n')
    fout.write('#include"tactic.h"\n')
    fout.write('#include"tactic_cmds.h"\n')
    fout.write('#include"cmd_context.h"\n')
    tactic_pat   = re.compile('[ \t]*ADD_TACTIC\(.*\)')
    probe_pat    = re.compile('[ \t]*ADD_PROBE\(.*\)')
    for cname in cnames:
        c = get_component(cname)
        h_files = filter(lambda f: f.endswith('.h') or f.endswith('.hpp'), os.listdir(c.src_dir))
        for h_file in h_files:
            added_include = False
            fin = open(os.path.join(c.src_dir, h_file), 'r')
            for line in fin:
                if tactic_pat.match(line):
                    if not added_include:
                        added_include = True
                        fout.write('#include"%s"\n' % h_file)
                    try:
                        exec(line.strip('\n '), globals())
                    except:
                        raise MKException("Failed processing ADD_TACTIC command at '%s'\n%s" % (fullname, line))
                if probe_pat.match(line):
                    if not added_include:
                        added_include = True
                        fout.write('#include"%s"\n' % h_file)
                    try:
                        exec(line.strip('\n '), globals())
                    except:
                        raise MKException("Failed processing ADD_PROBE command at '%s'\n%s" % (fullname, line))
    # First pass will just generate the tactic factories
    idx = 0
    for data in ADD_TACTIC_DATA:
        fout.write('MK_SIMPLE_TACTIC_FACTORY(__Z3_local_factory_%s, %s);\n' % (idx, data[2]))
        idx = idx + 1
    fout.write('#define ADD_TACTIC_CMD(NAME, DESCR, FACTORY) ctx.insert(alloc(tactic_cmd, symbol(NAME), DESCR, alloc(FACTORY)))\n')
    fout.write('#define ADD_PROBE(NAME, DESCR, PROBE) ctx.insert(alloc(probe_info, symbol(NAME), DESCR, PROBE))\n')
    fout.write('void install_tactics(tactic_manager & ctx) {\n')
    idx = 0
    for data in ADD_TACTIC_DATA:
        fout.write('  ADD_TACTIC_CMD("%s", "%s", __Z3_local_factory_%s);\n' % (data[0], data[1], idx))
        idx = idx + 1
    for data in ADD_PROBE_DATA:
        fout.write('  ADD_PROBE("%s", "%s", %s);\n' % data)
    fout.write('}\n')
    if VERBOSE:
        print("Generated '%s'" % fullname)

def mk_all_install_tactic_cpps():
    if not ONLY_MAKEFILES:
        for c in get_components():
            if c.require_install_tactics():
                cnames = []
                cnames.extend(c.deps)
                cnames.append(c.name)
                mk_install_tactic_cpp(cnames, c.src_dir)

# Generate an mem_initializer.cpp at path.
# This file implements the procedures
#    void mem_initialize()
#    void mem_finalize()
# These procedures are invoked by the Z3 memory_manager
def mk_mem_initializer_cpp(cnames, path):
    initializer_cmds = []
    finalizer_cmds   = []
    fullname = os.path.join(path, 'mem_initializer.cpp')
    fout  = open(fullname, 'w')
    fout.write('// Automatically generated file.\n')
    initializer_pat      = re.compile('[ \t]*ADD_INITIALIZER\(\'([^\']*)\'\)')
    # ADD_INITIALIZER with priority
    initializer_prio_pat = re.compile('[ \t]*ADD_INITIALIZER\(\'([^\']*)\',[ \t]*(-?[0-9]*)\)')
    finalizer_pat        = re.compile('[ \t]*ADD_FINALIZER\(\'([^\']*)\'\)')
    for cname in cnames:
        c = get_component(cname)
        h_files = filter(lambda f: f.endswith('.h') or f.endswith('.hpp'), os.listdir(c.src_dir))
        for h_file in h_files:
            added_include = False
            fin = open(os.path.join(c.src_dir, h_file), 'r')
            for line in fin:
                m = initializer_pat.match(line)
                if m:
                    if not added_include:
                        added_include = True
                        fout.write('#include"%s"\n' % h_file)
                    initializer_cmds.append((m.group(1), 0))
                m = initializer_prio_pat.match(line)
                if m:
                    if not added_include:
                        added_include = True
                        fout.write('#include"%s"\n' % h_file)
                    initializer_cmds.append((m.group(1), int(m.group(2))))
                m = finalizer_pat.match(line)
                if m:
                    if not added_include:
                        added_include = True
                        fout.write('#include"%s"\n' % h_file)
                    finalizer_cmds.append(m.group(1))
    initializer_cmds.sort(key=lambda tup: tup[1])
    fout.write('void mem_initialize() {\n')
    for (cmd, prio) in initializer_cmds:
        fout.write(cmd)
        fout.write('\n')
    fout.write('}\n')
    fout.write('void mem_finalize() {\n')
    for cmd in finalizer_cmds:
        fout.write(cmd)
        fout.write('\n')
    fout.write('}\n')
    if VERBOSE:
        print("Generated '%s'" % fullname)

def mk_all_mem_initializer_cpps():
    if not ONLY_MAKEFILES:
        for c in get_components():
            if c.require_mem_initializer():
                cnames = []
                cnames.extend(c.deps)
                cnames.append(c.name)
                mk_mem_initializer_cpp(cnames, c.src_dir)

# Generate an mem_initializer.cpp at path.
# This file implements the procedure
#    void gparams_register_modules()
# This procedure is invoked by gparams::init()
def mk_gparams_register_modules(cnames, path):
    cmds = []
    mod_cmds = []
    mod_descrs = []
    fullname = os.path.join(path, 'gparams_register_modules.cpp')
    fout  = open(fullname, 'w')
    fout.write('// Automatically generated file.\n')
    fout.write('#include"gparams.h"\n')
    reg_pat = re.compile('[ \t]*REG_PARAMS\(\'([^\']*)\'\)')
    reg_mod_pat = re.compile('[ \t]*REG_MODULE_PARAMS\(\'([^\']*)\', *\'([^\']*)\'\)')
    reg_mod_descr_pat = re.compile('[ \t]*REG_MODULE_DESCRIPTION\(\'([^\']*)\', *\'([^\']*)\'\)')
    for cname in cnames:
        c = get_component(cname)
        h_files = filter(lambda f: f.endswith('.h') or f.endswith('.hpp'), os.listdir(c.src_dir))
        for h_file in h_files:
            added_include = False
            fin = open(os.path.join(c.src_dir, h_file), 'r')
            for line in fin:
                m = reg_pat.match(line)
                if m:
                    if not added_include:
                        added_include = True
                        fout.write('#include"%s"\n' % h_file)
                    cmds.append((m.group(1)))
                m = reg_mod_pat.match(line)
                if m:
                    if not added_include:
                        added_include = True
                        fout.write('#include"%s"\n' % h_file)
                    mod_cmds.append((m.group(1), m.group(2)))
                m = reg_mod_descr_pat.match(line)
                if m:
                    mod_descrs.append((m.group(1), m.group(2)))
    fout.write('void gparams_register_modules() {\n')
    for code in cmds:
        fout.write('{ param_descrs d; %s(d); gparams::register_global(d); }\n' % code)
    for (mod, code) in mod_cmds:
        fout.write('{ param_descrs * d = alloc(param_descrs); %s(*d); gparams::register_module("%s", d); }\n' % (code, mod))
    for (mod, descr) in mod_descrs:
        fout.write('gparams::register_module_descr("%s", "%s");\n' % (mod, descr))
    fout.write('}\n')
    if VERBOSE:
        print("Generated '%s'" % fullname)

def mk_all_gparams_register_modules():
    if not ONLY_MAKEFILES:
        for c in get_components():
            if c.require_mem_initializer():
                cnames = []
                cnames.extend(c.deps)
                cnames.append(c.name)
                mk_gparams_register_modules(cnames, c.src_dir)

# Generate a .def based on the files at c.export_files slot.
def mk_def_file(c):
    pat1 = re.compile(".*Z3_API.*")
    defname = '%s.def' % os.path.join(c.src_dir, c.name)
    fout = open(defname, 'w')
    fout.write('LIBRARY "%s"\nEXPORTS\n' % c.dll_name)
    num = 1
    for dot_h in c.export_files:
        dot_h_c = c.find_file(dot_h, c.name)
        api = open(os.path.join(dot_h_c.src_dir, dot_h), 'r')
        for line in api:
            m = pat1.match(line)
            if m:
                words = re.split('\W+', line)
                i = 0
                for w in words:
                    if w == 'Z3_API':
                        f = words[i+1]
                        fout.write('\t%s @%s\n' % (f, num))
                    i = i + 1
                num = num + 1
    if VERBOSE:
        print("Generated '%s'" % defname)

def mk_def_files():
    if not ONLY_MAKEFILES:
        for c in get_components():
            if c.require_def_file():
                mk_def_file(c)

def cp_z3py_to_build():
    mk_dir(BUILD_DIR)
    # Erase existing .pyc files
    for root, dirs, files in os.walk(Z3PY_SRC_DIR):
        for f in files:
            if f.endswith('.pyc'):
                rmf(os.path.join(root, f))
    # Compile Z3Py files
    if compileall.compile_dir(Z3PY_SRC_DIR, force=1) != 1:
        raise MKException("failed to compile Z3Py sources")
    # Copy sources to build
    for py in filter(lambda f: f.endswith('.py'), os.listdir(Z3PY_SRC_DIR)):
        shutil.copyfile(os.path.join(Z3PY_SRC_DIR, py), os.path.join(BUILD_DIR, py))
        if is_verbose():
            print("Copied '%s'" % py)
    # Python 2.x support
    for pyc in filter(lambda f: f.endswith('.pyc'), os.listdir(Z3PY_SRC_DIR)):
        shutil.copyfile(os.path.join(Z3PY_SRC_DIR, pyc), os.path.join(BUILD_DIR, pyc))
        if is_verbose():
            print("Generated '%s'" % pyc)
    # Python 3.x support
    src_pycache = os.path.join(Z3PY_SRC_DIR, '__pycache__')
    if os.path.exists(src_pycache):
        for pyc in filter(lambda f: f.endswith('.pyc'), os.listdir(src_pycache)):
            target_pycache = os.path.join(BUILD_DIR, '__pycache__')
            mk_dir(target_pycache)
            shutil.copyfile(os.path.join(src_pycache, pyc), os.path.join(target_pycache, pyc))
            if is_verbose():
                print("Generated '%s'" % pyc)

def mk_bindings(api_files):
    if not ONLY_MAKEFILES:
        mk_z3consts_py(api_files)
        mk_z3consts_dotnet(api_files)
        new_api_files = []
        api = get_component(API_COMPONENT)
        for api_file in api_files:
            api_file_path = api.find_file(api_file, api.name)
            new_api_files.append(os.path.join(api_file_path.src_dir, api_file))
        g = globals()
        g["API_FILES"] = new_api_files
        if is_java_enabled():
            check_java()
            mk_z3consts_java(api_files)
        _execfile(os.path.join('scripts', 'update_api.py'), g) # HACK
        cp_z3py_to_build()
        if is_ml_enabled():
            check_ml()
            mk_z3consts_ml(api_files)

# Extract enumeration types from API files, and add python definitions.
def mk_z3consts_py(api_files):
    if Z3PY_SRC_DIR == None:
        raise MKException("You must invoke set_z3py_dir(path):")

    blank_pat      = re.compile("^ *$")
    comment_pat    = re.compile("^ *//.*$")
    typedef_pat    = re.compile("typedef enum *")
    typedef2_pat   = re.compile("typedef enum { *")
    openbrace_pat  = re.compile("{ *")
    closebrace_pat = re.compile("}.*;")

    z3consts  = open(os.path.join(Z3PY_SRC_DIR, 'z3consts.py'), 'w')
    z3consts.write('# Automatically generated file\n\n')

    api_dll = get_component(Z3_DLL_COMPONENT)

    for api_file in api_files:
        api_file_c = api_dll.find_file(api_file, api_dll.name)
        api_file   = os.path.join(api_file_c.src_dir, api_file)
        api = open(api_file, 'r')

        SEARCHING  = 0
        FOUND_ENUM = 1
        IN_ENUM    = 2

        mode    = SEARCHING
        decls   = {}
        idx     = 0

        linenum = 1
        for line in api:
            m1 = blank_pat.match(line)
            m2 = comment_pat.match(line)
            if m1 or m2:
                # skip blank lines and comments
                linenum = linenum + 1
            elif mode == SEARCHING:
                m = typedef_pat.match(line)
                if m:
                    mode = FOUND_ENUM
                m = typedef2_pat.match(line)
                if m:
                    mode = IN_ENUM
                    decls = {}
                    idx   = 0
            elif mode == FOUND_ENUM:
                m = openbrace_pat.match(line)
                if m:
                    mode  = IN_ENUM
                    decls = {}
                    idx   = 0
                else:
                    assert False, "Invalid %s, line: %s" % (api_file, linenum)
            else:
                assert mode == IN_ENUM
                words = re.split('[^\-a-zA-Z0-9_]+', line)
                m = closebrace_pat.match(line)
                if m:
                    name = words[1]
                    z3consts.write('# enum %s\n' % name)
                    for k in decls:
                        i = decls[k]
                        z3consts.write('%s = %s\n' % (k, i))
                    z3consts.write('\n')
                    mode = SEARCHING
                else:
                    if words[2] != '':
                        if len(words[2]) > 1 and words[2][1] == 'x':
                            idx = int(words[2], 16)
                        else:
                            idx = int(words[2])
                    decls[words[1]] = idx
                    idx = idx + 1
            linenum = linenum + 1
    if VERBOSE:
        print("Generated '%s'" % os.path.join(Z3PY_SRC_DIR, 'z3consts.py'))


# Extract enumeration types from z3_api.h, and add .Net definitions
def mk_z3consts_dotnet(api_files):
    blank_pat      = re.compile("^ *$")
    comment_pat    = re.compile("^ *//.*$")
    typedef_pat    = re.compile("typedef enum *")
    typedef2_pat   = re.compile("typedef enum { *")
    openbrace_pat  = re.compile("{ *")
    closebrace_pat = re.compile("}.*;")

    dotnet = get_component(DOTNET_COMPONENT)

    DeprecatedEnums = [ 'Z3_search_failure' ]
    z3consts  = open(os.path.join(dotnet.src_dir, 'Enumerations.cs'), 'w')
    z3consts.write('// Automatically generated file\n\n')
    z3consts.write('using System;\n\n'
                   '#pragma warning disable 1591\n\n'
                   'namespace Microsoft.Z3\n'
                   '{\n');

    for api_file in api_files:
        api_file_c = dotnet.find_file(api_file, dotnet.name)
        api_file   = os.path.join(api_file_c.src_dir, api_file)

        api = open(api_file, 'r')

        SEARCHING  = 0
        FOUND_ENUM = 1
        IN_ENUM    = 2

        mode    = SEARCHING
        decls   = {}
        idx     = 0

        linenum = 1
        for line in api:
            m1 = blank_pat.match(line)
            m2 = comment_pat.match(line)
            if m1 or m2:
                # skip blank lines and comments
                linenum = linenum + 1
            elif mode == SEARCHING:
                m = typedef_pat.match(line)
                if m:
                    mode = FOUND_ENUM
                m = typedef2_pat.match(line)
                if m:
                    mode = IN_ENUM
                    decls = {}
                    idx   = 0
            elif mode == FOUND_ENUM:
                m = openbrace_pat.match(line)
                if m:
                    mode  = IN_ENUM
                    decls = {}
                    idx   = 0
                else:
                    assert False, "Invalid %s, line: %s" % (api_file, linenum)
            else:
                assert mode == IN_ENUM
                words = re.split('[^\-a-zA-Z0-9_]+', line)
                m = closebrace_pat.match(line)
                if m:
                    name = words[1]
                    if name not in DeprecatedEnums:
                        z3consts.write('  /// <summary>%s</summary>\n' % name)
                        z3consts.write('  public enum %s {\n' % name)
                        z3consts.write
                        for k in decls:
                            i = decls[k]
                            z3consts.write('  %s = %s,\n' % (k, i))
                        z3consts.write('  }\n\n')
                    mode = SEARCHING
                else:
                    if words[2] != '':
                        if len(words[2]) > 1 and words[2][1] == 'x':
                            idx = int(words[2], 16)
                        else:
                            idx = int(words[2])
                    decls[words[1]] = idx
                    idx = idx + 1
            linenum = linenum + 1
    z3consts.write('}\n');
    if VERBOSE:
        print("Generated '%s'" % os.path.join(dotnet.src_dir, 'Enumerations.cs'))


# Extract enumeration types from z3_api.h, and add Java definitions
def mk_z3consts_java(api_files):
    blank_pat      = re.compile("^ *$")
    comment_pat    = re.compile("^ *//.*$")
    typedef_pat    = re.compile("typedef enum *")
    typedef2_pat   = re.compile("typedef enum { *")
    openbrace_pat  = re.compile("{ *")
    closebrace_pat = re.compile("}.*;")

    java = get_component(JAVA_COMPONENT)

    DeprecatedEnums = [ 'Z3_search_failure' ]
    gendir = os.path.join(java.src_dir, "enumerations")
    if not os.path.exists(gendir):
        os.mkdir(gendir)

    for api_file in api_files:
        api_file_c = java.find_file(api_file, java.name)
        api_file   = os.path.join(api_file_c.src_dir, api_file)

        api = open(api_file, 'r')

        SEARCHING  = 0
        FOUND_ENUM = 1
        IN_ENUM    = 2

        mode    = SEARCHING
        decls   = {}
        idx     = 0

        linenum = 1
        for line in api:
            m1 = blank_pat.match(line)
            m2 = comment_pat.match(line)
            if m1 or m2:
                # skip blank lines and comments
                linenum = linenum + 1
            elif mode == SEARCHING:
                m = typedef_pat.match(line)
                if m:
                    mode = FOUND_ENUM
                m = typedef2_pat.match(line)
                if m:
                    mode = IN_ENUM
                    decls = {}
                    idx   = 0
            elif mode == FOUND_ENUM:
                m = openbrace_pat.match(line)
                if m:
                    mode  = IN_ENUM
                    decls = {}
                    idx   = 0
                else:
                    assert False, "Invalid %s, line: %s" % (api_file, linenum)
            else:
                assert mode == IN_ENUM
                words = re.split('[^\-a-zA-Z0-9_]+', line)
                m = closebrace_pat.match(line)
                if m:
                    name = words[1]
                    if name not in DeprecatedEnums:
                        efile  = open('%s.java' % os.path.join(gendir, name), 'w')
                        efile.write('/**\n *  Automatically generated file\n **/\n\n')
                        efile.write('package %s.enumerations;\n\n' % java.package_name);

                        efile.write('/**\n')
                        efile.write(' * %s\n' % name)
                        efile.write(' **/\n')
                        efile.write('public enum %s {\n' % name)
                        efile.write
                        first = True
                        for k in decls:
                            i = decls[k]
                            if first:
                               first = False
                            else:
                                efile.write(',\n')
                            efile.write('    %s (%s)' % (k, i))
                        efile.write(";\n")
                        efile.write('\n    private final int intValue;\n\n')
                        efile.write('    %s(int v) {\n' % name)
                        efile.write('        this.intValue = v;\n')
                        efile.write('    }\n\n')
                        efile.write('    public static final %s fromInt(int v) {\n' % name)
                        efile.write('        for (%s k: values()) \n' % name)
                        efile.write('            if (k.intValue == v) return k;\n')
                        efile.write('        return values()[0];\n')
                        efile.write('    }\n\n')
                        efile.write('    public final int toInt() { return this.intValue; }\n')
                        #  efile.write(';\n  %s(int v) {}\n' % name)
                        efile.write('}\n\n')
                        efile.close()
                    mode = SEARCHING
                else:
                    if words[2] != '':
                        if len(words[2]) > 1 and words[2][1] == 'x':
                            idx = int(words[2], 16)
                        else:
                            idx = int(words[2])
                    decls[words[1]] = idx
                    idx = idx + 1
            linenum = linenum + 1
    if VERBOSE:
        print("Generated '%s'" % ('%s' % gendir))

# Extract enumeration types from z3_api.h, and add ML definitions
def mk_z3consts_ml(api_files):
    blank_pat      = re.compile("^ *$")
    comment_pat    = re.compile("^ *//.*$")
    typedef_pat    = re.compile("typedef enum *")
    typedef2_pat   = re.compile("typedef enum { *")
    openbrace_pat  = re.compile("{ *")
    closebrace_pat = re.compile("}.*;")

    ml = get_component(ML_COMPONENT)

    DeprecatedEnums = [ 'Z3_search_failure' ]
    gendir = ml.src_dir
    if not os.path.exists(gendir):
        os.mkdir(gendir)

    efile  = open('%s.ml' % os.path.join(gendir, "z3enums"), 'w')
    efile.write('(* Automatically generated file *)\n\n')
    efile.write('(** The enumeration types of Z3. *)\n\n')
    for api_file in api_files:
        api_file_c = ml.find_file(api_file, ml.name)
        api_file   = os.path.join(api_file_c.src_dir, api_file)

        api = open(api_file, 'r')

        SEARCHING  = 0
        FOUND_ENUM = 1
        IN_ENUM    = 2

        mode    = SEARCHING
        decls   = {}
        idx     = 0

        linenum = 1
        for line in api:
            m1 = blank_pat.match(line)
            m2 = comment_pat.match(line)
            if m1 or m2:
                # skip blank lines and comments
                linenum = linenum + 1 
            elif mode == SEARCHING:
                m = typedef_pat.match(line)
                if m:
                    mode = FOUND_ENUM
                m = typedef2_pat.match(line)
                if m:
                    mode = IN_ENUM
                    decls = {}
                    idx   = 0
            elif mode == FOUND_ENUM:
                m = openbrace_pat.match(line)
                if m:
                    mode  = IN_ENUM
                    decls = {}
                    idx   = 0
                else:
                    assert False, "Invalid %s, line: %s" % (api_file, linenum)
            else:
                assert mode == IN_ENUM
                words = re.split('[^\-a-zA-Z0-9_]+', line)
                m = closebrace_pat.match(line)
                if m:
                    name = words[1]
                    if name not in DeprecatedEnums:
                        efile.write('(** %s *)\n' % name[3:])
                        efile.write('type %s =\n' % name[3:]) # strip Z3_
                        for k, i in decls.iteritems():
                            efile.write('  | %s \n' % k[3:]) # strip Z3_
                        efile.write('\n')
                        efile.write('(** Convert %s to int*)\n' % name[3:])
                        efile.write('let int_of_%s x : int =\n' % (name[3:])) # strip Z3_
                        efile.write('  match x with\n')
                        for k, i in decls.iteritems():
                            efile.write('  | %s -> %d\n' % (k[3:], i))
                        efile.write('\n')
                        efile.write('(** Convert int to %s*)\n' % name[3:])
                        efile.write('let %s_of_int x : %s =\n' % (name[3:],name[3:])) # strip Z3_
                        efile.write('  match x with\n')
                        for k, i in decls.iteritems():
                            efile.write('  | %d -> %s\n' % (i, k[3:]))
                        # use Z3.Exception?
                        efile.write('  | _ -> raise (Failure "undefined enum value")\n\n')
                    mode = SEARCHING
                else:
                    if words[2] != '':
                        if len(words[2]) > 1 and words[2][1] == 'x':
                            idx = int(words[2], 16)
                        else:
                            idx = int(words[2])
                    decls[words[1]] = idx
                    idx = idx + 1
            linenum = linenum + 1
    if VERBOSE:
        print ('Generated "%s/z3enums.ml"' % ('%s' % gendir))
    efile  = open('%s.mli' % os.path.join(gendir, "z3enums"), 'w')
    efile.write('(* Automatically generated file *)\n\n')
    efile.write('(** The enumeration types of Z3. *)\n\n')
    for api_file in api_files:
        api_file_c = ml.find_file(api_file, ml.name)
        api_file   = os.path.join(api_file_c.src_dir, api_file)

        api = open(api_file, 'r')

        SEARCHING  = 0
        FOUND_ENUM = 1
        IN_ENUM    = 2

        mode    = SEARCHING
        decls   = {}
        idx     = 0

        linenum = 1
        for line in api:
            m1 = blank_pat.match(line)
            m2 = comment_pat.match(line)
            if m1 or m2:
                # skip blank lines and comments
                linenum = linenum + 1 
            elif mode == SEARCHING:
                m = typedef_pat.match(line)
                if m:
                    mode = FOUND_ENUM
                m = typedef2_pat.match(line)
                if m:
                    mode = IN_ENUM
                    decls = {}
                    idx   = 0
            elif mode == FOUND_ENUM:
                m = openbrace_pat.match(line)
                if m:
                    mode  = IN_ENUM
                    decls = {}
                    idx   = 0
                else:
                    assert False, "Invalid %s, line: %s" % (api_file, linenum)
            else:
                assert mode == IN_ENUM
                words = re.split('[^\-a-zA-Z0-9_]+', line)
                m = closebrace_pat.match(line)
                if m:
                    name = words[1]
                    if name not in DeprecatedEnums:
                        efile.write('(** %s *)\n' % name[3:])
                        efile.write('type %s =\n' % name[3:]) # strip Z3_
                        for k, i in decls.iteritems():
                            efile.write('  | %s \n' % k[3:]) # strip Z3_
                        efile.write('\n')
                        efile.write('(** Convert %s to int*)\n' % name[3:])
                        efile.write('val int_of_%s : %s -> int\n' % (name[3:], name[3:])) # strip Z3_
                        efile.write('(** Convert int to %s*)\n' % name[3:])
                        efile.write('val %s_of_int : int -> %s\n' % (name[3:],name[3:])) # strip Z3_
                        efile.write('\n')
                    mode = SEARCHING
                else:
                    if words[2] != '':
                        if len(words[2]) > 1 and words[2][1] == 'x':
                            idx = int(words[2], 16)
                        else:
                            idx = int(words[2])
                    decls[words[1]] = idx
                    idx = idx + 1
            linenum = linenum + 1
    if VERBOSE:
        print ('Generated "%s/z3enums.mli"' % ('%s' % gendir))

def mk_gui_str(id):
    return '4D2F40D8-E5F9-473B-B548-%012d' % id

def mk_vs_proj(name, components):
    if not VS_PROJ:
        return
    proj_name = '%s.vcxproj' % os.path.join(BUILD_DIR, name)
    modes=['Debug', 'Release']
    PLATFORMS=['Win32']
    f = open(proj_name, 'w')
    f.write('<?xml version="1.0" encoding="utf-8"?>\n')
    f.write('<Project DefaultTargets="Build" ToolsVersion="4.0" xmlns="http://schemas.microsoft.com/developer/msbuild/2003">\n')
    f.write('  <ItemGroup Label="ProjectConfigurations">\n')
    f.write('    <ProjectConfiguration Include="Debug|Win32">\n')
    f.write('      <Configuration>Debug</Configuration>\n')
    f.write('      <Platform>Win32</Platform>\n')
    f.write('    </ProjectConfiguration>\n')
    f.write('    <ProjectConfiguration Include="Release|Win32">\n')
    f.write('      <Configuration>Release</Configuration>\n')
    f.write('      <Platform>Win32</Platform>\n')
    f.write('    </ProjectConfiguration>\n')
    f.write('  </ItemGroup>\n')
    f.write('   <PropertyGroup Label="Globals">\n')
    f.write('    <ProjectGuid>{%s}</ProjectGuid>\n' % mk_gui_str(0))
    f.write('    <ProjectName>%s</ProjectName>\n' % name)
    f.write('    <Keyword>Win32Proj</Keyword>\n')
    f.write('  </PropertyGroup>\n')
    f.write('  <Import Project="$(VCTargetsPath)\Microsoft.Cpp.Default.props" />\n')
    f.write('  <PropertyGroup Condition="\'$(Configuration)|$(Platform)\'==\'Debug|Win32\'" Label="Configuration">\n')
    f.write('    <ConfigurationType>Application</ConfigurationType>\n')
    f.write('    <CharacterSet>Unicode</CharacterSet>\n')
    f.write('    <UseOfMfc>false</UseOfMfc>\n')
    f.write('  </PropertyGroup>\n')
    f.write('  <Import Project="$(VCTargetsPath)\Microsoft.Cpp.props" />\n')
    f.write('  <ImportGroup Label="ExtensionSettings">\n')
    f.write('   </ImportGroup>\n')
    f.write('   <ImportGroup Label="PropertySheets">\n')
    f.write('    <Import Project="$(UserRootDir)\Microsoft.Cpp.$(Platform).user.props" Condition="exists(\'$(UserRootDir)\Microsoft.Cpp.$(Platform).user.props\')" Label="LocalAppDataPlatform" />  </ImportGroup>\n')
    f.write('  <PropertyGroup Label="UserMacros" />\n')
    f.write('  <PropertyGroup>\n')
    f.write('    <OutDir Condition="\'$(Configuration)|$(Platform)\'==\'Debug|Win32\'">$(SolutionDir)$(Configuration)\</OutDir>\n')
    f.write('    <TargetName Condition="\'$(Configuration)|$(Platform)\'==\'Debug|Win32\'">%s</TargetName>\n' % name)
    f.write('    <TargetExt Condition="\'$(Configuration)|$(Platform)\'==\'Debug|Win32\'">.exe</TargetExt>\n')
    f.write('    <OutDir Condition="\'$(Configuration)|$(Platform)\'==\'Release|Win32\'">$(SolutionDir)$(Configuration)\</OutDir>\n')
    f.write('    <TargetName Condition="\'$(Configuration)|$(Platform)\'==\'Release|Win32\'">%s</TargetName>\n' % name)
    f.write('    <TargetExt Condition="\'$(Configuration)|$(Platform)\'==\'Release|Win32\'">.exe</TargetExt>\n')
    f.write('  </PropertyGroup>\n')
    f.write('  <ItemDefinitionGroup Condition="\'$(Configuration)|$(Platform)\'==\'Debug|Win32\'">\n')
    f.write('    <ClCompile>\n')
    f.write('      <Optimization>Disabled</Optimization>\n')
    f.write('      <PreprocessorDefinitions>WIN32;_DEBUG;Z3DEBUG;_TRACE;_MP_INTERNAL;_WINDOWS;%(PreprocessorDefinitions)</PreprocessorDefinitions>\n')
    if VS_PAR:
        f.write('      <MinimalRebuild>false</MinimalRebuild>\n')
        f.write('      <MultiProcessorCompilation>true</MultiProcessorCompilation>\n')
    else:
        f.write('      <MinimalRebuild>true</MinimalRebuild>\n')
    f.write('      <BasicRuntimeChecks>EnableFastChecks</BasicRuntimeChecks>\n')
    f.write('      <WarningLevel>Level3</WarningLevel>\n')
    f.write('      <RuntimeLibrary>MultiThreadedDebugDLL</RuntimeLibrary>\n')
    f.write('      <OpenMPSupport>true</OpenMPSupport>\n')
    f.write('      <DebugInformationFormat>ProgramDatabase</DebugInformationFormat>\n')
    f.write('      <AdditionalIncludeDirectories>')
    deps = find_all_deps(name, components)
    first = True
    for dep in deps:
        if first:
            first = False
        else:
            f.write(';')
        f.write(get_component(dep).to_src_dir)
    f.write('</AdditionalIncludeDirectories>\n')
    f.write('    </ClCompile>\n')
    f.write('    <Link>\n')
    f.write('      <OutputFile>$(OutDir)%s.exe</OutputFile>\n' % name)
    f.write('      <GenerateDebugInformation>true</GenerateDebugInformation>\n')
    f.write('      <SubSystem>Console</SubSystem>\n')
    f.write('      <StackReserveSize>8388608</StackReserveSize>\n')
    f.write('      <RandomizedBaseAddress>false</RandomizedBaseAddress>\n')
    f.write('      <DataExecutionPrevention>\n')
    f.write('      </DataExecutionPrevention>\n')
    f.write('      <TargetMachine>MachineX86</TargetMachine>\n')
    f.write('      <AdditionalLibraryDirectories>%(AdditionalLibraryDirectories)</AdditionalLibraryDirectories>\n')
    f.write('<AdditionalDependencies>psapi.lib;kernel32.lib;user32.lib;gdi32.lib;winspool.lib;comdlg32.lib;advapi32.lib;shell32.lib;ole32.lib;oleaut32.lib;uuid.lib;odbc32.lib;odbccp32.lib;%(AdditionalDependencies)</AdditionalDependencies>\n')
    f.write('    </Link>\n')
    f.write('  </ItemDefinitionGroup>\n')
    f.write('  <ItemDefinitionGroup Condition="\'$(Configuration)|$(Platform)\'==\'Release|Win32\'">\n')
    f.write('    <ClCompile>\n')
    f.write('      <Optimization>Disabled</Optimization>\n')
    f.write('      <PreprocessorDefinitions>WIN32;_NDEBUG;_MP_INTERNAL;_WINDOWS;%(PreprocessorDefinitions)</PreprocessorDefinitions>\n')
    if VS_PAR:
        f.write('      <MinimalRebuild>false</MinimalRebuild>\n')
        f.write('      <MultiProcessorCompilation>true</MultiProcessorCompilation>\n')
    else:
        f.write('      <MinimalRebuild>true</MinimalRebuild>\n')
    f.write('      <BasicRuntimeChecks>EnableFastChecks</BasicRuntimeChecks>\n')
    f.write('      <WarningLevel>Level3</WarningLevel>\n')
    f.write('      <RuntimeLibrary>MultiThreadedDLL</RuntimeLibrary>\n')
    f.write('      <OpenMPSupport>true</OpenMPSupport>\n')
    f.write('      <DebugInformationFormat>ProgramDatabase</DebugInformationFormat>\n')
    f.write('      <AdditionalIncludeDirectories>')
    deps = find_all_deps(name, components)
    first = True
    for dep in deps:
        if first:
            first = False
        else:
            f.write(';')
        f.write(get_component(dep).to_src_dir)
    f.write('</AdditionalIncludeDirectories>\n')
    f.write('    </ClCompile>\n')
    f.write('    <Link>\n')
    f.write('      <OutputFile>$(OutDir)%s.exe</OutputFile>\n' % name)
    f.write('      <GenerateDebugInformation>true</GenerateDebugInformation>\n')
    f.write('      <SubSystem>Console</SubSystem>\n')
    f.write('      <StackReserveSize>8388608</StackReserveSize>\n')
    f.write('      <RandomizedBaseAddress>false</RandomizedBaseAddress>\n')
    f.write('      <DataExecutionPrevention>\n')
    f.write('      </DataExecutionPrevention>\n')
    f.write('      <TargetMachine>MachineX86</TargetMachine>\n')
    f.write('      <AdditionalLibraryDirectories>%(AdditionalLibraryDirectories)</AdditionalLibraryDirectories>\n')
    f.write('<AdditionalDependencies>psapi.lib;kernel32.lib;user32.lib;gdi32.lib;winspool.lib;comdlg32.lib;advapi32.lib;shell32.lib;ole32.lib;oleaut32.lib;uuid.lib;odbc32.lib;odbccp32.lib;%(AdditionalDependencies)</AdditionalDependencies>\n')
    f.write('    </Link>\n')
    f.write('  </ItemDefinitionGroup>\n')
    f.write('  <ItemGroup>\n')
    for dep in deps:
        dep = get_component(dep)
        for cpp in filter(lambda f: f.endswith('.cpp'), os.listdir(dep.src_dir)):
            f.write('    <ClCompile Include="%s" />\n' % os.path.join(dep.to_src_dir, cpp))
    f.write('  </ItemGroup>\n')
    f.write('  <Import Project="$(VCTargetsPath)\Microsoft.Cpp.targets" />\n')
    f.write('  <ImportGroup Label="ExtensionTargets">\n')
    f.write('  </ImportGroup>\n')
    f.write('</Project>\n')
    if is_verbose():
        print("Generated '%s'" % proj_name)

def mk_win_dist(build_path, dist_path):
    for c in get_components():
        c.mk_win_dist(build_path, dist_path)
    # Add Z3Py to bin directory
    print("Adding to %s\n" % dist_path)
    for pyc in filter(lambda f: f.endswith('.pyc') or f.endswith('.py'), os.listdir(build_path)):
        shutil.copy(os.path.join(build_path, pyc),
                    os.path.join(dist_path, 'bin', pyc))

def mk_unix_dist(build_path, dist_path):
    for c in get_components():
        c.mk_unix_dist(build_path, dist_path)
    # Add Z3Py to bin directory
    for pyc in filter(lambda f: f.endswith('.pyc') or f.endswith('.py'), os.listdir(build_path)):
        shutil.copy(os.path.join(build_path, pyc),
                    os.path.join(dist_path, 'bin', pyc))


if __name__ == '__main__':
    import doctest
    doctest.testmod()

<|MERGE_RESOLUTION|>--- conflicted
+++ resolved
@@ -539,22 +539,14 @@
 # Parse configuration option for mk_make script
 def parse_options():
     global VERBOSE, DEBUG_MODE, IS_WINDOWS, VS_X64, ONLY_MAKEFILES, SHOW_CPPS, VS_PROJ, TRACE, VS_PAR, VS_PAR_NUM
-<<<<<<< HEAD
     global DOTNET_ENABLED, JAVA_ENABLED, ML_ENABLED, STATIC_LIB, PREFIX, GMP, FOCI2, FOCI2LIB, PYTHON_PACKAGE_DIR, GPROF, GIT_HASH
-=======
-    global DOTNET_ENABLED, JAVA_ENABLED, STATIC_LIB, PREFIX, GMP, FOCI2, FOCI2LIB, PYTHON_PACKAGE_DIR, GPROF, GIT_HASH
     global LINUX_X64
->>>>>>> 181911d4
     try:
         options, remainder = getopt.gnu_getopt(sys.argv[1:],
                                                'b:df:sxhmcvtnp:gj',
                                                ['build=', 'debug', 'silent', 'x64', 'help', 'makefiles', 'showcpp', 'vsproj',
                                                 'trace', 'nodotnet', 'staticlib', 'prefix=', 'gmp', 'foci2=', 'java', 'parallel=', 'gprof',
-<<<<<<< HEAD
-                                                'githash=', 'ml'])
-=======
                                                 'githash=', 'x86'])
->>>>>>> 181911d4
     except:
         print("ERROR: Invalid command line option")
         display_help(1)
