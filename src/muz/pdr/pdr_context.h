/*++
Copyright (c) 2011 Microsoft Corporation

Module Name:

    pdr_context.h

Abstract:

    PDR for datalog

Author:

    Nikolaj Bjorner (nbjorner) 2011-11-20.

Revision History:

--*/

#ifndef _PDR_CONTEXT_H_
#define _PDR_CONTEXT_H_

#ifdef _CYGWIN
#undef min
#undef max
#endif
#include <deque>
#include "pdr_manager.h"
#include "pdr_prop_solver.h"
#include "pdr_reachable_cache.h"
#include "fixedpoint_params.hpp"


namespace datalog {
    class rule_set;
    class context;
};

namespace pdr {

    class pred_transformer;
    class model_node;
    class context;

    typedef obj_map<datalog::rule const, app_ref_vector*> rule2inst;
    typedef obj_map<func_decl, pred_transformer*> decl2rel;


    // 
    // Predicate transformer state.
    // A predicate transformer corresponds to the 
    // set of rules that have the same head predicates.
    // 
    
    class pred_transformer {

        struct stats {
            unsigned m_num_propagations;
            stats() { reset(); }
            void reset() { memset(this, 0, sizeof(*this)); }
        };

        typedef obj_map<datalog::rule const, expr*> rule2expr;
        typedef obj_map<datalog::rule const, ptr_vector<app> > rule2apps;

        manager&                     pm;        // pdr-manager
        ast_manager&                 m;         // manager
        context&                     ctx;
        
        func_decl_ref                m_head;    // predicate 
        func_decl_ref_vector         m_sig;     // signature
        ptr_vector<pred_transformer> m_use;     // places where 'this' is referenced.
        ptr_vector<datalog::rule>    m_rules;   // rules used to derive transformer
        prop_solver                  m_solver;  // solver context
        vector<expr_ref_vector>      m_levels;  // level formulas
        expr_ref_vector              m_invariants;      // properties that are invariant.
        obj_map<expr, unsigned>      m_prop2level;      // map property to level where it occurs.
        obj_map<expr, datalog::rule const*> m_tag2rule; // map tag predicate to rule. 
        rule2expr                    m_rule2tag;        // map rule to predicate tag.
        rule2inst                    m_rule2inst;       // map rules to instantiations of indices
        rule2expr                    m_rule2transition; // map rules to transition 
        rule2apps                    m_rule2vars;       // map rule to auxiliary variables
        expr_ref                     m_transition;      // transition relation.
        expr_ref                     m_initial_state;   // initial state.
        reachable_cache              m_reachable; 
        ptr_vector<func_decl>        m_predicates;
        stats                        m_stats;

        void init_sig();
        void ensure_level(unsigned level);
        bool add_property1(expr * lemma, unsigned lvl);  // add property 'p' to state at level lvl.
        void add_child_property(pred_transformer& child, expr* lemma, unsigned lvl); 
        void mk_assumptions(func_decl* head, expr* fml, expr_ref_vector& result);

        // Initialization
        void init_rules(decl2rel const& pts, expr_ref& init, expr_ref& transition);
        void init_rule(decl2rel const& pts, datalog::rule const& rule, expr_ref& init,                                      
                       ptr_vector<datalog::rule const>& rules, expr_ref_vector& transition);
        void init_atom(decl2rel const& pts, app * atom, app_ref_vector& var_reprs, expr_ref_vector& conj, unsigned tail_idx);

        void simplify_formulas(tactic& tac, expr_ref_vector& fmls);

        // Debugging
        bool check_filled(app_ref_vector const& v) const;
        
        void add_premises(decl2rel const& pts, unsigned lvl, datalog::rule& rule, expr_ref_vector& r);

    public:
        pred_transformer(context& ctx, manager& pm, func_decl* head);
        ~pred_transformer();

        void add_rule(datalog::rule* r) { m_rules.push_back(r); }
        void add_use(pred_transformer* pt) { if (!m_use.contains(pt)) m_use.insert(pt); }
        void initialize(decl2rel const& pts);

        func_decl* head() const { return m_head; }
        ptr_vector<datalog::rule> const& rules() const { return m_rules; }
        func_decl* sig(unsigned i) { init_sig(); return m_sig[i].get(); } // signature 
        func_decl* const* sig() { init_sig(); return m_sig.c_ptr(); }
        unsigned  sig_size() { init_sig(); return m_sig.size(); }
        expr*  transition() const { return m_transition; }
        expr*  initial_state() const { return m_initial_state; }
        expr*  rule2tag(datalog::rule const* r) { return m_rule2tag.find(r); }
        unsigned get_num_levels() { return m_levels.size(); }
        expr_ref get_cover_delta(func_decl* p_orig, int level);
        void     add_cover(unsigned level, expr* property);
        context& get_context() { return ctx; }

        std::ostream& display(std::ostream& strm) const;

        void collect_statistics(statistics& st) const;
        void reset_statistics();

        bool is_reachable(expr* state);
        void remove_predecessors(expr_ref_vector& literals);
        void find_predecessors(datalog::rule const& r, ptr_vector<func_decl>& predicates) const;
        datalog::rule const& find_rule(model_core const& model) const;
        expr* get_transition(datalog::rule const& r) { return m_rule2transition.find(&r); }
        ptr_vector<app>& get_aux_vars(datalog::rule const& r) { return m_rule2vars.find(&r); }

        bool propagate_to_next_level(unsigned level);
        void propagate_to_infinity(unsigned level);
        void add_property(expr * lemma, unsigned lvl);  // add property 'p' to state at level.

        lbool is_reachable(model_node& n, expr_ref_vector* core, bool& uses_level);
        bool is_invariant(unsigned level, expr* co_state, bool inductive, bool& assumes_level, expr_ref_vector* core = 0);
        bool check_inductive(unsigned level, expr_ref_vector& state, bool& assumes_level);

        expr_ref get_formulas(unsigned level, bool add_axioms);

        void simplify_formulas();

        expr_ref get_propagation_formula(decl2rel const& pts, unsigned level);

        manager& get_pdr_manager() const { return pm; }
        ast_manager& get_manager() const { return m; }

        void add_premises(decl2rel const& pts, unsigned lvl, expr_ref_vector& r);

        void close(expr* e);

        app_ref_vector& get_inst(datalog::rule const* r) { return *m_rule2inst.find(r);}

        void inherit_properties(pred_transformer& other);

        void ground_free_vars(expr* e, app_ref_vector& vars, ptr_vector<app>& aux_vars);

        prop_solver& get_solver() { return m_solver; }
        prop_solver const& get_solver() const { return m_solver; }

        void set_use_farkas(bool f) { get_solver().set_use_farkas(f); }
        bool get_use_farkas() const { return get_solver().get_use_farkas(); }
        class scoped_farkas {
            bool m_old;
            pred_transformer& m_p;
        public:
            scoped_farkas(pred_transformer& p, bool v): m_old(p.get_use_farkas()), m_p(p) {
                p.set_use_farkas(v);
            }
            ~scoped_farkas() { m_p.set_use_farkas(m_old); }
        };

    };


    // structure for counter-example search.
    class model_node {
        model_node*            m_parent;
        pred_transformer&      m_pt;
        expr_ref               m_state;
        model_ref              m_model;
        ptr_vector<model_node> m_children;
        unsigned               m_level;       
        unsigned               m_orig_level;
        unsigned               m_depth;
        bool                   m_closed;
        datalog::rule const*   m_rule;
    public:
        model_node(model_node* parent, expr_ref& state, pred_transformer& pt, unsigned level):
            m_parent(parent), m_pt(pt), m_state(state), m_model(0), 
                m_level(level), m_orig_level(level), m_depth(0), m_closed(false), m_rule(0) {
            if (m_parent) {
                m_parent->m_children.push_back(this);
                SASSERT(m_parent->m_level == level+1);
                SASSERT(m_parent->m_level > 0);
                m_depth = m_parent->m_depth+1;
            }
        }
        void set_model(model_ref& m) { m_model = m; }
        unsigned level() const { return m_level; }
        unsigned orig_level() const { return m_orig_level; }
        unsigned depth() const { return m_depth; }
        void     increase_level() { ++m_level; }
        expr*    state() const { return m_state; }
        ptr_vector<model_node> const& children() { return m_children; }
        pred_transformer& pt() const { return m_pt; }
        model_node* parent() const { return m_parent; }
        model* get_model_ptr() const { return m_model.get(); }
        model const&  get_model() const { return *m_model; }
        unsigned index() const;

        bool is_closed() const { return m_closed; }
        bool is_open() const { return !is_closed(); }

        bool is_1closed() {
            if (is_closed()) return true;
            if (m_children.empty()) return false;
            for (unsigned i = 0; i < m_children.size(); ++i) {
                if (m_children[i]->is_open()) return false;
            }
            return true;
        }

        void set_closed();     
        void reopen();
        void set_pre_closed() { m_closed = true; }
        void reset() { m_children.reset(); }

        void set_rule(datalog::rule const* r) { m_rule = r; }
        datalog::rule* get_rule();

        void mk_instantiate(datalog::rule_ref& r0, datalog::rule_ref& r1, expr_ref_vector& binding);

        std::ostream& display(std::ostream& out, unsigned indent);
    };

    class model_search {
        typedef ptr_vector<model_node> model_nodes;
        ast_manager&       m;
        bool               m_bfs;
        model_node*        m_root;
        std::deque<model_node*> m_leaves;
        vector<obj_map<expr, model_nodes > > m_cache;
<<<<<<< HEAD

=======
        
>>>>>>> 4995ce1f
        obj_map<expr, model_nodes>& cache(model_node const& n);
        void erase_children(model_node& n, bool backtrack);
        void erase_leaf(model_node& n);
        void remove_node(model_node& n, bool backtrack);
        void enqueue_leaf(model_node& n); // add leaf to priority queue.
        void update_models();
    public:
        model_search(bool bfs, ast_manager& m): m(m), m_bfs(bfs), m_root(0) {}
        ~model_search();

        void reset();
        model_node* next();
        bool is_repeated(model_node& n) const;
        void add_leaf(model_node& n); // add fresh node.
        void set_leaf(model_node& n); // Set node as leaf, remove children.

        void set_root(model_node* n);
        model_node& get_root() const { return *m_root; }
        std::ostream& display(std::ostream& out) const; 
        expr_ref get_trace(context const& ctx);        
        proof_ref get_proof_trace(context const& ctx);
        void backtrack_level(bool uses_level, model_node& n);
    };

    struct model_exception { };
    struct inductive_exception {};


    // 'state' is unsatisfiable at 'level' with 'core'. 
    // Minimize or weaken core.
    class core_generalizer {
    protected:
        context& m_ctx;
    public:
        typedef vector<std::pair<expr_ref_vector,bool> > cores;
        core_generalizer(context& ctx): m_ctx(ctx) {}
        virtual ~core_generalizer() {}
        virtual void operator()(model_node& n, expr_ref_vector& core, bool& uses_level) = 0;
        virtual void operator()(model_node& n, expr_ref_vector const& core, bool uses_level, cores& new_cores) {
            new_cores.push_back(std::make_pair(core, uses_level));
            if (!core.empty()) {
                (*this)(n, new_cores.back().first, new_cores.back().second);
            }
        }
        virtual void collect_statistics(statistics& st) const {}
        virtual void reset_statistics() {}
    };

    class context {

        struct stats {
            unsigned m_num_nodes;
            unsigned m_max_depth;
            stats() { reset(); }
            void reset() { memset(this, 0, sizeof(*this)); }
        };
        
        smt_params&    m_fparams;
        fixedpoint_params const&    m_params;
        ast_manager&         m;
        datalog::context*    m_context;
        manager              m_pm;  
        decl2rel             m_rels;         // Map from relation predicate to fp-operator.       
        func_decl_ref        m_query_pred;
        pred_transformer*    m_query;
        mutable model_search m_search;
        lbool                m_last_result;
        unsigned             m_inductive_lvl;
        unsigned             m_expanded_lvl;
        ptr_vector<core_generalizer>  m_core_generalizers;
        stats                m_stats;
        volatile bool        m_cancel;
        model_converter_ref  m_mc;
        proof_converter_ref  m_pc;
        
        // Functions used by search.
        void solve_impl();
        bool check_reachability(unsigned level);        
        void propagate(unsigned max_prop_lvl);
        void close_node(model_node& n);
        void check_pre_closed(model_node& n);
        void expand_node(model_node& n);
        lbool expand_state(model_node& n, expr_ref_vector& cube, bool& uses_level);
        void create_children(model_node& n);
        expr_ref mk_sat_answer() const;
        expr_ref mk_unsat_answer() const;
        
        // Generate inductive property
        void get_level_property(unsigned lvl, expr_ref_vector& res, vector<relation_info> & rs) const;


        // Initialization
        class classifier_proc;
        void init_core_generalizers(datalog::rule_set& rules);

        bool check_invariant(unsigned lvl);
        bool check_invariant(unsigned lvl, func_decl* fn);

        void checkpoint();

        void init_rules(datalog::rule_set& rules, decl2rel& transformers);

        void simplify_formulas();

        void reset_core_generalizers();

        void validate();
        void validate_proof();
        void validate_search();
        void validate_model();

    public:       
        
        /**
           Initial values of predicates are stored in corresponding relations in dctx.
           
           We check whether there is some reachable state of the relation checked_relation.
        */
        context(
            smt_params&        fparams,
            fixedpoint_params const&  params,
            ast_manager&       m);

        ~context();
        
        smt_params&       get_fparams() const { return m_fparams; }
        fixedpoint_params const& get_params() const { return m_params; }
        ast_manager&      get_manager() const { return m; }
        manager&          get_pdr_manager() { return m_pm; }
        decl2rel const&   get_pred_transformers() const { return m_rels; }
        pred_transformer& get_pred_transformer(func_decl* p) const { return *m_rels.find(p); }
        datalog::context& get_context() const { SASSERT(m_context); return *m_context; }
        expr_ref          get_answer();

        bool              is_dl() const { return m_fparams.m_arith_mode == AS_DIFF_LOGIC; }
        bool              is_utvpi() const { return m_fparams.m_arith_mode == AS_UTVPI; }

        void collect_statistics(statistics& st) const;
        void reset_statistics();

        std::ostream& display(std::ostream& strm) const;        

        void display_certificate(std::ostream& strm) const;

        lbool solve();

        void cancel();

        void cleanup();

        void reset();

        void set_query(func_decl* q) { m_query_pred = q; }

        void set_unsat() { m_last_result = l_false; }

        void set_model_converter(model_converter_ref& mc) { m_mc = mc; }

        model_converter_ref get_model_converter() { return m_mc; }

        void set_proof_converter(proof_converter_ref& pc) { m_pc = pc; }

        void update_rules(datalog::rule_set& rules);

        void set_axioms(expr* axioms) { m_pm.set_background(axioms); }

        unsigned get_num_levels(func_decl* p);

        expr_ref get_cover_delta(int level, func_decl* p_orig, func_decl* p);

        void add_cover(int level, func_decl* pred, expr* property);

        model_ref get_model();

        proof_ref get_proof() const;

        model_node& get_root() const { return m_search.get_root(); }

    };

};

#endif<|MERGE_RESOLUTION|>--- conflicted
+++ resolved
@@ -251,11 +251,6 @@
         model_node*        m_root;
         std::deque<model_node*> m_leaves;
         vector<obj_map<expr, model_nodes > > m_cache;
-<<<<<<< HEAD
-
-=======
-        
->>>>>>> 4995ce1f
         obj_map<expr, model_nodes>& cache(model_node const& n);
         void erase_children(model_node& n, bool backtrack);
         void erase_leaf(model_node& n);
