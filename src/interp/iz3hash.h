/*++
  Copyright (c) 2011 Microsoft Corporation

  Module Name:

  iz3hash.h

  Abstract:

  Simple implementation of bucket-list hash tables conforming to SGI
  hash_map and hash_set interfaces. Just enough members are
  implemented to support iz3 and duality.

  iz3 and duality need this package because they assume that insert
  preserves iterators and references to elements, which is not true
  of the hashtable packages in util.

  This package lives in namespace hash_space. Specializations of
  class "hash" should be made in this namespace.

  Author:

  Ken McMillan (kenmcmil)

  Revision History:

  --*/

#ifndef IZ3_HASH_H
#define IZ3_HASH_H

#ifdef _WINDOWS
#pragma warning(disable:4267)
#endif

#include <string>
#include <vector>
#include <iterator>
#include "hash.h"

#define stl_ext hash_space

namespace hash_space {

    template <typename T> class hash {};

<<<<<<< HEAD
  template <>
    class hash<int> {
  public:
    size_t operator()(const int &s) const {
      return s;
    }
  };

  template <>
    class hash<std::string> {
  public:
    size_t operator()(const std::string &s) const {
        return string_hash(s.c_str(), static_cast<unsigned>(s.size()), 0);
    }
  };

  template <>
    class hash<std::pair<int,int> > {
  public:
    size_t operator()(const std::pair<int,int> &p) const {
      return p.first + p.second;
    }
  };
=======
    template <>
        class hash<int> {
    public:
        size_t operator()(const int &s) const {
            return s;
        }
    };
>>>>>>> 1abeb825

    template <>
        class hash<std::string> {
    public:
        size_t operator()(const std::string &s) const {
            return string_hash(s.c_str(), s.size(), 0);
        }
    };

    template <>
        class hash<std::pair<int,int> > {
    public:
        size_t operator()(const std::pair<int,int> &p) const {
            return p.first + p.second;
        }
    };

    template <class T>
        class hash<std::pair<T *, T *> > {
    public:
        size_t operator()(const std::pair<T *,T *> &p) const {
            return (size_t)p.first + (size_t)p.second;
        }
    };

<<<<<<< HEAD
  inline size_t next_prime(size_t n) {
    const unsigned long* to = primes + (int)num_primes;
    for(const unsigned long* p = primes; p < to; p++)
      if(*p >= n) return *p;
    return primes[num_primes-1];
  }
=======
    enum { num_primes = 29 };

    static const unsigned long primes[num_primes] =
        {
            7ul,
            53ul,
            97ul,
            193ul,
            389ul,
            769ul,
            1543ul,
            3079ul,
            6151ul,
            12289ul,
            24593ul,
            49157ul,
            98317ul,
            196613ul,
            393241ul,
            786433ul,
            1572869ul,
            3145739ul,
            6291469ul,
            12582917ul,
            25165843ul,
            50331653ul,
            100663319ul,
            201326611ul,
            402653189ul,
            805306457ul,
            1610612741ul,
            3221225473ul,
            4294967291ul
        };

    inline unsigned long next_prime(unsigned long n) {
        const unsigned long* to = primes + (int)num_primes;
        for(const unsigned long* p = primes; p < to; p++)
            if(*p >= n) return *p;
        return primes[num_primes-1];
    }
>>>>>>> 1abeb825

    template<class Value, class Key, class HashFun, class GetKey, class KeyEqFun>
        class hashtable
    {
    public:

        typedef Value &reference;
        typedef const Value &const_reference;
    
        struct Entry
        {
            Entry* next;
            Value val;
      
        Entry(const Value &_val) : val(_val) {next = 0;}
        };
    

        struct iterator
        {      
            Entry* ent;
            hashtable* tab;

            typedef std::forward_iterator_tag iterator_category;
            typedef Value value_type;
            typedef std::ptrdiff_t difference_type;
            typedef size_t size_type;
            typedef Value& reference;
            typedef Value* pointer;

        iterator(Entry* _ent, hashtable* _tab) : ent(_ent), tab(_tab) { }

            iterator() { }

            Value &operator*() const { return ent->val; }

            Value *operator->() const { return &(operator*()); }

            iterator &operator++() {
                Entry *old = ent;
                ent = ent->next;
                if (!ent) {
                    size_t bucket = tab->get_bucket(old->val);
                    while (!ent && ++bucket < tab->buckets.size())
                        ent = tab->buckets[bucket];
                }
                return *this;
            }

            iterator operator++(int) {
                iterator tmp = *this;
                operator++();
                return tmp;
            }


            bool operator==(const iterator& it) const { 
                return ent == it.ent;
            }

            bool operator!=(const iterator& it) const {
                return ent != it.ent;
            }
        };

        struct const_iterator
        {      
            const Entry* ent;
            const hashtable* tab;

            typedef std::forward_iterator_tag iterator_category;
            typedef Value value_type;
            typedef std::ptrdiff_t difference_type;
            typedef size_t size_type;
            typedef const Value& reference;
            typedef const Value* pointer;

        const_iterator(const Entry* _ent, const hashtable* _tab) : ent(_ent), tab(_tab) { }

            const_iterator() { }

            const Value &operator*() const { return ent->val; }

            const Value *operator->() const { return &(operator*()); }

            const_iterator &operator++() {
                Entry *old = ent;
                ent = ent->next;
                if (!ent) {
                    size_t bucket = tab->get_bucket(old->val);
                    while (!ent && ++bucket < tab->buckets.size())
                        ent = tab->buckets[bucket];
                }
                return *this;
            }

            const_iterator operator++(int) {
                const_iterator tmp = *this;
                operator++();
                return tmp;
            }


            bool operator==(const const_iterator& it) const { 
                return ent == it.ent;
            }

            bool operator!=(const const_iterator& it) const {
                return ent != it.ent;
            }
        };

    private:

        typedef std::vector<Entry*> Table;

        Table buckets;
        size_t entries;
        HashFun hash_fun ;
        GetKey get_key;
        KeyEqFun key_eq_fun;
    
    public:

    hashtable(size_t init_size) : buckets(init_size,(Entry *)0) {
            entries = 0;
        }
    
        hashtable(const hashtable& other) {
            dup(other);
        }

        hashtable& operator= (const hashtable& other) {
            if (&other != this)
                dup(other);
            return *this;
        }

        ~hashtable() {
            clear();
        }

        size_t size() const { 
            return entries;
        }

        bool empty() const { 
            return size() == 0;
        }

        void swap(hashtable& other) {
            buckets.swap(other.buckets);
            std::swap(entries, other.entries);
        }
    
        iterator begin() {
            for (size_t i = 0; i < buckets.size(); ++i)
                if (buckets[i])
                    return iterator(buckets[i], this);
            return end();
        }
    
        iterator end() { 
            return iterator(0, this);
        }

        const_iterator begin() const {
            for (size_t i = 0; i < buckets.size(); ++i)
                if (buckets[i])
                    return const_iterator(buckets[i], this);
            return end();
        }
    
        const_iterator end() const { 
            return const_iterator(0, this);
        }
    
        size_t get_bucket(const Value& val, size_t n) const {
            return hash_fun(get_key(val)) % n;
        }
    
        size_t get_key_bucket(const Key& key) const {
            return hash_fun(key) % buckets.size();
        }

        size_t get_bucket(const Value& val) const {
            return get_bucket(val,buckets.size());
        }

        Entry *lookup(const Value& val, bool ins = false)
        {
            resize(entries + 1);

            size_t n = get_bucket(val);
            Entry* from = buckets[n];
      
            for (Entry* ent = from; ent; ent = ent->next)
                if (key_eq_fun(get_key(ent->val), get_key(val)))
                    return ent;
      
            if(!ins) return 0;

            Entry* tmp = new Entry(val);
            tmp->next = from;
            buckets[n] = tmp;
            ++entries;
            return tmp;
        }

        Entry *lookup_key(const Key& key) const
        {
            size_t n = get_key_bucket(key);
            Entry* from = buckets[n];
      
            for (Entry* ent = from; ent; ent = ent->next)
                if (key_eq_fun(get_key(ent->val), key))
                    return ent;
      
            return 0;
        }

        const_iterator find(const Key& key) const {
            return const_iterator(lookup_key(key),this);
        }

        iterator find(const Key& key) {
            return iterator(lookup_key(key),this);
        }

        std::pair<iterator,bool> insert(const Value& val){
            size_t old_entries = entries;
            Entry *ent = lookup(val,true);
            return std::pair<iterator,bool>(iterator(ent,this),entries > old_entries);
        }
    
<<<<<<< HEAD
    iterator insert(const iterator &it, const Value& val){
      Entry *ent = lookup(val,true);
      return iterator(ent,this);
    }

    size_t erase(const Key& key)
    {
      Entry** p = &(buckets[get_key_bucket(key)]);
      size_t count = 0;
      while(*p){
	Entry *q = *p;
	if (key_eq_fun(get_key(q->val), key)) {
	  ++count;
	  *p = q->next;
	  delete q;
	}
	else
	  p = &(q->next);
      }
      entries -= count;
      return count;
    }

    void resize(size_t new_size) {
      const size_t old_n = buckets.size();
      if (new_size <= old_n) return;
      const size_t n = next_prime(static_cast<unsigned>(new_size));
      if (n <= old_n) return;
      Table tmp(n, (Entry*)(0));
      for (size_t i = 0; i < old_n; ++i) {
	Entry* ent = buckets[i];
	while (ent) {
	  size_t new_bucket = get_bucket(ent->val, n);
	  buckets[i] = ent->next;
	  ent->next = tmp[new_bucket];
	  tmp[new_bucket] = ent;
	  ent = buckets[i];
	}
      }
      buckets.swap(tmp);
    }
=======
        iterator insert(const iterator &it, const Value& val){
            Entry *ent = lookup(val,true);
            return iterator(ent,this);
        }

        size_t erase(const Key& key)
        {
            Entry** p = &(buckets[get_key_bucket(key)]);
            size_t count = 0;
            while(*p){
                Entry *q = *p;
                if (key_eq_fun(get_key(q->val), key)) {
                    ++count;
                    *p = q->next;
                    delete q;
                }
                else
                    p = &(q->next);
            }
            entries -= count;
            return count;
        }

        void resize(size_t new_size) {
            const size_t old_n = buckets.size();
            if (new_size <= old_n) return;
            const size_t n = next_prime(new_size);
            if (n <= old_n) return;
            Table tmp(n, (Entry*)(0));
            for (size_t i = 0; i < old_n; ++i) {
                Entry* ent = buckets[i];
                while (ent) {
                    size_t new_bucket = get_bucket(ent->val, n);
                    buckets[i] = ent->next;
                    ent->next = tmp[new_bucket];
                    tmp[new_bucket] = ent;
                    ent = buckets[i];
                }
            }
            buckets.swap(tmp);
        }
>>>>>>> 1abeb825
    
        void clear()
        {
            for (size_t i = 0; i < buckets.size(); ++i) {
                for (Entry* ent = buckets[i]; ent != 0;) {
                    Entry* next = ent->next;
                    delete ent;
                    ent = next;
                }
                buckets[i] = 0;
            }
            entries = 0;
        }

        void dup(const hashtable& other)
        {
            buckets.resize(other.buckets.size());
            for (size_t i = 0; i < other.buckets.size(); ++i) {
                Entry** to = &buckets[i];
                for (Entry* from = other.buckets[i]; from; from = from->next)
                    to = &((*to = new Entry(from->val))->next);
            }
            entries = other.entries;
        }
    };

    template <typename T> 
        class equal {
    public:
        bool operator()(const T& x, const T &y) const {
            return x == y;
        }
    };

    template <typename T>
        class identity {
    public:
        const T &operator()(const T &x) const {
            return x;
        }
    };

    template <typename T, typename U>
        class proj1 {
    public:
        const T &operator()(const std::pair<T,U> &x) const {
            return x.first;
        }
    };

    template <typename Element, class HashFun = hash<Element>, 
        class EqFun = equal<Element> >
        class hash_set
        : public hashtable<Element,Element,HashFun,identity<Element>,EqFun> {

    public:

    typedef Element value_type;

    hash_set()
    : hashtable<Element,Element,HashFun,identity<Element>,EqFun>(7) {}
    };

    template <typename Key, typename Value, class HashFun = hash<Key>, 
        class EqFun = equal<Key> >
        class hash_map
        : public hashtable<std::pair<Key,Value>,Key,HashFun,proj1<Key,Value>,EqFun> {

    public:

    hash_map()
    : hashtable<std::pair<Key,Value>,Key,HashFun,proj1<Key,Value>,EqFun>(7) {}

    Value &operator[](const Key& key) {
	std::pair<Key,Value> kvp(key,Value());
	return 
	hashtable<std::pair<Key,Value>,Key,HashFun,proj1<Key,Value>,EqFun>::
        lookup(kvp,true)->val.second;
    }
    };

}
#endif<|MERGE_RESOLUTION|>--- conflicted
+++ resolved
@@ -44,31 +44,7 @@
 
     template <typename T> class hash {};
 
-<<<<<<< HEAD
-  template <>
-    class hash<int> {
-  public:
-    size_t operator()(const int &s) const {
-      return s;
-    }
-  };
-
-  template <>
-    class hash<std::string> {
-  public:
-    size_t operator()(const std::string &s) const {
-        return string_hash(s.c_str(), static_cast<unsigned>(s.size()), 0);
-    }
-  };
-
-  template <>
-    class hash<std::pair<int,int> > {
-  public:
-    size_t operator()(const std::pair<int,int> &p) const {
-      return p.first + p.second;
-    }
-  };
-=======
+
     template <>
         class hash<int> {
     public:
@@ -76,7 +52,6 @@
             return s;
         }
     };
->>>>>>> 1abeb825
 
     template <>
         class hash<std::string> {
@@ -102,14 +77,6 @@
         }
     };
 
-<<<<<<< HEAD
-  inline size_t next_prime(size_t n) {
-    const unsigned long* to = primes + (int)num_primes;
-    for(const unsigned long* p = primes; p < to; p++)
-      if(*p >= n) return *p;
-    return primes[num_primes-1];
-  }
-=======
     enum { num_primes = 29 };
 
     static const unsigned long primes[num_primes] =
@@ -151,7 +118,6 @@
             if(*p >= n) return *p;
         return primes[num_primes-1];
     }
->>>>>>> 1abeb825
 
     template<class Value, class Key, class HashFun, class GetKey, class KeyEqFun>
         class hashtable
@@ -387,49 +353,6 @@
             return std::pair<iterator,bool>(iterator(ent,this),entries > old_entries);
         }
     
-<<<<<<< HEAD
-    iterator insert(const iterator &it, const Value& val){
-      Entry *ent = lookup(val,true);
-      return iterator(ent,this);
-    }
-
-    size_t erase(const Key& key)
-    {
-      Entry** p = &(buckets[get_key_bucket(key)]);
-      size_t count = 0;
-      while(*p){
-	Entry *q = *p;
-	if (key_eq_fun(get_key(q->val), key)) {
-	  ++count;
-	  *p = q->next;
-	  delete q;
-	}
-	else
-	  p = &(q->next);
-      }
-      entries -= count;
-      return count;
-    }
-
-    void resize(size_t new_size) {
-      const size_t old_n = buckets.size();
-      if (new_size <= old_n) return;
-      const size_t n = next_prime(static_cast<unsigned>(new_size));
-      if (n <= old_n) return;
-      Table tmp(n, (Entry*)(0));
-      for (size_t i = 0; i < old_n; ++i) {
-	Entry* ent = buckets[i];
-	while (ent) {
-	  size_t new_bucket = get_bucket(ent->val, n);
-	  buckets[i] = ent->next;
-	  ent->next = tmp[new_bucket];
-	  tmp[new_bucket] = ent;
-	  ent = buckets[i];
-	}
-      }
-      buckets.swap(tmp);
-    }
-=======
         iterator insert(const iterator &it, const Value& val){
             Entry *ent = lookup(val,true);
             return iterator(ent,this);
@@ -471,7 +394,6 @@
             }
             buckets.swap(tmp);
         }
->>>>>>> 1abeb825
     
         void clear()
         {
