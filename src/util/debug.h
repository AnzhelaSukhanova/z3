/*++
Copyright (c) 2006 Microsoft Corporation

Module Name:

    debug.h

Abstract:

    Basic debugging support.

Author:

    Leonardo de Moura (leonardo) 2006-09-11.

Revision History:

--*/
#pragma once

#include <stdlib.h>

void enable_assertions(bool f);
bool assertions_enabled();

#include "util/error_codes.h"
#include "util/warning.h"

#ifdef Z3DEBUG
#define DEBUG_CODE(CODE) { CODE } ((void) 0)
#else
#define DEBUG_CODE(CODE) ((void) 0)
#endif

#ifdef __APPLE__
#include <TargetConditionals.h>
#if !TARGET_OS_OSX
#define NO_Z3_DEBUGGER
#endif
#endif

#define NO_Z3_DEBUGGER

#ifdef NO_Z3_DEBUGGER
#define INVOKE_DEBUGGER() exit(ERR_INTERNAL_FATAL)
#else
#ifdef _WINDOWS
#define INVOKE_DEBUGGER() __debugbreak()
#else
void invoke_gdb();
#define INVOKE_DEBUGGER() invoke_gdb()
#endif
#endif

void notify_assertion_violation(const char * file_name, int line, const char * condition);
void enable_debug(const char * tag);
void disable_debug(const char * tag);
bool is_debug_enabled(const char * tag);

#define SASSERT(COND) DEBUG_CODE(if (assertions_enabled() && !(COND)) { notify_assertion_violation(__FILE__, __LINE__, #COND); INVOKE_DEBUGGER(); })
#define CASSERT(TAG, COND) DEBUG_CODE(if (assertions_enabled() && is_debug_enabled(TAG) && !(COND)) { notify_assertion_violation(__FILE__, __LINE__, #COND); INVOKE_DEBUGGER(); })
#define XASSERT(COND, EXTRA_CODE) DEBUG_CODE(if (assertions_enabled() && !(COND)) { notify_assertion_violation(__FILE__, __LINE__, #COND); { EXTRA_CODE } INVOKE_DEBUGGER(); })

#define SASSERT_EQ(LHS, RHS)                                                     \
    DEBUG_CODE(if (assertions_enabled() && !((LHS) == (RHS))) {                  \
        notify_assertion_violation(__FILE__, __LINE__, #LHS " == " #RHS);        \
        std::cerr << "LHS value: " << (LHS) << "\nRHS value: " << (RHS) << "\n"; \
        INVOKE_DEBUGGER();                                                       \
    })

#ifdef Z3DEBUG
# define UNREACHABLE() DEBUG_CODE(notify_assertion_violation(__FILE__, __LINE__, "UNEXPECTED CODE WAS REACHED."); INVOKE_DEBUGGER();)
#else
# define UNREACHABLE() { notify_assertion_violation(__FILE__, __LINE__, "UNEXPECTED CODE WAS REACHED."); } ((void) 0)
#endif

#ifdef Z3DEBUG
# define NOT_IMPLEMENTED_YET() DEBUG_CODE(notify_assertion_violation(__FILE__, __LINE__, "NOT IMPLEMENTED YET!"); INVOKE_DEBUGGER();)
#else
# define NOT_IMPLEMENTED_YET() { notify_assertion_violation(__FILE__, __LINE__, "NOT IMPLEMENTED YET!"); exit(ERR_NOT_IMPLEMENTED_YET); } ((void) 0)
#endif

#define VERIFY(_x_) if (!(_x_)) {                                                       \
        notify_assertion_violation(__FILE__, __LINE__, "Failed to verify: " #_x_ "\n"); \
<<<<<<< HEAD
                                                                 \
    }                                                           
=======
        exit(ERR_UNREACHABLE);                                                          \
    }

#define VERIFY_EQ(LHS, RHS)                                                                         \
    if (!((LHS) == (RHS))) {                                                                        \
        notify_assertion_violation(__FILE__, __LINE__, "Failed to verify: " #LHS " == " #RHS "\n"); \
        std::cerr << "LHS value: " << (LHS) << "\nRHS value: " << (RHS) << "\n";                    \
        exit(ERR_UNREACHABLE);                                                                      \
    }
>>>>>>> d8c99480

#define ENSURE(_x_) VERIFY(_x_)


void finalize_debug();
/*
  ADD_FINALIZER('finalize_debug();')
*/<|MERGE_RESOLUTION|>--- conflicted
+++ resolved
@@ -82,10 +82,6 @@
 
 #define VERIFY(_x_) if (!(_x_)) {                                                       \
         notify_assertion_violation(__FILE__, __LINE__, "Failed to verify: " #_x_ "\n"); \
-<<<<<<< HEAD
-                                                                 \
-    }                                                           
-=======
         exit(ERR_UNREACHABLE);                                                          \
     }
 
@@ -95,7 +91,6 @@
         std::cerr << "LHS value: " << (LHS) << "\nRHS value: " << (RHS) << "\n";                    \
         exit(ERR_UNREACHABLE);                                                                      \
     }
->>>>>>> d8c99480
 
 #define ENSURE(_x_) VERIFY(_x_)
 
