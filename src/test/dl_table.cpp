--- conflicted
+++ resolved
@@ -1,14 +1,8 @@
-<<<<<<< HEAD
-#if defined(_WINDOWS) || defined(_CYGWIN)
-=======
-
 /*++
 Copyright (c) 2015 Microsoft Corporation
+--*/
+#if defined(_WINDOWS) || defined(_CYGWIN)
 
---*/
-
-#ifdef _WINDOWS
->>>>>>> e0068e40
 #include "dl_context.h"
 #include "dl_table.h"
 #include "dl_register_engine.h"
