/*++
Copyright (c) 2013 Microsoft Corporation

Module Name:

    theory_pb.cpp

Abstract:

    Pseudo-Boolean theory plugin.

Author:

    Nikolaj Bjorner (nbjorner) 2013-11-05

Notes:


--*/

#include <typeinfo>
#include "smt/theory_pb.h"
#include "smt/smt_context.h"
#include "smt/smt_kernel.h"
#include "ast/ast_pp.h"
#include "util/sorting_network.h"
#include "util/uint_set.h"
#include "smt/smt_model_generator.h"
#include "ast/rewriter/pb_rewriter_def.h"
#include "math/simplex/sparse_matrix_def.h"
#include "math/simplex/simplex_def.h"


namespace smt {

    class pb_lit_rewriter_util {
    public:
        typedef std::pair<literal, rational> arg_t;
        typedef vector<arg_t> args_t;
        typedef rational numeral;
        
        literal negate(literal l) {
            return ~l;
        }

        void display(std::ostream& out, literal l) {
            out << l;
        }
        
        bool is_negated(literal l) const {
            return l.sign();
        }
       
        bool is_true(literal l) const {
            return l == true_literal;
        }
        
        bool is_false(literal l) const {
            return l == false_literal;
        }
        
        struct compare {
            bool operator()(arg_t const& a, arg_t const& b) {
                return a.first < b.first;
            }
        };
    };

    unsigned theory_pb::arg_t::get_hash() const {
        return get_composite_hash<arg_t, arg_t::kind_hash, arg_t::child_hash>(*this, size());
    }

    bool theory_pb::arg_t::operator==(arg_t const& other) const {
        if (size() != other.size()) return false;
        for (unsigned i = 0; i < size(); ++i) {
            if (lit(i) != other.lit(i)) return false;
            if (coeff(i) != other.coeff(i)) return false;
        }
        return true;
    }

    void theory_pb::arg_t::remove_negations() {
        for (unsigned i = 0; i < size(); ++i) {
            if (lit(i).sign()) {
                (*this)[i].first.neg();
                (*this)[i].second.neg();
                m_k += coeff(i);
            }
        }
    }

    void theory_pb::arg_t::negate() {
        numeral sum(0);
        for (unsigned i = 0; i < size(); ++i) {
            (*this)[i].first.neg();
            sum += coeff(i);
        }
        m_k = sum - m_k + numeral::one();
        VERIFY(l_undef == normalize(false));
    }

    lbool theory_pb::arg_t::normalize(bool is_eq) {
        pb_lit_rewriter_util pbu;
        pb_rewriter_util<pb_lit_rewriter_util> util(pbu);
        return util.normalize(*this, m_k, is_eq);        
    }

    void theory_pb::arg_t::prune(bool is_eq) {
        pb_lit_rewriter_util pbu;
        pb_rewriter_util<pb_lit_rewriter_util> util(pbu);
        util.prune(*this, m_k, is_eq);   
    }

    std::ostream& theory_pb::arg_t::display(context& ctx, std::ostream& out, bool values) const {
        for (unsigned i = 0; i < size(); ++i) {
            literal l(lit(i));
            if (!coeff(i).is_one()) {
                out << coeff(i) << "*";
            }
            out << l;
            if (values) {
                out << "@(" << ctx.get_assignment(l);
                if (ctx.get_assignment(l) != l_undef) {
                    out << ":" << ctx.get_assign_level(l);
                }
                out << ")";
            }
            if (i + 1 < size()) {
                out << " + ";
            }
        }
        out << " ~ " << k() << "\n";
        return out;
    }

    app_ref theory_pb::arg_t::to_expr(bool is_eq, context& ctx, ast_manager& m) {
        expr_ref tmp(m);
        app_ref result(m);
        svector<rational> coeffs;
        expr_ref_vector args(m);
        for (unsigned i = 0; i < size(); ++i) {
            ctx.literal2expr(lit(i), tmp);
            args.push_back(tmp);
            coeffs.push_back(coeff(i));
        }
        pb_util pb(m);
        if (is_eq) {
            result = pb.mk_eq(coeffs.size(), coeffs.c_ptr(), args.c_ptr(), k());
        }
        else {
            result = pb.mk_ge(coeffs.size(), coeffs.c_ptr(), args.c_ptr(), k());
        }
        return result;
    }

    void theory_pb::ineq::reset() {
        m_max_watch.reset();
        m_watch_sz = 0;
        m_watch_sum.reset();
        m_num_propagations = 0;
        m_compilation_threshold = UINT_MAX;
        m_compiled = l_false;
        m_args[0].reset();
        m_args[0].m_k.reset();
        m_args[1].reset();
        m_args[1].m_k.reset();
        m_nfixed = 0;
        m_max_sum.reset();
        m_min_sum.reset();
    }


    void theory_pb::ineq::unique() {
        pb_lit_rewriter_util pbu;
        pb_rewriter_util<pb_lit_rewriter_util> util(pbu);
        util.unique(m_args[0], m_args[0].m_k, m_is_eq);        
    }

    void theory_pb::ineq::post_prune() {
        if (!m_args[0].empty() && is_ge()) {
            m_args[0].negate();
            m_args[0].negate();            
            m_args[1].reset();
            m_args[1].m_k = m_args[0].m_k;
            m_args[1].append(m_args[0]);
            m_args[1].negate();
            
            SASSERT(m_args[0].size() == m_args[1].size());
            SASSERT(m_args[0].well_formed());
            SASSERT(m_args[1].well_formed());
        }        
    }

    void theory_pb::ineq::negate() {
        SASSERT(!m_is_eq);
        m_lit.neg();
    }

    void theory_pb::ineq::prune() {
        m_args[0].prune(m_is_eq);
    }

    lbool theory_pb::ineq::normalize() {
        return m_args[0].normalize(m_is_eq);
    }

    app_ref theory_pb::ineq::to_expr(context& ctx, ast_manager& m) {
        return args().to_expr(m_is_eq, ctx, m);
    }

    bool theory_pb::arg_t::well_formed() const {
        SASSERT(k().is_pos());
        uint_set vars;
        numeral sum = numeral::zero();
        for (unsigned i = 0; i < size(); ++i) {
            SASSERT(coeff(i) <= k());
            SASSERT(numeral::one() <= coeff(i));
            SASSERT(lit(i) != true_literal);
            SASSERT(lit(i) != false_literal);
            SASSERT(lit(i) != null_literal);
            SASSERT(!vars.contains(lit(i).var()));
            vars.insert(lit(i).var());
            sum += coeff(i);
        }
        SASSERT(sum >= k());
        return true;
    }

    // -----------------------------
    // cardinality constraints

    void theory_pb::card::negate() {
        m_lit.neg();
        unsigned sz = size();
        for (unsigned i = 0; i < sz; ++i) {
            m_args[i].neg();
        }
        m_bound = sz - m_bound + 1;
        SASSERT(sz >= m_bound && m_bound > 0);
    }

<<<<<<< HEAD
    app_ref theory_pb::card::to_expr(theory_pb& th) {
        ast_manager& m = th.get_manager();
        expr_ref_vector args(m);
        for (unsigned i = 0; i < size(); ++i) {
            args.push_back(th.literal2expr(m_args[i]));
        }
        return app_ref(th.pb.mk_at_least_k(args.size(), args.c_ptr(), k()), m);        
    }
=======
    class theory_pb::remove_var : public trail<context> {
        theory_pb& pb;
        unsigned   v;
    public:
        remove_var(theory_pb& pb, unsigned v): pb(pb), v(v) {}
        void undo(context& ctx) override {
            pb.m_vars.remove(v);
            pb.m_simplex.unset_lower(v);
            pb.m_simplex.unset_upper(v);
        }        
    };
>>>>>>> fc719a5e

    lbool theory_pb::card::assign(theory_pb& th, literal alit) {
        // literal is assigned to false.        
        context& ctx = th.get_context();
        unsigned sz = size();
        unsigned bound = k();
        TRACE("pb", tout << "assign: " << m_lit << " " << ~alit << " " << bound << "\n";);

<<<<<<< HEAD
        SASSERT(0 < bound && bound < sz);
        SASSERT(ctx.get_assignment(alit) == l_false);
        SASSERT(ctx.get_assignment(m_lit) == l_true);
        unsigned index = 0;
        for (index = 0; index <= bound; ++index) {
            if (lit(index) == alit) {
                break;
=======
        void undo(context& ctx) override {
            if (m_is_lower) {
                if (m_last_bound_valid) {
                    pb.m_simplex.set_lower(m_v, m_last_bound);
                }
                else {
                    pb.m_simplex.unset_lower(m_v);
                }
                pb.set_explain(pb.m_explain_lower, m_v, m_last_explain);
>>>>>>> fc719a5e
            }
        }
        if (index == bound + 1) {
            // literal is no longer watched.
            return l_undef;
        }
        SASSERT(index <= bound);
        SASSERT(lit(index) == alit);
        
        // find a literal to swap with:
        for (unsigned i = bound + 1; i < sz; ++i) {
            literal lit2 = lit(i);
            if (ctx.get_assignment(lit2) != l_false) {
                TRACE("pb", tout << "swap " << lit2 << "\n";);
                std::swap(m_args[index], m_args[i]);
                th.watch_literal(lit2, this);
                return l_undef;
            }
        }

        // conflict
        if (bound != index && ctx.get_assignment(lit(bound)) == l_false) {
            TRACE("pb", tout << "conflict " << lit(bound) << " " << alit << "\n";);
            set_conflict(th, alit);
            return l_false;
        }

        TRACE("pb", tout << "no swap " << index << " " << alit << "\n";);
        // there are no literals to swap with,
        // prepare for unit propagation by swapping the false literal into 
        // position bound. Then literals in positions 0..bound-1 have to be
        // assigned l_true.
        if (index != bound) {
            std::swap(m_args[index], m_args[bound]);
        }
        SASSERT(th.validate_unit_propagation(*this));
        
        for (unsigned i = 0; i < bound && !ctx.inconsistent(); ++i) {
            th.add_assign(*this, lit(i));
        }

        return ctx.inconsistent() ? l_false : l_true;
    }

    /**
       \brief The conflict clause position for cardinality constraint have the following properties:
       0. The position for the literal corresponding to the cardinality constraint.
       1. The literal at position 0 of the cardinality constraint.
       2. The asserting literal.
       3. .. the remaining false literals.
     */
    
    void theory_pb::card::set_conflict(theory_pb& th, literal l) {
        SASSERT(validate_conflict(th));
        context& ctx = th.get_context();
        literal_vector& lits = th.get_literals();
        SASSERT(ctx.get_assignment(l) == l_false);
        SASSERT(ctx.get_assignment(lit()) == l_true);
        lits.push_back(~lit()); 
        lits.push_back(l);
        unsigned sz = size();
        for (unsigned i = m_bound; i < sz; ++i) {
            SASSERT(ctx.get_assignment(m_args[i]) == l_false);
            lits.push_back(m_args[i]);
        }
        th.add_clause(*this, lits);        
    }

    bool theory_pb::card::validate_conflict(theory_pb& th) {
        context& ctx = th.get_context();
        unsigned num_false = 0;
        for (unsigned i = 0; i < size(); ++i) {
            if (ctx.get_assignment(m_args[i]) == l_false) {
                ++num_false;
            }
        }
        return size() - num_false < m_bound;
    }

    bool theory_pb::card::validate_assign(theory_pb& th, literal_vector const& lits, literal l) {
        context& ctx = th.get_context();
        SASSERT(ctx.get_assignment(l) == l_undef);
        for (unsigned i = 0; i < lits.size(); ++i) {
            SASSERT(ctx.get_assignment(lits[i]) == l_true);
        }
        return size() - lits.size() <= m_bound;
    }

    void theory_pb::card::init_watch(theory_pb& th, bool is_true) {
        context& ctx = th.get_context();
        th.clear_watch(*this);
        if (lit().sign() == is_true) {
            negate();
        }
        SASSERT(ctx.get_assignment(lit()) == l_true);
        unsigned j = 0, sz = size(), bound = k();
        if (bound == sz) {
            for (unsigned i = 0; i < sz && !ctx.inconsistent(); ++i) {
                th.add_assign(*this, lit(i));                
            }
            return;
        }
        // put the non-false literals into the head.
        for (unsigned i = 0; i < sz; ++i) {
            if (ctx.get_assignment(lit(i)) != l_false) {
                if (j != i) {
                    std::swap(m_args[i], m_args[j]);                 
                }
                ++j;
            }
        }
        DEBUG_CODE(
            bool is_false = false;
            for (unsigned k = 0; k < sz; ++k) {
                SASSERT(!is_false || ctx.get_assignment(lit(k)) == l_false);
                is_false = ctx.get_assignment(lit(k)) == l_false;
            });

        // j is the number of non-false, sz - j the number of false.
        if (j < bound) {
            SASSERT(0 < bound && bound < sz);
            literal alit = lit(j);
            
            //
            // we need the assignment level of the asserting literal to be maximal.
            // such that conflict resolution can use the asserting literal as a starting
            // point.
            //

            for (unsigned i = bound; i < sz; ++i) {                
                if (ctx.get_assign_level(alit) < ctx.get_assign_level(lit(i))) {
                    std::swap(m_args[j], m_args[i]);
                    alit = lit(j);
                }
            }
            set_conflict(th, alit);
        }
        else if (j == bound) {
            for (unsigned i = 0; i < bound && !ctx.inconsistent(); ++i) {
                th.add_assign(*this, lit(i));                
            }
        }
        else {
            for (unsigned i = 0; i <= bound; ++i) {
                th.watch_literal(lit(i), this);
            }
        }
    }


    void theory_pb::card::add_arg(literal lit) {
        if (lit == false_literal) {
            return;
        }
        else if (lit == true_literal) {
            if (m_bound > 0) {
                --m_bound;
            }
        }
        else {
            m_args.push_back(lit);
        }

<<<<<<< HEAD
    }

    void theory_pb::card::inc_propagations(theory_pb& th) {
        ++m_num_propagations;
        if (m_compiled == l_false && m_num_propagations >= m_compilation_threshold) {
            // m_compiled = l_undef;
            // th.m_to_compile.push_back(&c);
        }
    }
=======
        m_stats.m_num_conflicts++;
        justification* js = nullptr;
        if (proofs_enabled()) {                                         
            js = alloc(theory_lemma_justification, get_id(), ctx, lits.size(), lits.c_ptr());
        }
        TRACE("pb", tout << lits << "\n";);
        ctx.mk_clause(lits.size(), lits.c_ptr(), js, CLS_AUX_LEMMA, nullptr);
>>>>>>> fc719a5e

    // ------------------------
    // theory_pb

    theory_pb::theory_pb(ast_manager& m, theory_pb_params& p):
        theory(m.mk_family_id("pb")),
        m_params(p),
        pb(m),
        m_max_compiled_coeff(rational(8)),
        m_cardinality_lemma(false),
        m_restart_lim(3),
        m_restart_inc(0),
        m_antecedent_exprs(m),
        m_cardinality_exprs(m)
    {        
        m_learn_complements  = p.m_pb_learn_complements;
        m_conflict_frequency = p.m_pb_conflict_frequency;
        m_enable_compilation = p.m_pb_enable_compilation;
    }

    theory_pb::~theory_pb() {
        reset_eh();
    }

    theory * theory_pb::mk_fresh(context * new_ctx) { 
        return alloc(theory_pb, new_ctx->get_manager(), m_params); 
    }

    bool theory_pb::internalize_atom(app * atom, bool gate_ctx) {
        context& ctx = get_context();
        TRACE("pb", tout << mk_pp(atom, get_manager()) << "\n";);
        if (ctx.b_internalized(atom)) {
            return true;
        }
        SASSERT(!ctx.b_internalized(atom));
        m_stats.m_num_predicates++;

        if (pb.is_aux_bool(atom)) {
            bool_var abv = ctx.mk_bool_var(atom);
            ctx.set_var_theory(abv, get_id());
            return true;
        }

        if (internalize_card(atom, gate_ctx)) {
            return true;
        }

        SASSERT(pb.is_at_most_k(atom) || pb.is_le(atom) || 
                pb.is_ge(atom) || pb.is_at_least_k(atom) || 
                pb.is_eq(atom));


        unsigned num_args = atom->get_num_args();
        bool_var abv = ctx.mk_bool_var(atom);
        ctx.set_var_theory(abv, get_id());

        ineq* c = alloc(ineq, m_mpz_mgr, literal(abv), pb.is_eq(atom));
        c->m_args[0].m_k = pb.get_k(atom);
        numeral& k = c->m_args[0].m_k;
        arg_t& args = c->m_args[0];

        // extract literals and coefficients.
        for (unsigned i = 0; i < num_args; ++i) {
            expr* arg = atom->get_arg(i);
            literal l = compile_arg(arg);
            numeral c = pb.get_coeff(atom, i);
            args.push_back(std::make_pair(l, c));
        }
        if (pb.is_at_most_k(atom) || pb.is_le(atom)) {
            // turn W <= k into -W >= -k
            for (unsigned i = 0; i < args.size(); ++i) {
                args[i].second = -args[i].second;
            }
            k = -k;
        }
        else {
            SASSERT(pb.is_at_least_k(atom) || pb.is_ge(atom) || pb.is_eq(atom));
        }
        TRACE("pb", display(tout, *c););        
        //app_ref fml1(m), fml2(m);
        //fml1 = c->to_expr(ctx, m);
        c->unique();
        lbool is_true = c->normalize();
        c->prune();
        c->post_prune();
        //fml2 = c->to_expr(ctx, m);
        //expr_ref validate_pb = pb_rewriter(m).mk_validate_rewrite(fml1, fml2);
        //pb_rewriter(m).dump_pb_rewrite(validate_pb);

        literal lit(abv);


        TRACE("pb", display(tout, *c); tout << " := " << lit << "\n";);        
        switch(is_true) {
        case l_false: 
            lit = ~lit;
            // fall-through
        case l_true: 
            ctx.mk_th_axiom(get_id(), 1, &lit);
            dealloc(c);
            return true;
        case l_undef: 
            break;
        }
            
        if (c->k().is_one() && c->is_ge()) {
            literal_vector& lits = get_literals();
            lits.push_back(~lit);
            for (unsigned i = 0; i < c->size(); ++i) {
                lits.push_back(c->lit(i));
                SASSERT(c->coeff(i).is_one());
                ctx.mk_th_axiom(get_id(), lit, ~c->lit(i));
            }
            ctx.mk_th_axiom(get_id(), lits.size(), lits.c_ptr());
            return true;
        }
        
        // maximal coefficient:
        scoped_mpz& max_watch = c->m_max_watch;
        max_watch.reset();
        for (unsigned i = 0; i < args.size(); ++i) {
            mpz const& num = args[i].second.to_mpq().numerator();
            if (m_mpz_mgr.lt(max_watch, num)) {
                max_watch = num;
            }
        }

        // pre-compile threshold for cardinality
        bool enable_compile = m_enable_compilation && c->is_ge() && !c->k().is_one();
        for (unsigned i = 0; enable_compile && i < args.size(); ++i) {
            enable_compile = (args[i].second <= m_max_compiled_coeff);
        }
        if (enable_compile) {
            unsigned log = 1, n = 1;
            while (n <= args.size()) {
                ++log;
                n *= 2;
            }
            unsigned th = args.size()*log*log; 
            c->m_compilation_threshold = th;
            IF_VERBOSE(2, verbose_stream() << "(smt.pb setting compilation threshold to " << th << ")\n";);
            TRACE("pb", tout << "compilation threshold: " << th << "\n";);
        }
        else {
            c->m_compilation_threshold = UINT_MAX;
        }
        init_watch_var(*c);
        init_watch(abv);
        m_var_infos[abv].m_ineq = c;
        m_ineqs_trail.push_back(abv);


        TRACE("pb", display(tout, *c););

        return true;
    }

    literal theory_pb::compile_arg(expr* arg) {
        context& ctx = get_context();
        ast_manager& m = get_manager();

        bool_var bv;
        bool has_bv = false;
        bool negate = m.is_not(arg, arg);
        SASSERT(!m.is_not(arg));
        if (!ctx.b_internalized(arg)) {
            ctx.internalize(arg, false);
        }
        if (ctx.b_internalized(arg)) {
            bv = ctx.get_bool_var(arg);
            if (is_uninterp(arg) && null_theory_var == ctx.get_var_theory(bv)) {
                ctx.set_var_theory(bv, get_id());
            }
            has_bv = (ctx.get_var_theory(bv) == get_id());
        }
        else if (m.is_true(arg)) {
            bv = true_bool_var;
            has_bv = true;
        }
        else if (m.is_false(arg)) {
            bv = true_bool_var;
            has_bv = true;
            negate = !negate;
        }

        // assumes relevancy level = 2 or 0.
        // TBD: should should have been like an uninterpreted
        // function internalize, where enodes for each argument
        // is available. 
        if (!has_bv) {
            app_ref tmp(m), fml(m);
            tmp = pb.mk_fresh_bool();
            fml = m.mk_iff(tmp, arg);
            TRACE("pb", tout << "create proxy " << fml << "\n";);
            ctx.internalize(fml, false);
            SASSERT(ctx.b_internalized(tmp));
            bv = ctx.get_bool_var(tmp);
            SASSERT(get_id() == ctx.get_var_theory(bv));
            literal lit(ctx.get_bool_var(fml));
            ctx.mk_th_axiom(get_id(), 1, &lit);
            ctx.mark_as_relevant(tmp.get());
        }
        return negate?~literal(bv):literal(bv);
    }

    void theory_pb::del_watch(ineq_watch& watch, unsigned index, ineq& c, unsigned ineq_index) {
        SASSERT(c.is_ge());
        if (index < watch.size()) {
            std::swap(watch[index], watch[watch.size()-1]);
        }
        watch.pop_back();
        
        SASSERT(ineq_index < c.watch_size());
        scoped_mpz coeff(m_mpz_mgr);
        coeff = c.ncoeff(ineq_index);
        if (ineq_index + 1 < c.watch_size()) {
            std::swap(c.args()[ineq_index], c.args()[c.watch_size()-1]);
        }
        --c.m_watch_sz;
        c.m_watch_sum  -= coeff;
        if (coeff == c.max_watch()) {
            coeff = c.ncoeff(0);
            for (unsigned i = 1; coeff != c.max_watch() && i < c.watch_size(); ++i) {
                if (coeff < c.ncoeff(i)) coeff = c.ncoeff(i);
            }
            c.set_max_watch(coeff);
        }

        // current index of unwatched literal is c.watch_size().
    }

    void theory_pb::add_watch(ineq& c, unsigned i) {
        SASSERT(c.is_ge());
        literal lit = c.lit(i);
        scoped_mpz coeff(m_mpz_mgr);
        coeff = c.ncoeff(i);
        c.m_watch_sum += coeff;
        SASSERT(i >= c.watch_size());
        
        if (i > c.watch_size()) {
            std::swap(c.args()[i], c.args()[c.watch_size()]);
        }
        ++c.m_watch_sz;
        if (coeff > c.max_watch()) {
            c.set_max_watch(coeff);
        }
        watch_literal(lit, &c);
    }

    void theory_pb::init_watch(bool_var v) {
        if (m_var_infos.size() <= static_cast<unsigned>(v)) {
            m_var_infos.resize(static_cast<unsigned>(v)+100);
        }
    }


    void theory_pb::watch_literal(literal lit, ineq* c) {
        init_watch(lit.var());
        ptr_vector<ineq>* ineqs = m_var_infos[lit.var()].m_lit_watch[lit.sign()];
        if (ineqs == nullptr) {
            ineqs = alloc(ptr_vector<ineq>);
            m_var_infos[lit.var()].m_lit_watch[lit.sign()] = ineqs;
        }
        ineqs->push_back(c);
    }


    void theory_pb::watch_var(bool_var v, ineq* c) {
        init_watch(v);
        ptr_vector<ineq>* ineqs = m_var_infos[v].m_var_watch;
        if (ineqs == nullptr) {
            ineqs = alloc(ptr_vector<ineq>);
            m_var_infos[v].m_var_watch = ineqs;
        }
        ineqs->push_back(c);
    }

    void theory_pb::unwatch_var(bool_var v, ineq* c) {
        ptr_vector<ineq>* ineqs = m_var_infos[v].m_var_watch;
        if (ineqs) {
            remove(*ineqs, c);
        }
    }

    void theory_pb::unwatch_literal(literal lit, ineq* c) {
        ptr_vector<ineq>* ineqs = m_var_infos[lit.var()].m_lit_watch[lit.sign()];
        if (ineqs) {
            remove(*ineqs, c);        
        }
    }

    void theory_pb::remove(ptr_vector<ineq>& ineqs, ineq* c) {
        for (unsigned j = 0; j < ineqs.size(); ++j) {
            if (ineqs[j] == c) {                        
                std::swap(ineqs[j], ineqs[ineqs.size()-1]);
                ineqs.pop_back();
                break;
            }
        }
    }

    // ----------------------------
    // cardinality constraints


    class theory_pb::card_justification : public justification {
        card& m_card;
        family_id m_fid;
    public:
        card_justification(card& c, family_id fid)
            : justification(true), m_card(c), m_fid(fid) {}

        card& get_card() { return m_card; }

        virtual void get_antecedents(conflict_resolution& cr) {
            cr.mark_literal(m_card.lit());
            for (unsigned i = m_card.k(); i < m_card.size(); ++i) {
                cr.mark_literal(~m_card.lit(i));
            }
        }

        virtual theory_id get_from_theory() const {
            return m_fid;
        }
        
        virtual proof* mk_proof(smt::conflict_resolution& cr) { return 0; }


    };


    bool theory_pb::is_cardinality_constraint(app * atom) {
        if (pb.is_ge(atom) && pb.has_unit_coefficients(atom)) {
            return true;
        }
        if (pb.is_at_least_k(atom)) {
            return true;
        }
        // TBD: other conditions
        return false;
    }

    bool theory_pb::internalize_card(app * atom, bool gate_ctx) {
        context& ctx = get_context();
        if (ctx.b_internalized(atom)) {
            return true;
        }

        if (!is_cardinality_constraint(atom)) {
            return false;
        }       
        unsigned num_args = atom->get_num_args();
        bool_var abv = ctx.mk_bool_var(atom);
        ctx.set_var_theory(abv, get_id());
        unsigned bound = pb.get_k(atom).get_unsigned();
        literal lit(abv);

        if (bound == 0) {
            ctx.mk_th_axiom(get_id(), 1, &lit);
            return true;
        }
        if (bound > num_args) {
            lit.neg();
            ctx.mk_th_axiom(get_id(), 1, &lit);
            return true;
        }
        
        // hack to differentiate constraints that come from input vs. lemmas.
        bool aux = pb.is_at_least_k(atom);

        card* c = alloc(card, lit, bound, aux);
        
        for (unsigned i = 0; i < num_args; ++i) {
            expr* arg = atom->get_arg(i);
            c->add_arg(compile_arg(arg));
        }

        if (bound == c->size() || bound == 1) {
            //
        }
        
        if (bound == c->size()) {
            card2conjunction(*c);
            dealloc(c);
        }
        else if (1 == c->size()) {
            card2disjunction(*c);
            dealloc(c);
        }
        else {
            SASSERT(0 < c->k() && c->k() < c->size());            
            // initialize compilation thresholds, TBD                        
            init_watch(abv);
            m_var_infos[abv].m_card = c;
            m_card_trail.push_back(abv);
        }
        return true;
    }

    // \brief define cardinality constraint as conjunction.
    // 
    void theory_pb::card2conjunction(card const& c) {
        context& ctx = get_context();
        literal lit = c.lit();
        literal_vector& lits = get_literals();
        for (unsigned i = 0; i < c.size(); ++i) {
            lits.push_back(~c.lit(i));
        }
        lits.push_back(lit);
        ctx.mk_th_axiom(get_id(), lits.size(), lits.c_ptr());
        for (unsigned i = 0; i < c.size(); ++i) {
            literal lits2[2] = { ~lit, c.lit(i) };
            ctx.mk_th_axiom(get_id(), 2, lits2);
        }
    }

    void theory_pb::card2disjunction(card const& c) {
        context& ctx = get_context();
        literal lit = c.lit();
        literal_vector& lits = get_literals();
        for (unsigned i = 0; i < c.size(); ++i) {
            lits.push_back(c.lit(i));
        }
        lits.push_back(~lit);
        ctx.mk_th_axiom(get_id(), lits.size(), lits.c_ptr());
        for (unsigned i = 0; i < c.size(); ++i) {
            literal lits2[2] = { lit, ~c.lit(i) };
            ctx.mk_th_axiom(get_id(), 2, lits2);
        }
    }

    void theory_pb::watch_literal(literal lit, card* c) {
        init_watch(lit.var());
        ptr_vector<card>* cards = m_var_infos[lit.var()].m_lit_cwatch[lit.sign()];
        if (cards == 0) {
            cards = alloc(ptr_vector<card>);
            m_var_infos[lit.var()].m_lit_cwatch[lit.sign()] = cards;
        }
        cards->push_back(c);
    }


    void theory_pb::unwatch_literal(literal lit, card* c) {
        if (m_var_infos.size() <= static_cast<unsigned>(lit.var())) {
            return;
        }
        ptr_vector<card>* cards = m_var_infos[lit.var()].m_lit_cwatch[lit.sign()];
        if (cards) {
            remove(*cards, c);        
        }
    }

    void theory_pb::remove(ptr_vector<card>& cards, card* c) {
        for (unsigned j = 0; j < cards.size(); ++j) {
            if (cards[j] == c) {                        
                std::swap(cards[j], cards[cards.size()-1]);
                cards.pop_back();
                break;
            }
        }
    }

    std::ostream& theory_pb::display(std::ostream& out, card const& c, bool values) const {
        ast_manager& m = get_manager();
        context& ctx = get_context();
        out << c.lit();
        if (c.lit() != null_literal) {
            if (values) {
                out << "@(" << ctx.get_assignment(c.lit());
                if (ctx.get_assignment(c.lit()) != l_undef) {
                    out << ":" << ctx.get_assign_level(c.lit());
                }
                out << ")";
            }
            ctx.display_literal_verbose(out, c.lit()); out << "\n";
        }
        else {
            out << " ";
        }
        for (unsigned i = 0; i < c.size(); ++i) {
            literal l = c.lit(i);
            out << l;
            if (values) {
                out << "@(" << ctx.get_assignment(l);
                if (ctx.get_assignment(l) != l_undef) {
                    out << ":" << ctx.get_assign_level(l);
                }
                out << ") ";
            }
        }
        out << " >= " << c.k()  << "\n";
        if (c.all_propagations())    out << "propagations: " << c.all_propagations() << "\n";
        return out;
    }

                   
    void theory_pb::add_clause(card& c, literal_vector const& lits) {
        m_stats.m_num_conflicts++;
        context& ctx = get_context();
        justification* js = 0;
        if (proofs_enabled()) {
            js = alloc(theory_lemma_justification, get_id(), ctx, lits.size(), lits.c_ptr());
        }
        c.inc_propagations(*this);
        if (!resolve_conflict(c, lits)) {
            ctx.mk_clause(lits.size(), lits.c_ptr(), js, CLS_AUX_LEMMA, 0);
        }
        SASSERT(ctx.inconsistent());
    }

    void theory_pb::add_assign(card& c, literal l) {        
        context& ctx = get_context();
        if (ctx.get_assignment(l) == l_true) {
            return;
        }
        c.inc_propagations(*this);
        m_stats.m_num_propagations++;
        TRACE("pb", tout << "#prop: " << c.num_propagations() << " - " << c.lit() << " => " << l << "\n";);
        SASSERT(validate_unit_propagation(c));
        ctx.assign(l, ctx.mk_justification(card_justification(c, get_id())));
    }

    void theory_pb::clear_watch(card& c) {
        unsigned sz = std::min(c.k() + 1, c.size());
        for (unsigned i = 0; i < sz; ++i) {
            unwatch_literal(c.lit(i), &c);            
        }
    }

    // 

    void theory_pb::collect_statistics(::statistics& st) const {
        st.update("pb conflicts", m_stats.m_num_conflicts);
        st.update("pb propagations", m_stats.m_num_propagations);
        st.update("pb predicates", m_stats.m_num_predicates);        
        st.update("pb compilations", m_stats.m_num_compiles);
        st.update("pb compiled clauses", m_stats.m_num_compiled_clauses);
        st.update("pb compiled vars", m_stats.m_num_compiled_vars);
    }
    
    void theory_pb::reset_eh() {
        
        for (unsigned i = 0; i < m_var_infos.size(); ++i) {
            m_var_infos[i].reset();
        }
        m_ineqs_trail.reset();
        m_ineqs_lim.reset();
        m_card_trail.reset();
        m_card_lim.reset();
        m_stats.reset();
        m_to_compile.reset();
        m_cardinality_lemma = false;
    }

    void theory_pb::new_eq_eh(theory_var v1, theory_var v2) {
        UNREACHABLE();
    }
    
    final_check_status theory_pb::final_check_eh() {
        TRACE("pb", display(tout););
        DEBUG_CODE(validate_final_check(););
        return FC_DONE;
    }

    void theory_pb::assign_eh(bool_var v, bool is_true) {
<<<<<<< HEAD
        ptr_vector<ineq>* ineqs = 0;
        context& ctx = get_context();
=======
        ptr_vector<ineq>* ineqs = nullptr;
>>>>>>> fc719a5e
        literal nlit(v, is_true);
        init_watch(v);
        TRACE("pb", tout << "assign: " << ~nlit << "\n";);
        ineqs = m_var_infos[v].m_lit_watch[nlit.sign()];
<<<<<<< HEAD
        if (ineqs != 0) {
=======
        if (ineqs != nullptr) {
            if (m_enable_simplex) {
                mpq_inf num(mpq(is_true?1:0),mpq(0));
                if (!update_bound(v, ~nlit, is_true, num)) {
                    return;
                }

                if (!check_feasible()) {
                    return;
                }
            }

>>>>>>> fc719a5e
            for (unsigned i = 0; i < ineqs->size(); ++i) {
                SASSERT((*ineqs)[i]->is_ge());
                if (assign_watch_ge(v, is_true, *ineqs, i)) {
                    // i was removed from watch list.
                    --i;
                }
            }
        }
        ineqs = m_var_infos[v].m_var_watch;
        if (ineqs != nullptr) {
            for (unsigned i = 0; i < ineqs->size(); ++i) {
                ineq* c = (*ineqs)[i]; 
                assign_watch(v, is_true, *c);
            }
        }
        ineq* c = m_var_infos[v].m_ineq;
<<<<<<< HEAD
        if (c != 0) {
=======
        if (c != nullptr) {
            if (m_enable_simplex) {
                row_info const& info = m_ineq_row_info.find(v);
                unsynch_mpq_manager mgr;
                scoped_eps_numeral coeff(m_mpq_inf_mgr);
                coeff = std::make_pair(mgr.dup(info.m_bound.to_mpq()), mpq(0));
                unsigned slack = info.m_slack;
                if (is_true) {
                    update_bound(slack, literal(v), true, coeff);
                    if (c->is_eq()) {
                        update_bound(slack, literal(v), false, coeff);
                    }
                }
                else if (c->is_ge()) {
                    m_mpq_inf_mgr.sub(coeff, std::make_pair(mpq(1),mpq(0)), coeff);
                    update_bound(slack, ~literal(v), false, coeff);
                }

                if (!check_feasible()) {
                    return;
                }
            }
>>>>>>> fc719a5e
            if (c->is_ge()) {
                assign_ineq(*c, is_true);
            }
            else {
                assign_eq(*c, is_true);
            }
        }

        ptr_vector<card>* cards = m_var_infos[v].m_lit_cwatch[nlit.sign()];
        if (cards != 0  && !cards->empty() && !ctx.inconsistent())  {
            ptr_vector<card>::iterator it = cards->begin(), it2 = it, end = cards->end();
            for (; it != end; ++it) {
                if (ctx.get_assignment((*it)->lit()) != l_true) {
                    continue;
                }
                switch ((*it)->assign(*this, nlit)) {
                case l_false: // conflict
                    for (; it != end; ++it, ++it2) {
                        *it2 = *it;
                    }
                    SASSERT(ctx.inconsistent());
                    cards->set_end(it2);
                    return;
                case l_undef: // watch literal was swapped
                    break;
                case l_true: // unit propagation, keep watching the literal
                    if (it2 != it) {
                        *it2 = *it;
                    }
                    ++it2;
                    break;
                }
            }
            cards->set_end(it2);
        }

        card* crd = m_var_infos[v].m_card;
        if (crd != 0 && !ctx.inconsistent()) {
            crd->init_watch(*this, is_true);
        }

    }

    literal_vector& theory_pb::get_all_literals(ineq& c, bool negate) {
        context& ctx = get_context();
        literal_vector& lits = get_literals();
        for (unsigned i = 0; i < c.size(); ++i) {
            literal l = c.lit(i);
            switch(ctx.get_assignment(l)) {
            case l_true: 
                lits.push_back(negate?(~l):l);
                break;
            case l_false:
                lits.push_back(negate?l:(~l));
                break;
            default:
                break;
            }
        }
        return lits;
    }

    literal_vector& theory_pb::get_helpful_literals(ineq& c, bool negate) {
        scoped_mpz sum(m_mpz_mgr);
        mpz const& k = c.mpz_k();
        context& ctx = get_context();
        literal_vector& lits = get_literals();
        for (unsigned i = 0; sum < k && i < c.size(); ++i) {
            literal l = c.lit(i);
            if (ctx.get_assignment(l) == l_true) {
                sum += c.ncoeff(i);
                if (negate) l = ~l;
                lits.push_back(l);
            }
        }
        SASSERT(sum >= k);
        return lits;
    }

    literal_vector& theory_pb::get_unhelpful_literals(ineq& c, bool negate) {
        context& ctx = get_context();
        literal_vector& lits = get_literals();
        for (unsigned i = 0; i < c.size(); ++i) {
            literal l = c.lit(i);
            if (ctx.get_assignment(l) == l_false) {
                if (negate) l = ~l;
                lits.push_back(l);
            }
        }
        return lits;
    }

    class theory_pb::rewatch_vars : public trail<context> {
        theory_pb& pb;
        ineq&      c;
    public:
        rewatch_vars(theory_pb& p, ineq& c): pb(p), c(c) {}        
        void undo(context& ctx) override {
            for (unsigned i = 0; i < c.size(); ++i) {
                pb.watch_var(c.lit(i).var(), &c);
            }
        }
    };


    class theory_pb::negate_ineq : public trail<context> {
        ineq& c;
    public:
        negate_ineq(ineq& c): c(c) {}
        void undo(context& ctx) override {
            c.negate();
        }
    };

    /**
       \brief propagate assignment to inequality.
       This is a basic, non-optimized implementation based
       on the assumption that inequalities are mostly units
       and/or relatively few compared to number of argumets.
     */
    void theory_pb::assign_ineq(ineq& c, bool is_true) {
        context& ctx = get_context();
        ctx.push_trail(value_trail<context, scoped_mpz>(c.m_max_sum));
        ctx.push_trail(value_trail<context, scoped_mpz>(c.m_min_sum));
        ctx.push_trail(value_trail<context, unsigned>(c.m_nfixed));
        ctx.push_trail(rewatch_vars(*this, c));

        SASSERT(c.is_ge());
        unsigned sz = c.size();
        if (c.lit().sign() == is_true) {
            c.negate();
            ctx.push_trail(negate_ineq(c));
        }

        scoped_mpz maxsum(m_mpz_mgr), mininc(m_mpz_mgr);
        for (unsigned i = 0; i < sz; ++i) {
            lbool asgn = ctx.get_assignment(c.lit(i));
            if (asgn != l_false) {
                maxsum += c.ncoeff(i);
            }
            if (asgn == l_undef && (mininc.is_zero() || mininc > c.ncoeff(i))) {
                mininc = c.ncoeff(i);
            }
        }

        TRACE("pb", 
              tout << "assign: " << c.lit() << "\n";
              display(tout, c); );

        if (maxsum < c.mpz_k()) {
            literal_vector& lits = get_unhelpful_literals(c, false);
            lits.push_back(~c.lit());
            add_clause(c, lits);
        }
        else {
            init_watch_literal(c);
            SASSERT(c.m_watch_sum >= c.mpz_k());
            DEBUG_CODE(validate_watch(c););
        }

        // perform unit propagation
        if (maxsum >= c.mpz_k() && maxsum - mininc < c.mpz_k()) { 
            literal_vector& lits = get_unhelpful_literals(c, true);
            lits.push_back(c.lit());
            for (unsigned i = 0; i < sz; ++i) {
                DEBUG_CODE(validate_assign(c, lits, c.lit(i)););
                add_assign(c, lits, c.lit(i));                               
            }
        }
    }

    /**
       \brief propagate assignment to equality.
    */
    void theory_pb::assign_eq(ineq& c, bool is_true) {
        SASSERT(c.is_eq());
        
    }

    /**
       Propagation rules:

       nfixed = N & minsum = k -> T
       nfixed = N & minsum != k -> F
    
       minsum > k or maxsum < k -> F
       minsum = k & = -> fix 0 variables
       nfixed+1 = N & = -> fix unassigned variable or conflict
       nfixed+1 = N & != -> maybe forced unassigned to ensure disequal
       minsum >= k -> T
       maxsum <  k -> F
    */

    void theory_pb::assign_watch(bool_var v, bool is_true, ineq& c) {
        
        context& ctx = get_context();
        unsigned i;
        literal l = c.lit();
        lbool asgn = ctx.get_assignment(l);

        if (c.max_sum() < c.mpz_k() && asgn == l_false) {
            return;
        }
        if (c.is_ge() && c.min_sum() >= c.mpz_k() && asgn == l_true) {
            return;
        }
        for (i = 0; i < c.size(); ++i) {
            if (c.lit(i).var() == v) {
                break;
            }
        }
        
        TRACE("pb", display(tout << "assign watch " << literal(v,!is_true) << " ", c, true););

        SASSERT(i < c.size());
        if (c.lit(i).sign() == is_true) {
            ctx.push_trail(value_trail<context, scoped_mpz>(c.m_max_sum));
            c.m_max_sum -= c.ncoeff(i);
        }
        else {
            ctx.push_trail(value_trail<context, scoped_mpz>(c.m_min_sum));
            c.m_min_sum += c.ncoeff(i);            
        }
        DEBUG_CODE(
            scoped_mpz sum(m_mpz_mgr);
            scoped_mpz maxs(m_mpz_mgr);
            for (unsigned i = 0; i < c.size(); ++i) {
                if (ctx.get_assignment(c.lit(i)) == l_true)  sum  += c.ncoeff(i);
                if (ctx.get_assignment(c.lit(i)) != l_false) maxs += c.ncoeff(i);
            }
            CTRACE("pb", (maxs > c.max_sum()), display(tout, c, true););
            SASSERT(c.min_sum() <= sum);
            SASSERT(sum <= maxs);
            SASSERT(maxs <= c.max_sum());
            );
        SASSERT(c.min_sum() <= c.max_sum());
        SASSERT(!m_mpz_mgr.is_neg(c.min_sum()));
        ctx.push_trail(value_trail<context, unsigned>(c.m_nfixed));
        ++c.m_nfixed;
        SASSERT(c.nfixed() <= c.size());
        if (c.is_ge() && c.min_sum() >= c.mpz_k() && asgn != l_true) {
            TRACE("pb", display(tout << "Set " << l << "\n", c, true););
            add_assign(c, get_helpful_literals(c, false), l);
        }        
        else if (c.max_sum() < c.mpz_k() && asgn != l_false) {
            TRACE("pb", display(tout << "Set " << ~l << "\n", c, true););
            add_assign(c, get_unhelpful_literals(c, true), ~l);
        }
        else if (c.is_eq() && c.nfixed() == c.size() && c.min_sum() == c.mpz_k() && asgn != l_true) {
            TRACE("pb", display(tout << "Set " << l << "\n", c, true););
            add_assign(c, get_all_literals(c, false), l);     
        }
        else if (c.is_eq() && c.nfixed() == c.size() && c.min_sum() != c.mpz_k() && asgn != l_false) {
            TRACE("pb", display(tout << "Set " << ~l << "\n", c, true););
            add_assign(c, get_all_literals(c, false), ~l);     
        }
#if 0
        else if (c.is_eq() && c.min_sum() > c.mpz_k() && asgn != l_false) {
            TRACE("pb", display(tout << "Set " << ~l << "\n", c, true););
            add_assign(c, get_all_literals(c, false), ~l);
        }
        else if (c.is_eq() && asgn == l_true && c.min_sum() == c.mpz_k() && c.max_sum() > c.mpz_k()) {
            literal_vector& lits = get_all_literals(c, false);
            lits.push_back(c.lit());
            for (unsigned i = 0; i < c.size(); ++i) {
                if (ctx.get_assignment(c.lit(i)) == l_undef) {
                    add_assign(c, lits, ~c.lit(i)); 
                }
            }
        }
#endif
        else {
            IF_VERBOSE(14, display(verbose_stream() << "no propagation ", c, true););
        }
    }


    /**
       \brief v is assigned in inequality c. Update current bounds and watch list.
       Optimize for case where the c.lit() is True. This covers the case where 
       inequalities are unit literals and formulas in negation normal form 
       (inequalities are closed under negation).       
     */
    bool theory_pb::assign_watch_ge(bool_var v, bool is_true, ineq_watch& watch, unsigned watch_index) {
        bool removed = false;
        context& ctx = get_context();
        ineq& c = *watch[watch_index];
        unsigned w = c.find_lit(v, 0, c.watch_size());
        SASSERT(ctx.get_assignment(c.lit()) == l_true);
        SASSERT(is_true == c.lit(w).sign());

        //
        // watch_sum is decreased.
        // Adjust set of watched literals.
        //
        
        scoped_mpz k_coeff(m_mpz_mgr), k(m_mpz_mgr);
        k = c.mpz_k();
        k_coeff = k;
        k_coeff += c.ncoeff(w);
        bool add_more = c.watch_sum() < k_coeff + c.max_watch();
        for (unsigned i = c.watch_size(); add_more && i < c.size(); ++i) {
            if (ctx.get_assignment(c.lit(i)) != l_false) {
                add_watch(c, i);
                add_more = c.watch_sum() < k_coeff + c.max_watch();
            }
        }        
        
        if (c.watch_sum() < k_coeff) {
            //
            // L: 3*x1 + 2*x2 + x4 >= 3, but x1 <- 0, x2 <- 0
            // create clause x1 or x2 or ~L
            // 
            literal_vector& lits = get_unhelpful_literals(c, false);
            lits.push_back(~c.lit());
            add_clause(c, lits);
        }
        else {
            del_watch(watch, watch_index, c, w);
            removed = true;
            SASSERT(c.watch_sum() >= k);
            if (c.watch_sum() < k + c.max_watch()) {
                
                //
                // opportunities for unit propagation for unassigned 
                // literals whose coefficients satisfy
                // c.watch_sum() < k
                //
                // L: 3*x1 + 2*x2 + x4 >= 3, but x1 <- 0
                // Create clauses x1 or ~L or x2 
                //                x1 or ~L or x4
                //

                literal_vector& lits = get_unhelpful_literals(c, true);
                lits.push_back(c.lit());
                scoped_mpz deficit(m_mpz_mgr);
                deficit = c.watch_sum() - k;
                for (unsigned i = 0; i < c.size(); ++i) {
                    if (ctx.get_assignment(c.lit(i)) == l_undef && deficit < c.ncoeff(i)) {
                        DEBUG_CODE(validate_assign(c, lits, c.lit(i)););
                        add_assign(c, lits, c.lit(i));                  
                        // break;
                    }
                }
            }
            //
            // else: c.watch_sum() >= k + c.max_watch()
            //
        }

        TRACE("pb", 
              tout << "assign: " << literal(v,!is_true) << "\n";
              display(tout, c); );


        return removed;
    }

    struct theory_pb::psort_expr {
        context&     ctx;
        ast_manager& m;
        theory_pb&   th;
        pb_util      pb;
        typedef smt::literal literal;
        typedef smt::literal_vector literal_vector;
      
        psort_expr(context& c, theory_pb& th):
            ctx(c), 
            m(c.get_manager()),
            th(th),
            pb(m) {}

        literal fresh(char const* ) {
            app_ref y(m);
            y = pb.mk_fresh_bool();
            return literal(ctx.mk_bool_var(y));
        }
        
        literal mk_max(literal a, literal b) {
            if (a == b) return a;
            expr_ref t1(m), t2(m), t3(m);
            ctx.literal2expr(a, t1);
            ctx.literal2expr(b, t2);
            t3 = m.mk_or(t1, t2);
            bool_var v = ctx.b_internalized(t3)?ctx.get_bool_var(t3):ctx.mk_bool_var(t3);
            return literal(v);
        }

        literal mk_min(literal a, literal b) {
            if (a == b) return a;
            expr_ref t1(m), t2(m), t3(m);
            ctx.literal2expr(a, t1);
            ctx.literal2expr(b, t2);
            t3 = m.mk_and(t1, t2);
            bool_var v = ctx.b_internalized(t3)?ctx.get_bool_var(t3):ctx.mk_bool_var(t3);
            return literal(v);
        }

        literal mk_not(literal a) { return ~a; }

        void mk_clause(unsigned n, literal const* ls) {
            literal_vector tmp(n, ls);
            ctx.mk_clause(n, tmp.c_ptr(), th.justify(tmp), CLS_AUX, nullptr);
        }

        literal mk_false() { return false_literal; }
        literal mk_true() { return true_literal; }

        std::ostream& pp(std::ostream& out, literal l) { return out << l; }
        
    };

    // for testing
    literal theory_pb::assert_ge(context& ctx, unsigned k, unsigned n, literal const* xs) {
        theory_pb_params p;
        theory_pb th(ctx.get_manager(), p);
        psort_expr ps(ctx, th);
        psort_nw<psort_expr> sort(ps);
        return sort.ge(false, k, n, xs);
    }


    void theory_pb::inc_propagations(ineq& c) {
        ++c.m_num_propagations;
        if (c.m_compiled == l_false && c.m_num_propagations >= c.m_compilation_threshold) {
            c.m_compiled = l_undef;
            m_to_compile.push_back(&c);
        }
    }

    void theory_pb::restart_eh() {
        for (unsigned i = 0; i < m_to_compile.size(); ++i) {
            compile_ineq(*m_to_compile[i]);
        }
        m_to_compile.reset();

        return;

        if (m_restart_lim <= m_restart_inc) {
            m_restart_inc = 0;
            if (gc()) {
                m_restart_lim = 3;
            }
            else {
                m_restart_lim *= 4;
                m_restart_lim /= 3;
            }
        }
        ++m_restart_inc;
    }

    bool theory_pb::gc() {

        context& ctx = get_context();

        unsigned z = 0, nz = 0;
        m_occs.reset();
        for (unsigned i = 0; i < m_card_trail.size(); ++i) {
            bool_var v = m_card_trail[i];
            if (v == null_bool_var) continue;
            card* c = m_var_infos[v].m_card;
            if (c) {
                unsigned np = c->num_propagations();
                c->reset_propagations();
                literal lit = c->lit();
                if (c->is_aux() && ctx.get_assign_level(lit) > ctx.get_search_level()) {
                    double activity = ctx.get_activity(v);
                    // std::cout << "activity: " << ctx.get_activity(v) << " " << np << "\n";
                    if (activity <= 0) {
                        nz++;
                    }
                    else {
                        z++;
                        clear_watch(*c);
                        m_var_infos[v].m_card = 0;
                        dealloc(c);
                        m_card_trail[i] = null_bool_var;
                        ctx.remove_watch(v);
                        // TBD: maybe v was used in a clause for propagation.
                        m_occs.insert(v);
                    }
                }
            }
        }
        clause_vector const& lemmas = ctx.get_lemmas();
        for (unsigned i = 0; i < lemmas.size(); ++i) {
            clause* cl = lemmas[i];
            if (!cl->deleted()) {
                unsigned sz = cl->get_num_literals();
                for (unsigned j = 0; j < sz; ++j) {
                    literal lit = cl->get_literal(j);
                    if (m_occs.contains(lit.var())) {
                        //std::cout << "deleting clause " << lit << " " << sz << "\n";
                        //ctx.mark_as_deleted(cl);
                        break;
                    }
                }
            }
        }

        std::cout << "zs: " << z << " nzs: " << nz << " lemmas: " << ctx.get_lemmas().size() << " trail: " << m_card_trail.size() << "\n";
        return z*10 >= nz;

        m_occs.reset();
        for (unsigned i = 0; i < lemmas.size(); ++i) {
            clause* cl = lemmas[i];
            unsigned sz = cl->get_num_literals();
            for (unsigned j = 0; j < sz; ++j) {
                unsigned idx = cl->get_literal(j).index();
                m_occs.insert(idx);
            }
        }
    }


    void theory_pb::compile_ineq(ineq& c) {
        ++m_stats.m_num_compiles;
        context& ctx = get_context();
        // only cardinality constraints are compiled.
        SASSERT(c.m_compilation_threshold < UINT_MAX);
        DEBUG_CODE(for (unsigned i = 0; i < c.size(); ++i) SASSERT(c.coeff(i).is_int()); );
        unsigned k = c.k().get_unsigned();
        unsigned num_args = c.size();


        literal thl = c.lit();
        literal at_least_k;

        literal_vector in;
        for (unsigned i = 0; i < num_args; ++i) {
            rational n = c.coeff(i);
            literal lit = c.lit(i);
            lbool val = ctx.get_assignment(lit); 
            if (val != l_undef  && ctx.get_assign_level(lit) == ctx.get_base_level()) {
                if (val == l_true) {
                    unsigned m = n.get_unsigned();
                    if (k < m) {
                        return;
                    }
                    k -= m;
                }
                continue;
            }
            while (n.is_pos()) {
                in.push_back(c.lit(i));
                n -= rational::one();
            }
        }
        
        TRACE("pb", tout << in << " >= " << k << "\n";);


        psort_expr ps(ctx, *this);
        psort_nw<psort_expr> sortnw(ps);
        sortnw.m_stats.reset();

        if (ctx.get_assignment(thl) == l_true  && 
            ctx.get_assign_level(thl) == ctx.get_base_level()) {
            at_least_k = sortnw.ge(false, k, in.size(), in.c_ptr());            
            TRACE("pb", tout << ~thl << " " << at_least_k << "\n";);
            ctx.mk_clause(~thl, at_least_k, justify(~thl, at_least_k));
        }
        else {
            literal at_least_k = sortnw.ge(true, k, in.size(), in.c_ptr());
            TRACE("pb", tout << ~thl << " " << at_least_k << "\n";);
            ctx.mk_clause(~thl, at_least_k, justify(~thl, at_least_k));
            ctx.mk_clause(~at_least_k, thl, justify(thl, ~at_least_k));
        }
        m_stats.m_num_compiled_vars += sortnw.m_stats.m_num_compiled_vars;
        m_stats.m_num_compiled_clauses += sortnw.m_stats.m_num_compiled_clauses;

        IF_VERBOSE(2, verbose_stream() 
                   << "(smt.pb compile sorting network bound: " 
                   << k << " literals: " << in.size() 
                   << " clauses: " << sortnw.m_stats.m_num_compiled_clauses 
                   << " vars: " << sortnw.m_stats.m_num_compiled_vars << ")\n";);

        // auxiliary clauses get removed when popping scopes.
        // we have to recompile the circuit after back-tracking.
        c.m_compiled = l_false;
        ctx.push_trail(value_trail<context, lbool>(c.m_compiled));
        c.m_compiled = l_true;
    }


    void theory_pb::init_search_eh() {
    }

    void theory_pb::push_scope_eh() {
        m_ineqs_lim.push_back(m_ineqs_trail.size());
        m_card_lim.push_back(m_card_trail.size());
    }

    void theory_pb::pop_scope_eh(unsigned num_scopes) {

        // remove inequalities.
        unsigned new_lim = m_ineqs_lim.size()-num_scopes;
        unsigned sz = m_ineqs_lim[new_lim];
        while (m_ineqs_trail.size() > sz) {
            bool_var v = m_ineqs_trail.back();
            ineq* c = m_var_infos[v].m_ineq;
            clear_watch(*c);
            m_var_infos[v].m_ineq = nullptr;
            m_ineqs_trail.pop_back();
            m_to_compile.erase(c);
            dealloc(c);
        }
        m_ineqs_lim.resize(new_lim);


        new_lim = m_card_lim.size() - num_scopes;
        sz = m_card_lim[new_lim];
        while (m_card_trail.size() > sz) {
            bool_var v = m_card_trail.back();
            m_card_trail.pop_back();
            if (v != null_bool_var) {
                card* c = m_var_infos[v].m_card;
                clear_watch(*c);
                m_var_infos[v].m_card = 0;
                dealloc(c);
            }
        }

        m_card_lim.resize(new_lim);
    }

    void theory_pb::clear_watch(ineq& c) {
        for (unsigned i = 0; i < c.size(); ++i) {
            literal w = c.lit(i);
            unwatch_var(w.var(), &c);
            unwatch_literal(w, &c);            
        }
        c.m_watch_sum.reset();
        c.m_watch_sz = 0;
        c.m_max_watch.reset();
        c.m_nfixed = 0;
        c.m_max_sum.reset();
        c.m_min_sum.reset();
    }

    class theory_pb::unwatch_ge : public trail<context> {
        theory_pb& pb;
        ineq&      c;
    public:
        unwatch_ge(theory_pb& p, ineq& c): pb(p), c(c) {}
        
        void undo(context& ctx) override {
            for (unsigned i = 0; i < c.watch_size(); ++i) {
                pb.unwatch_literal(c.lit(i), &c);
            }
            c.m_watch_sz = 0;
            c.m_watch_sum.reset();
            c.m_max_watch.reset();
        }        
    };


    void theory_pb::init_watch_literal(ineq& c) {
        context& ctx = get_context();
        scoped_mpz max_k(m_mpz_mgr);
        c.m_watch_sum.reset();
        c.m_watch_sz = 0;
        c.m_max_watch.reset();
        bool watch_more = true;
        for (unsigned i = 0; watch_more && i < c.size(); ++i) {
            if (ctx.get_assignment(c.lit(i)) != l_false) {
                add_watch(c, i);
                max_k = c.mpz_k();
                max_k += c.max_watch();
                watch_more = c.m_watch_sum < max_k;
            }       
        }        
        ctx.push_trail(unwatch_ge(*this, c));
    }

    void theory_pb::init_watch_var(ineq& c) {
        c.m_min_sum.reset();
        c.m_max_sum.reset();
        c.m_nfixed = 0;
        c.m_watch_sum.reset();
        c.m_max_watch.reset();
        c.m_watch_sz = 0;
        for (unsigned i = 0; i < c.size(); ++i) {
            watch_var(c.lit(i).var(), &c);
            c.m_max_sum += c.ncoeff(i);
        }                   
    }

    class theory_pb::pb_justification : public theory_propagation_justification {
        ineq& m_ineq;
    public:
        pb_justification(ineq& c, family_id fid, region & r, 
                      unsigned num_lits, literal const * lits, literal consequent):
                      theory_propagation_justification(fid, r, num_lits, lits, consequent),
                      m_ineq(c)
                      {}
        ineq& get_ineq() { return m_ineq; }
    };

    void theory_pb::add_assign(ineq& c, literal_vector const& lits, literal l) {
        inc_propagations(c);
        m_stats.m_num_propagations++;
        context& ctx = get_context();
        TRACE("pb", tout << "#prop:" << c.m_num_propagations << " - " << lits;
              tout << " => " << l << "\n";
              display(tout, c, true););

        SASSERT(validate_antecedents(lits));
        ctx.assign(l, ctx.mk_justification(
                       pb_justification(
                           c, get_id(), ctx.get_region(), lits.size(), lits.c_ptr(), l)));
    }
    


    void theory_pb::add_clause(ineq& c, literal_vector const& lits) {
        inc_propagations(c);
        m_stats.m_num_conflicts++;
        context& ctx = get_context();
<<<<<<< HEAD
        TRACE("pb", tout << "#prop:" << c.m_num_propagations << " - " << lits << "\n"; 
              display(tout, c, true);); 
        justification* js = 0;
        if (proofs_enabled()) {                                         
            js = alloc(theory_lemma_justification, get_id(), ctx, lits.size(), lits.c_ptr());
        }
        ctx.mk_clause(lits.size(), lits.c_ptr(), js, CLS_AUX_LEMMA, 0);
=======
#if 0
        if (m_stats.m_num_conflicts == 1000) {
            display(std::cout);
        }
#endif
        TRACE("pb", tout << "#prop:" << c.m_num_propagations << " - "; 
              for (unsigned i = 0; i < lits.size(); ++i) {
                  tout << lits[i] << " ";
              }
              tout << "\n";
              display(tout, c, true););

        justification* js = nullptr;

        if (m_conflict_frequency == 0 || (m_conflict_frequency -1 == (c.m_num_propagations % m_conflict_frequency))) {
            resolve_conflict(c);
        }
        if (proofs_enabled()) {                                         
            js = alloc(theory_lemma_justification, get_id(), ctx, lits.size(), lits.c_ptr());
        }
        TRACE("pb", tout << lits << "\n";);
        ctx.mk_clause(lits.size(), lits.c_ptr(), js, CLS_AUX_LEMMA, nullptr);
>>>>>>> fc719a5e
    }


    int theory_pb::get_coeff(bool_var v) const { 
        return m_coeffs.get(v, 0); 
    }

    int theory_pb::get_abs_coeff(bool_var v) const { 
        int coeff = get_coeff(v);
        if (coeff < 0) coeff = -coeff;
        return coeff;
    }

    void theory_pb::reset_coeffs() {
        for (unsigned i = 0; i < m_active_vars.size(); ++i) {
            m_coeffs[m_active_vars[i]] = 0;
        }
        m_active_vars.reset();
    }

    void theory_pb::process_antecedent(literal l, int offset) {        
        context& ctx = get_context();
        SASSERT(ctx.get_assignment(l) == l_false);
        bool_var v = l.var();
        unsigned lvl = ctx.get_assign_level(v);

        if (lvl > ctx.get_base_level() && !ctx.is_marked(v) && lvl == m_conflict_lvl) {
            ctx.set_mark(v);
            ++m_num_marks;
        }
        inc_coeff(l, offset);                
    }

    void theory_pb::process_card(card& c, int offset) {
        context& ctx = get_context();
        SASSERT(c.k() <= c.size());
        SASSERT(ctx.get_assignment(c.lit()) == l_true);
        for (unsigned i = c.k(); i < c.size(); ++i) {
            process_antecedent(c.lit(i), offset);
        }
        for (unsigned i = 0; i < c.k(); ++i) {
            inc_coeff(c.lit(i), offset);                        
        }
        if (ctx.get_assign_level(c.lit()) > ctx.get_base_level()) {
            m_antecedents.push_back(c.lit());
        }
    }

    bool theory_pb::validate_lemma() {
        int value = -m_bound;
        context& ctx = get_context();
        normalize_active_coeffs();
        for (unsigned i = 0; i < m_active_vars.size(); ++i) {
            bool_var v = m_active_vars[i];
            int coeff = get_coeff(v);
            SASSERT(coeff != 0);
            if (coeff < 0 && ctx.get_assignment(v) != l_true) {
                value -= coeff;
            }
            else if (coeff > 0 && ctx.get_assignment(v) != l_false) {
                value += coeff;
            }
        }
        // std::cout << "bound: " << m_bound << " value " << value << " coeffs: " << m_active_vars.size() << " lemma is " << (value >= 0 ? "sat" : "unsat") << "\n";    
        return value < 0;
    }

    bool theory_pb::validate_implies(app_ref& A, app_ref& B) {
        static bool validating = false;
        if (validating) return true;
        validating = true;
        ast_manager& m = get_manager();
        smt_params fp;
        kernel k(m, fp);
        k.assert_expr(A);
        k.assert_expr(m.mk_not(B));
        lbool is_sat = k.check();
        validating = false;
        std::cout << is_sat << "\n";
        if (is_sat == l_true) {
            std::cout << A << "\n";
            std::cout << B << "\n";
        }
        SASSERT(is_sat != l_true);
        return true;
    }

    app_ref theory_pb::justification2expr(b_justification& js, literal conseq) {
        ast_manager& m = get_manager();
        app_ref result(m.mk_true(), m);
        expr_ref_vector args(m);
        vector<rational> coeffs;
        switch(js.get_kind()) {
            
        case b_justification::CLAUSE: {
            clause& cls = *js.get_clause();
            justification* cjs = cls.get_justification();
            if (cjs && !is_proof_justification(*cjs)) {
                break;
            }
            for (unsigned i = 0; i < cls.get_num_literals(); ++i) {
                literal lit = cls.get_literal(i);
                args.push_back(literal2expr(lit));
            }
            result = m.mk_or(args.size(), args.c_ptr());
            break;
        }
        case b_justification::BIN_CLAUSE:
            result = m.mk_or(literal2expr(conseq), literal2expr(~js.get_literal()));
            break;
        case b_justification::AXIOM:
            break;
        case b_justification::JUSTIFICATION: {
            justification* j = js.get_justification(); 
            card_justification* pbj = 0;            
            if (j->get_from_theory() == get_id()) {
                pbj = dynamic_cast<card_justification*>(j);
            }
            if (pbj != 0) {
                card& c2 = pbj->get_card();
                result = card2expr(c2);
            }            
            break;
        }
        default:
            break;
        }
        return result;
    }

    int theory_pb::arg_max(int& max_coeff) {
        max_coeff = 0;
        int arg_max = -1;
        while (!m_active_coeffs.empty()) {
            max_coeff = m_active_coeffs.back();
            if (m_coeff2args[max_coeff].empty()) {
                m_active_coeffs.pop_back();
            }
            else {
                arg_max = m_coeff2args[max_coeff].back();
                m_coeff2args[max_coeff].pop_back();
                break;
            }
        }
        return arg_max;
    }

    literal theory_pb::get_asserting_literal(literal p) {
        if (get_abs_coeff(p.var()) != 0) {
            return p;
        }
        context& ctx = get_context();
        unsigned lvl = 0;
        
        for (unsigned i = 0; i < m_active_vars.size(); ++i) { 
            bool_var v = m_active_vars[i];
            literal lit(v, get_coeff(v) < 0);
            if (ctx.get_assignment(lit) == l_false && ctx.get_assign_level(lit) > lvl) {
                p = lit;
            }
        }

        return p;
    }

    void theory_pb::reset_arg_max() {
        for (unsigned i = 0; i < m_active_vars.size(); ++i) {
            int coeff = get_abs_coeff(m_active_vars[i]);
            if (static_cast<int>(m_coeff2args.size()) > coeff) {
                m_coeff2args[coeff].reset();
            }
        }
    }

    bool theory_pb::init_arg_max() {
        if (m_coeff2args.size() < (1 << 10)) {
            m_coeff2args.resize(1 << 10);
        }
        m_active_coeffs.reset();
        if (m_active_vars.empty()) {
            return false;
        }
        for (unsigned i = 0; i < m_active_vars.size(); ++i) {
            bool_var v = m_active_vars[i];
            int coeff = get_abs_coeff(v);
            if (coeff >= static_cast<int>(m_coeff2args.size())) {
                reset_arg_max();
                return false;
            }
            if (m_coeff2args[coeff].empty()) {
                m_active_coeffs.push_back(coeff);
            }
            m_coeff2args[coeff].push_back(v);
        }
        std::sort(m_active_coeffs.begin(), m_active_coeffs.end());
        return true;
    }

    void theory_pb::add_cardinality_lemma() {
        context& ctx = get_context();
        normalize_active_coeffs();
        int s = 0;
        int new_bound = 0;
        if (!init_arg_max()) {
            return;
        }
        // TBD: can be optimized
        while (s < m_bound) {
            int coeff;
            int arg = arg_max(coeff);
            if (arg == -1) break;
            s += coeff;
            ++new_bound;
        }
        int slack = m_active_coeffs.empty() ? m_bound : (std::min(m_bound, static_cast<int>(m_active_coeffs[0]) - 1));
        reset_arg_max();

        while (slack > 0) {
            bool found = false;
            int v = 0;
            int coeff = 0;
            for (unsigned i = 0; !found && i < m_active_vars.size(); ++i) {            
                bool_var v = m_active_vars[i];
                coeff = get_abs_coeff(v);
                if (0 < coeff && coeff < slack) {
                    found = true;
                }
            }
            if (!found) {
                break;
            }
            slack -= coeff;
            m_coeffs[v] = 0; // deactivate coefficient.
        }
        for (unsigned i = 0; i < m_active_vars.size(); ++i) {
            bool_var v = m_active_vars[i];
            int coeff = get_coeff(v);
            if (coeff < 0) {
                m_coeffs[v] = -1;
            }
            else if (coeff > 0) {
                m_coeffs[v] = 1;
            }
        }        

        m_bound = new_bound;
        if (!validate_lemma()) {
            return;
        }
        SASSERT(m_bound > 0);
        if (m_bound > static_cast<int>(m_active_vars.size())) {
            return;
        }           
        if (m_bound == m_active_vars.size()) {
            return;
        }

        m_antecedent_exprs.reset();
        m_antecedent_signs.reset();
        m_cardinality_exprs.reset();
        m_cardinality_signs.reset();
        for (unsigned i = 0; i < m_antecedents.size(); ++i) {
            literal lit = m_antecedents[i];
            m_antecedent_exprs.push_back(ctx.bool_var2expr(lit.var()));
            m_antecedent_signs.push_back(lit.sign());
        }
        for (unsigned i = 0; i < m_active_vars.size(); ++i) {
            bool_var v = m_active_vars[i];
            m_cardinality_exprs.push_back(ctx.bool_var2expr(v));
            m_cardinality_signs.push_back(get_coeff(v) < 0);
        }
        m_cardinality_lemma = true;
    }

    void theory_pb::normalize_active_coeffs() {
        while (!m_active_var_set.empty()) m_active_var_set.erase();
        unsigned i = 0, j = 0, sz = m_active_vars.size();
        for (; i < sz; ++i) {
            bool_var v = m_active_vars[i];
            if (!m_active_var_set.contains(v) && get_coeff(v) != 0) {
                m_active_var_set.insert(v);
                if (j != i) {
                    m_active_vars[j] = m_active_vars[i];
                }
                ++j;
            }
        }
        sz = j;
        m_active_vars.shrink(sz);
    }

    void theory_pb::inc_coeff(literal l, int offset) {        
        SASSERT(offset > 0);
        bool_var v = l.var();
        SASSERT(v != null_bool_var);
        if (static_cast<bool_var>(m_coeffs.size()) <= v) {
            m_coeffs.resize(v + 1, 0);
        }
        int coeff0 = m_coeffs[v];
        if (coeff0 == 0) {
            m_active_vars.push_back(v);
        }
        
        int inc = l.sign() ? -offset : offset;
        int coeff1 = inc + coeff0;
        m_coeffs[v] = coeff1;

        if (coeff0 > 0 && inc < 0) {
            m_bound -= coeff0 - std::max(0, coeff1);
        }
        else if (coeff0 < 0 && inc > 0) {
            m_bound -= std::min(0, coeff1) - coeff0;
        }
    }

    /**
       \brief attempt a cut and simplification of constraints.
     */
    void theory_pb::cut() {
        unsigned g = 0;
        for (unsigned i = 0; g != 1 && i < m_active_vars.size(); ++i) {
            bool_var v = m_active_vars[i];
            int coeff = get_abs_coeff(v);
            if (coeff == 0) {
                continue;
            }
            if (m_bound < coeff) {                
                if (get_coeff(v) > 0) {
                    m_coeffs[v] = m_bound;
                }
                else {
                    m_coeffs[v] = -m_bound;
                }
                coeff = m_bound;
            }
            SASSERT(0 < coeff && coeff <= m_bound);
            if (g == 0) {
                g = static_cast<unsigned>(coeff);
            }
            else {
                g = u_gcd(g, static_cast<unsigned>(coeff));
            }
        }
        if (g >= 2) {
            normalize_active_coeffs();
            for (unsigned i = 0; i < m_active_vars.size(); ++i) {
                m_coeffs[m_active_vars[i]] /= g;                
            }
            m_bound = (m_bound + g - 1) / g;
            std::cout << "CUT " << g << "\n";
            TRACE("pb", display_resolved_lemma(tout << "cut\n"););
        }
    }

    bool theory_pb::can_propagate() { return m_cardinality_lemma; }

    
    void theory_pb::propagate() {
        context& ctx = get_context();
        ast_manager& m = get_manager();
        if (!m_cardinality_lemma) {
            return;
        }
        m_cardinality_lemma = false;
        if (ctx.inconsistent()) {
            return;
        }
        m_antecedents.reset();

        for (unsigned i = 0; i < m_antecedent_exprs.size(); ++i) {
            expr* a = m_antecedent_exprs[i].get();
            if (!ctx.b_internalized(a)) {
                std::cout << "not internalized " << mk_pp(a, m) << "\n";
                return;
            }
            m_antecedents.push_back(~literal(ctx.get_bool_var(a), m_antecedent_signs[i]));
        }
        for (unsigned i = 0; i < m_cardinality_exprs.size(); ++i) {
            expr* a = m_cardinality_exprs[i].get();
            if (!ctx.b_internalized(a)) {
                std::cout << "not internalized " << mk_pp(a, m) << "\n";
                return;
            }
            if (m_cardinality_signs[i]) {
                m_cardinality_exprs[i] = m.mk_not(a);
            }
        }        
        app_ref atl(pb.mk_at_least_k(m_cardinality_exprs.size(), m_cardinality_exprs.c_ptr(), m_bound), m);
        VERIFY(internalize_card(atl, false));
        bool_var abv = ctx.get_bool_var(atl);
        m_antecedents.push_back(literal(abv));
        justification* js = 0;
        if (proofs_enabled()) {
            js = 0; // 
        }
        ctx.mk_clause(m_antecedents.size(), m_antecedents.c_ptr(), js, CLS_AUX_LEMMA, 0);
    }

    bool theory_pb::resolve_conflict(card& c, literal_vector const& confl) {
       
        TRACE("pb", display(tout, c, true); );

        bool_var v;
        context& ctx = get_context();
        ast_manager& m = get_manager();
        m_conflict_lvl = 0;
        m_cardinality_lemma = false;
        for (unsigned i = 0; i < confl.size(); ++i) {
            literal lit = confl[i];
            SASSERT(ctx.get_assignment(lit) == l_false);
            m_conflict_lvl = std::max(m_conflict_lvl, ctx.get_assign_level(lit));            
        }
        if (m_conflict_lvl < ctx.get_assign_level(c.lit()) || m_conflict_lvl == ctx.get_base_level()) {
            return false;
        }

        // std::cout << c.lit() << "\n";

        reset_coeffs();
        m_num_marks = 0;
        m_bound = c.k();
        m_antecedents.reset();
        m_resolved.reset();
        literal_vector ante;

        process_card(c, 1);

        app_ref A(m), B(m), C(m);
        DEBUG_CODE(A = c.to_expr(*this););
        
        // point into stack of assigned literals
        literal_vector const& lits = ctx.assigned_literals();        
        SASSERT(!lits.empty());
        unsigned idx = lits.size()-1;
        b_justification js;
        literal conseq = ~confl[2];
        int bound = 1;

        while (m_num_marks > 0) {

            v = conseq.var();

            int offset = get_abs_coeff(v);

            if (offset == 0) {
                goto process_next_resolvent;            
            }
            SASSERT(validate_lemma());
            if (offset > 1000) {
                while (m_num_marks > 0 && idx > 0) {
                    v = lits[idx].var();
                    if (ctx.is_marked(v)) {
                        ctx.unset_mark(v);
                    }
                    --idx;
                }
                return false;
            }

            SASSERT(offset > 0);

            js = ctx.get_justification(v);

            TRACE("pb", 
                  display_resolved_lemma(tout << conseq << "\n");
                  ctx.display(tout, js););

            m_resolved.push_back(conseq);

            
            //
            // Resolve selected conseq with antecedents.
            // 
            
            bound = 1;

            switch(js.get_kind()) {
                
            case b_justification::CLAUSE: {
                inc_coeff(conseq, offset);
                clause& cls = *js.get_clause();
                justification* cjs = cls.get_justification();
                if (cjs && !is_proof_justification(*cjs)) {
                    TRACE("pb", tout << "skipping justification for clause over: " << conseq << " " 
                          << typeid(*cjs).name() << "\n";);
                    break;
                }
                unsigned num_lits = cls.get_num_literals();
                if (cls.get_literal(0) == conseq) {
                   process_antecedent(cls.get_literal(1), offset);
                }
                else {
                    SASSERT(cls.get_literal(1) == conseq);
                    process_antecedent(cls.get_literal(0), offset);
                }
                for (unsigned i = 2; i < num_lits; ++i) {
                    process_antecedent(cls.get_literal(i), offset);
                }
                TRACE("pb", tout << literal_vector(cls.get_num_literals(), cls.begin_literals()) << "\n";);
                break;                
            }
            case b_justification::BIN_CLAUSE:
                inc_coeff(conseq, offset);
                process_antecedent(~js.get_literal(), offset);
                break;
            case b_justification::AXIOM:
                break;
            case b_justification::JUSTIFICATION: {
                justification* j = js.get_justification(); 
<<<<<<< HEAD
                card_justification* pbj = 0;

                if (j->get_from_theory() == get_id()) {
                    pbj = dynamic_cast<card_justification*>(j);
                }
                if (pbj == 0) {
                    TRACE("pb", tout << "skip justification for " << conseq << "\n";);
                    inc_coeff(conseq, offset);
=======
                pb_justification* pbj = nullptr;

                if (!conseq.sign() && j->get_from_theory() == get_id()) {                    
                    pbj = dynamic_cast<pb_justification*>(j);
                }
                if (pbj && pbj->get_ineq().is_eq()) {
                    // only resolve >= that are positive consequences.
                    pbj = nullptr;
                }
                if (pbj && pbj->get_ineq().lit() == conseq) {
                    // can't resolve against literal representing inequality.
                    pbj = nullptr;
                }
                if (pbj) {
                    // weaken the lemma and resolve.
                    TRACE("pb", display(tout << "resolve with inequality", pbj->get_ineq(), true););
                    process_ineq(pbj->get_ineq(), conseq, conseq_coeff);
>>>>>>> fc719a5e
                }
                else {
                    card& c2 = pbj->get_card();
                    process_card(c2, offset);
                    bound = c2.k();
                }
                
                // std::cout << " offset: " << offset << " bound: " << bound << "\n";
                break;
            }
            default:
                UNREACHABLE();
            }            
            m_bound += offset * bound;

            DEBUG_CODE(
                B = justification2expr(js, conseq);
                C = active2expr();
                B = m.mk_and(A, B);
                validate_implies(B, C);
                A = C;);

            cut();

        process_next_resolvent:

            // find the next marked variable in the assignment stack
            //
            while (true) {
                conseq = lits[idx];
                v = conseq.var();
                if (ctx.is_marked(v)) break;
                SASSERT(idx > 0);
                --idx;
            }

            SASSERT(ctx.get_assign_level(v) == m_conflict_lvl);
            ctx.unset_mark(v);
            --idx;
            --m_num_marks;
        }
        SASSERT(validate_lemma());

        TRACE("pb", display_resolved_lemma(tout << "done\n"););
        

        normalize_active_coeffs();

        if (m_bound > 0 && m_active_vars.empty()) {
            return false;
        }

        int slack = -m_bound;
        for (unsigned i = 0; i < m_active_vars.size(); ++i) { 
            bool_var v = m_active_vars[i];
            slack += get_abs_coeff(v);
        }

#if 1
        //std::cout << slack << " " << m_bound << "\n";
        unsigned i = 0;
        literal_vector const& alits = ctx.assigned_literals();

        literal alit = get_asserting_literal(~conseq);
        slack -= get_abs_coeff(alit.var());

        for (i = alits.size(); 0 <= slack && i > 0; ) {
            --i;
            literal lit = alits[i];
            bool_var v = lit.var();
            // -3*x >= k 
            if (m_active_var_set.contains(v) && v != alit.var()) {
                int coeff = get_coeff(v);
                //std::cout << coeff << " " << lit << "\n";
                if (coeff < 0 && !lit.sign()) {
                    slack += coeff;
                    m_antecedents.push_back(lit);
                    //std::cout << "ante: " << lit << "\n";
                }
                else if (coeff > 0 && lit.sign()) {
                    slack -= coeff;
                    m_antecedents.push_back(lit);
                    //std::cout << "ante: " << lit << "\n";
                }
            }
<<<<<<< HEAD
=======
            TRACE("pb", tout << m_ineq_literals << "\n";);
            ctx.mk_clause(m_ineq_literals.size(), m_ineq_literals.c_ptr(), justify(m_ineq_literals), CLS_AUX_LEMMA, nullptr);
            break;
        default: {
            app_ref tmp = m_lemma.to_expr(false, ctx, get_manager());
            internalize_atom(tmp, false);
            ctx.mark_as_relevant(tmp.get());
            literal l(ctx.get_bool_var(tmp));
            add_assign(c, m_ineq_literals, l);
            break;
>>>>>>> fc719a5e
        }
        SASSERT(slack < 0);

#else 

        literal alit = get_asserting_literal(~conseq);
        slack -= get_abs_coeff(alit.var());

        for (unsigned i = 0; 0 <= slack; ++i) { 
            SASSERT(i < m_active_vars.size());
            bool_var v = m_active_vars[i];
            literal lit(v, get_coeff(v) < 0);
            if (v != alit.var() && ctx.get_assignment(lit) == l_false) {
                m_antecedents.push_back(~lit);
                slack -= get_abs_coeff(v);
            }
            if (slack < 0) {
                std::cout << i << " " << m_active_vars.size() << "\n";
            }
        }
#endif
        SASSERT(validate_antecedents(m_antecedents));
        ctx.assign(alit, ctx.mk_justification(theory_propagation_justification(get_id(), ctx.get_region(), m_antecedents.size(), m_antecedents.c_ptr(), alit, 0, 0)));

        DEBUG_CODE(
            m_antecedents.push_back(~alit);
            expr_ref_vector args(m);
            for (unsigned i = 0; i < m_antecedents.size(); ++i) {
                args.push_back(literal2expr(m_antecedents[i]));
            }
            B = m.mk_not(m.mk_and(args.size(), args.c_ptr()));
            validate_implies(A, B); );
        // add_cardinality_lemma();
        return true;
    }

    bool theory_pb::is_proof_justification(justification const& j) const {
        return typeid(smt::justification_proof_wrapper) == typeid(j);
    }

    justification* theory_pb::justify(literal l1, literal l2) {
        literal lits[2] = { l1, l2 };
        justification* js = nullptr;
        if (proofs_enabled()) {                                         
            js = get_context().mk_justification(theory_axiom_justification(get_id(), get_context().get_region(), 2, lits));
        }
        return js;
    }

    justification* theory_pb::justify(literal_vector const& lits) {
        justification* js = nullptr;
        if (proofs_enabled()) {                                         
            js = get_context().mk_justification(theory_axiom_justification(get_id(), get_context().get_region(), lits.size(), lits.c_ptr()));
        }
        return js;        
    }

    // debug methods

    void theory_pb::validate_watch(ineq const& c) const {
        scoped_mpz sum(m_mpz_mgr), max(m_mpz_mgr);
        for (unsigned i = 0; i < c.watch_size(); ++i) {
            sum += c.ncoeff(i);
            if (max < c.ncoeff(i)) {
                max = c.ncoeff(i);
            }
        }
        SASSERT(c.watch_sum() == sum);
        SASSERT(sum >= c.mpz_k());
        SASSERT(max == c.max_watch());
    }

    void theory_pb::validate_assign(ineq const& c, literal_vector const& lits, literal l) const {
        uint_set nlits;
        for (unsigned i = 0; i < lits.size(); ++i) {
            SASSERT(get_context().get_assignment(lits[i]) == l_true);
            nlits.insert((~lits[i]).index());
        }
        SASSERT(get_context().get_assignment(l) == l_undef);
        SASSERT(get_context().get_assignment(c.lit()) == l_true);
        nlits.insert(l.index());
        numeral sum = numeral::zero();
        for (unsigned i = 0; i < c.size(); ++i) {
            literal lit = c.lit(i);
            if (!nlits.contains(lit.index())) {
                sum += c.coeff(i);
            }
        }
        CTRACE("pb", (sum >= c.k()),
               display(tout << "invalid assign" , c, true);
               for (unsigned i = 0; i < lits.size(); ++i) {
                   tout << lits[i] << " ";
               }
               tout << " => " << l << "\n";);
        SASSERT(sum < c.k());
    }

    void theory_pb::validate_final_check() {
        for (unsigned i = 0; i < m_var_infos.size(); ++i) {
            ineq* c = m_var_infos[i].m_ineq;
            if (c) {
                validate_final_check(*c);
            }
        }
    }

    void theory_pb::validate_final_check(ineq& c) {
        context& ctx = get_context();

        if (ctx.get_assignment(c.lit()) == l_undef) {
            return;
        }
        if (!ctx.is_relevant(c.lit())) {
            return;
        }
        numeral sum = numeral::zero(), maxsum = numeral::zero();
        for (unsigned i = 0; i < c.size(); ++i) {
            switch(ctx.get_assignment(c.lit(i))) {
            case l_true:
                sum += c.coeff(i);
            case l_undef:
                maxsum += c.coeff(i);
                break;
            case l_false:
                break;
            }
        }
        TRACE("pb", display(tout << "validate: ", c, true);
              tout << "sum: " << sum << " " << maxsum << " ";
              tout << ctx.get_assignment(c.lit()) << "\n";
              );

        SASSERT(sum <= maxsum);
        SASSERT(!c.is_ge() || (sum >= c.k()) == (ctx.get_assignment(c.lit()) == l_true));
        SASSERT(!c.is_ge() || (maxsum < c.k()) == (ctx.get_assignment(c.lit()) == l_false));
        SASSERT(!c.is_eq() || (sum == c.k()) == (ctx.get_assignment(c.lit()) == l_true));
    }

    bool theory_pb::validate_antecedents(literal_vector const& lits) {
        context& ctx = get_context();
        for (unsigned i = 0; i < lits.size(); ++i) {
            if (ctx.get_assignment(lits[i]) != l_true) {
                return false;
            }
        }
        return true;
    }

    bool theory_pb::validate_unit_propagation(card const& c) {
        context& ctx = get_context();
        for (unsigned i = c.k(); i < c.size(); ++i) {
            SASSERT(ctx.get_assignment(c.lit(i)) == l_false);
        }
        return true;
    }

    app_ref theory_pb::literal2expr(literal lit) {
        ast_manager& m = get_manager();
        app_ref arg(m.mk_const(symbol(lit.var()), m.mk_bool_sort()), m);                
        return app_ref(lit.sign() ? m.mk_not(arg) : arg, m);
    }

    app_ref theory_pb::active2expr() {
        ast_manager& m = get_manager();
        expr_ref_vector args(m);
        vector<rational> coeffs;
        normalize_active_coeffs();
        for (unsigned i = 0; i < m_active_vars.size(); ++i) {
            bool_var v = m_active_vars[i];
            int coeff = get_coeff(v);
            literal lit(v, get_coeff(v) < 0);
            args.push_back(literal2expr(lit));
            coeffs.push_back(rational(get_abs_coeff(v)));
        }
        rational k(m_bound);
        return app_ref(pb.mk_ge(args.size(), coeffs.c_ptr(), args.c_ptr(), k), m);
    }

    // display methods

    void theory_pb::display_resolved_lemma(std::ostream& out) const {
        context& ctx = get_context();
        literal_vector const& lits = ctx.assigned_literals();                
        bool_var v;
        unsigned lvl;
        out << "num marks: " << m_num_marks << "\n";
        out << "conflict level: " << m_conflict_lvl << "\n";
        for (unsigned i = 0; i < m_resolved.size(); ++i) {
            v = m_resolved[i].var();
            lvl = ctx.get_assign_level(v);
            out << lvl << ": " << m_resolved[i] << " ";
            ctx.display(out, ctx.get_justification(v));
        }

        if (!m_antecedents.empty()) {
            out << m_antecedents << " ==> ";
        }
        uint_set seen;
        bool first = true;
        for (unsigned i = 0; i < m_active_vars.size(); ++i) {
            bool_var v = m_active_vars[i];
            if (seen.contains(v)) {
                continue;
            }
            seen.insert(v);
            int coeff = get_coeff(v);
            if (coeff == 0) {
                continue;
            }
            if (!first) {
                out << " + ";
            }
            if (coeff == 1) {
                out << literal(v);
            }
            else if (coeff == -1) {
                out << literal(v, true);
            }
            else if (coeff > 0) {
                out << coeff << " * " << literal(v);
            }
            else {
                out << (-coeff) << " * " << literal(v, true);
            }
            first = false;
        }
        out << " >= " << m_bound << "\n";
    }

    std::ostream& theory_pb::display(std::ostream& out, arg_t const& c, bool values) const {
        return c.display(get_context(), out, values);
    }

    std::ostream& theory_pb::display(std::ostream& out, ineq const& c, bool values) const {
        ast_manager& m = get_manager();
        context& ctx = get_context();
        out << c.lit();
        if (c.lit() != null_literal) {
            if (values) {
                out << "@(" << ctx.get_assignment(c.lit());
                if (ctx.get_assignment(c.lit()) != l_undef) {
                    out << ":" << ctx.get_assign_level(c.lit());
                }
                out << ")";
            }
            expr_ref tmp(m);
            ctx.literal2expr(c.lit(), tmp);
            out << " " << tmp << "\n";
        }
        else {
            out << " ";
        }
        for (unsigned i = 0; i < c.size(); ++i) {
            literal l(c.lit(i));
            if (!c.coeff(i).is_one()) {
                out << c.coeff(i) << "*";
            }
            out << l;
            if (values) {
                out << "@(" << ctx.get_assignment(l);
                if (ctx.get_assignment(l) != l_undef) {
                    out << ":" << ctx.get_assign_level(l);
                }
                out << ")";
            }
            if (i + 1 == c.watch_size()) {
                out << " .w ";
            }
            if (i + 1 < c.size()) {
                out << " + ";
            }
        }
        out << (c.is_ge()?" >= ":" = ") << c.k()  << "\n";
        if (c.m_num_propagations)    out << "propagations: " << c.m_num_propagations << " ";
        if (c.m_max_watch.is_pos())  out << "max_watch: "    << c.max_watch() << " ";
        if (c.watch_size())          out << "watch size: "   << c.watch_size() << " ";
        if (c.m_watch_sum.is_pos())  out << "watch-sum: "    << c.watch_sum() << " ";
        if (!c.m_max_sum.is_zero())  out << "sum: [" << c.min_sum() << ":" << c.max_sum() << "] ";
        if (c.m_num_propagations || c.m_max_watch.is_pos() || c.watch_size() || 
            c.m_watch_sum.is_pos() || !c.m_max_sum.is_zero()) out << "\n";
        return out;
    }

    class theory_pb::pb_model_value_proc : public model_value_proc {
        app*              m_app;
        svector<model_value_dependency> m_dependencies;
    public:

        pb_model_value_proc(app* a): 
            m_app(a) {}

        void add(enode* n) { 
            m_dependencies.push_back(model_value_dependency(n)); 
        }

        void get_dependencies(buffer<model_value_dependency> & result) override {
            result.append(m_dependencies.size(), m_dependencies.c_ptr());
        }

        app * mk_value(model_generator & mg, ptr_vector<expr> & values) override {
            ast_manager& m = mg.get_manager();
            SASSERT(values.size() == m_dependencies.size());
            SASSERT(values.size() == m_app->get_num_args());
            pb_util u(m);
            rational sum(0);
            for (unsigned i = 0; i < m_app->get_num_args(); ++i) {
                if (!m.is_true(values[i]) && !m.is_false(values[i])) {
                    return m_app;
                }
                if (m.is_true(values[i])) {
                    sum += u.get_coeff(m_app, i);
                }
            }
            rational k = u.get_k(m_app);
            switch(m_app->get_decl_kind()) {
            case OP_AT_MOST_K:
                return (sum <= k)?m.mk_true():m.mk_false();
            case OP_AT_LEAST_K:
                return (sum >= k)?m.mk_true():m.mk_false();
            case OP_PB_LE:
                return (sum <= k)?m.mk_true():m.mk_false();
            case OP_PB_GE:
                return (sum >= k)?m.mk_true():m.mk_false();
            default:
                UNREACHABLE();
                return nullptr;
            }
            return nullptr;
        }
    };

    class pb_factory : public value_factory {
    public:
        pb_factory(ast_manager& m, family_id fid):
            value_factory(m, fid) {}
        
        expr * get_some_value(sort * s) override {
            return m_manager.mk_true();
        }        
        bool get_some_values(sort * s, expr_ref & v1, expr_ref & v2) override {
            v1 = m_manager.mk_true();
            v2 = m_manager.mk_false();
            return true;
        }        
        expr * get_fresh_value(sort * s) override {
            return nullptr;
        }
        void register_value(expr * n) override { }
    };

    void theory_pb::init_model(model_generator & m) {
        m.register_factory(alloc(pb_factory, get_manager(), get_id()));
    }

    model_value_proc * theory_pb::mk_value(enode * n, model_generator & mg) {
        context& ctx = get_context();
        app* a = n->get_owner();
        pb_model_value_proc* p = alloc(pb_model_value_proc, a);
        for (unsigned i = 0; i < a->get_num_args(); ++i) {
            p->add(ctx.get_enode(a->get_arg(i)));
        }
        return p;
    }

    void theory_pb::display_watch(std::ostream& out, bool_var v, bool sign) const {
        ineq_watch const* w = m_var_infos[v].m_lit_watch[sign];
        if (!w) return;
        ineq_watch const& wl = *w;
        out << "watch: " << literal(v, sign) << " |-> ";
        for (unsigned i = 0; i < wl.size(); ++i) {
            out << wl[i]->lit() << " ";
        }
        out << "\n";        
    }

    void theory_pb::display(std::ostream& out) const {
        for (unsigned vi = 0; vi < m_var_infos.size(); ++vi) {
            display_watch(out, vi, false);
            display_watch(out, vi, true);
        }
        for (unsigned vi = 0; vi < m_var_infos.size(); ++vi) {
            ineq_watch const* w = m_var_infos[vi].m_var_watch;
            if (!w) continue;
            out << "watch (v): " << literal(vi) << " |-> ";
            ineq_watch const& wl = *w;
            for (unsigned i = 0; i < wl.size(); ++i) {
                out << wl[i]->lit() << " ";
            }
            out << "\n";
        }
        for (unsigned vi = 0; vi < m_var_infos.size(); ++vi) {
            ineq* c = m_var_infos[vi].m_ineq;
            if (c) {
                display(out, *c, true);
            }
        }

        for (unsigned vi = 0; vi < m_var_infos.size(); ++vi) {
            card* c = m_var_infos[vi].m_card;
            if (c) {
                display(out, *c, true);
            }
        }

    }


}<|MERGE_RESOLUTION|>--- conflicted
+++ resolved
@@ -239,7 +239,6 @@
         SASSERT(sz >= m_bound && m_bound > 0);
     }
 
-<<<<<<< HEAD
     app_ref theory_pb::card::to_expr(theory_pb& th) {
         ast_manager& m = th.get_manager();
         expr_ref_vector args(m);
@@ -248,19 +247,6 @@
         }
         return app_ref(th.pb.mk_at_least_k(args.size(), args.c_ptr(), k()), m);        
     }
-=======
-    class theory_pb::remove_var : public trail<context> {
-        theory_pb& pb;
-        unsigned   v;
-    public:
-        remove_var(theory_pb& pb, unsigned v): pb(pb), v(v) {}
-        void undo(context& ctx) override {
-            pb.m_vars.remove(v);
-            pb.m_simplex.unset_lower(v);
-            pb.m_simplex.unset_upper(v);
-        }        
-    };
->>>>>>> fc719a5e
 
     lbool theory_pb::card::assign(theory_pb& th, literal alit) {
         // literal is assigned to false.        
@@ -269,7 +255,6 @@
         unsigned bound = k();
         TRACE("pb", tout << "assign: " << m_lit << " " << ~alit << " " << bound << "\n";);
 
-<<<<<<< HEAD
         SASSERT(0 < bound && bound < sz);
         SASSERT(ctx.get_assignment(alit) == l_false);
         SASSERT(ctx.get_assignment(m_lit) == l_true);
@@ -277,17 +262,6 @@
         for (index = 0; index <= bound; ++index) {
             if (lit(index) == alit) {
                 break;
-=======
-        void undo(context& ctx) override {
-            if (m_is_lower) {
-                if (m_last_bound_valid) {
-                    pb.m_simplex.set_lower(m_v, m_last_bound);
-                }
-                else {
-                    pb.m_simplex.unset_lower(m_v);
-                }
-                pb.set_explain(pb.m_explain_lower, m_v, m_last_explain);
->>>>>>> fc719a5e
             }
         }
         if (index == bound + 1) {
@@ -451,7 +425,6 @@
             m_args.push_back(lit);
         }
 
-<<<<<<< HEAD
     }
 
     void theory_pb::card::inc_propagations(theory_pb& th) {
@@ -461,15 +434,6 @@
             // th.m_to_compile.push_back(&c);
         }
     }
-=======
-        m_stats.m_num_conflicts++;
-        justification* js = nullptr;
-        if (proofs_enabled()) {                                         
-            js = alloc(theory_lemma_justification, get_id(), ctx, lits.size(), lits.c_ptr());
-        }
-        TRACE("pb", tout << lits << "\n";);
-        ctx.mk_clause(lits.size(), lits.c_ptr(), js, CLS_AUX_LEMMA, nullptr);
->>>>>>> fc719a5e
 
     // ------------------------
     // theory_pb
@@ -1035,32 +999,13 @@
     }
 
     void theory_pb::assign_eh(bool_var v, bool is_true) {
-<<<<<<< HEAD
         ptr_vector<ineq>* ineqs = 0;
         context& ctx = get_context();
-=======
-        ptr_vector<ineq>* ineqs = nullptr;
->>>>>>> fc719a5e
         literal nlit(v, is_true);
         init_watch(v);
         TRACE("pb", tout << "assign: " << ~nlit << "\n";);
         ineqs = m_var_infos[v].m_lit_watch[nlit.sign()];
-<<<<<<< HEAD
-        if (ineqs != 0) {
-=======
         if (ineqs != nullptr) {
-            if (m_enable_simplex) {
-                mpq_inf num(mpq(is_true?1:0),mpq(0));
-                if (!update_bound(v, ~nlit, is_true, num)) {
-                    return;
-                }
-
-                if (!check_feasible()) {
-                    return;
-                }
-            }
-
->>>>>>> fc719a5e
             for (unsigned i = 0; i < ineqs->size(); ++i) {
                 SASSERT((*ineqs)[i]->is_ge());
                 if (assign_watch_ge(v, is_true, *ineqs, i)) {
@@ -1077,32 +1022,7 @@
             }
         }
         ineq* c = m_var_infos[v].m_ineq;
-<<<<<<< HEAD
-        if (c != 0) {
-=======
         if (c != nullptr) {
-            if (m_enable_simplex) {
-                row_info const& info = m_ineq_row_info.find(v);
-                unsynch_mpq_manager mgr;
-                scoped_eps_numeral coeff(m_mpq_inf_mgr);
-                coeff = std::make_pair(mgr.dup(info.m_bound.to_mpq()), mpq(0));
-                unsigned slack = info.m_slack;
-                if (is_true) {
-                    update_bound(slack, literal(v), true, coeff);
-                    if (c->is_eq()) {
-                        update_bound(slack, literal(v), false, coeff);
-                    }
-                }
-                else if (c->is_ge()) {
-                    m_mpq_inf_mgr.sub(coeff, std::make_pair(mpq(1),mpq(0)), coeff);
-                    update_bound(slack, ~literal(v), false, coeff);
-                }
-
-                if (!check_feasible()) {
-                    return;
-                }
-            }
->>>>>>> fc719a5e
             if (c->is_ge()) {
                 assign_ineq(*c, is_true);
             }
@@ -1822,7 +1742,6 @@
         inc_propagations(c);
         m_stats.m_num_conflicts++;
         context& ctx = get_context();
-<<<<<<< HEAD
         TRACE("pb", tout << "#prop:" << c.m_num_propagations << " - " << lits << "\n"; 
               display(tout, c, true);); 
         justification* js = 0;
@@ -1830,30 +1749,6 @@
             js = alloc(theory_lemma_justification, get_id(), ctx, lits.size(), lits.c_ptr());
         }
         ctx.mk_clause(lits.size(), lits.c_ptr(), js, CLS_AUX_LEMMA, 0);
-=======
-#if 0
-        if (m_stats.m_num_conflicts == 1000) {
-            display(std::cout);
-        }
-#endif
-        TRACE("pb", tout << "#prop:" << c.m_num_propagations << " - "; 
-              for (unsigned i = 0; i < lits.size(); ++i) {
-                  tout << lits[i] << " ";
-              }
-              tout << "\n";
-              display(tout, c, true););
-
-        justification* js = nullptr;
-
-        if (m_conflict_frequency == 0 || (m_conflict_frequency -1 == (c.m_num_propagations % m_conflict_frequency))) {
-            resolve_conflict(c);
-        }
-        if (proofs_enabled()) {                                         
-            js = alloc(theory_lemma_justification, get_id(), ctx, lits.size(), lits.c_ptr());
-        }
-        TRACE("pb", tout << lits << "\n";);
-        ctx.mk_clause(lits.size(), lits.c_ptr(), js, CLS_AUX_LEMMA, nullptr);
->>>>>>> fc719a5e
     }
 
 
@@ -2209,7 +2104,6 @@
     }
 
     bool theory_pb::can_propagate() { return m_cardinality_lemma; }
-
     
     void theory_pb::propagate() {
         context& ctx = get_context();
@@ -2363,34 +2257,14 @@
                 break;
             case b_justification::JUSTIFICATION: {
                 justification* j = js.get_justification(); 
-<<<<<<< HEAD
-                card_justification* pbj = 0;
+                card_justification* pbj = nullptr;
 
                 if (j->get_from_theory() == get_id()) {
                     pbj = dynamic_cast<card_justification*>(j);
                 }
-                if (pbj == 0) {
+                if (pbj == nullptr) {
                     TRACE("pb", tout << "skip justification for " << conseq << "\n";);
                     inc_coeff(conseq, offset);
-=======
-                pb_justification* pbj = nullptr;
-
-                if (!conseq.sign() && j->get_from_theory() == get_id()) {                    
-                    pbj = dynamic_cast<pb_justification*>(j);
-                }
-                if (pbj && pbj->get_ineq().is_eq()) {
-                    // only resolve >= that are positive consequences.
-                    pbj = nullptr;
-                }
-                if (pbj && pbj->get_ineq().lit() == conseq) {
-                    // can't resolve against literal representing inequality.
-                    pbj = nullptr;
-                }
-                if (pbj) {
-                    // weaken the lemma and resolve.
-                    TRACE("pb", display(tout << "resolve with inequality", pbj->get_ineq(), true););
-                    process_ineq(pbj->get_ineq(), conseq, conseq_coeff);
->>>>>>> fc719a5e
                 }
                 else {
                     card& c2 = pbj->get_card();
@@ -2476,19 +2350,6 @@
                     //std::cout << "ante: " << lit << "\n";
                 }
             }
-<<<<<<< HEAD
-=======
-            TRACE("pb", tout << m_ineq_literals << "\n";);
-            ctx.mk_clause(m_ineq_literals.size(), m_ineq_literals.c_ptr(), justify(m_ineq_literals), CLS_AUX_LEMMA, nullptr);
-            break;
-        default: {
-            app_ref tmp = m_lemma.to_expr(false, ctx, get_manager());
-            internalize_atom(tmp, false);
-            ctx.mark_as_relevant(tmp.get());
-            literal l(ctx.get_bool_var(tmp));
-            add_assign(c, m_ineq_literals, l);
-            break;
->>>>>>> fc719a5e
         }
         SASSERT(slack < 0);
 
