--- conflicted
+++ resolved
@@ -321,17 +321,10 @@
         //
         // -----------------------------------
 
-<<<<<<< HEAD
-        virtual inf_eps maximize(theory_var v, expr_ref& blocker, bool& has_shared);
-        virtual inf_eps value(theory_var v);
-        virtual theory_var add_objective(app* term);
         expr_ref mk_ge(generic_model_converter& fm, theory_var v, inf_eps const& val);
-=======
         inf_eps maximize(theory_var v, expr_ref& blocker, bool& has_shared) override;
         inf_eps value(theory_var v) override;
         theory_var add_objective(app* term) override;
-        expr_ref mk_ge(filter_model_converter& fm, theory_var v, inf_eps const& val);
->>>>>>> fc719a5e
 
         bool internalize_objective(expr * n, rational const& m, rational& r, objective_term & objective);
 
