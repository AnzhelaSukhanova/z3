/*++
  Module Name:

  theory_str.cpp

  Abstract:

  String Theory Plugin

  Author:

  Murphy Berzish and Yunhui Zheng

  Revision History:

  --*/
#include "ast/ast_smt2_pp.h"
#include "smt/smt_context.h"
#include "smt/theory_str.h"
#include "smt/smt_model_generator.h"
#include "ast/ast_pp.h"
#include "ast/ast_ll_pp.h"
#include<list>
#include<algorithm>
#include "smt/theory_seq_empty.h"
#include "smt/theory_arith.h"
#include "ast/ast_util.h"

namespace smt {

    theory_str::theory_str(ast_manager & m, theory_str_params const & params):
        theory(m.mk_family_id("seq")),
        m_params(params),
        /* Options */
        opt_EagerStringConstantLengthAssertions(true),
        opt_VerifyFinalCheckProgress(true),
        opt_LCMUnrollStep(2),
        opt_NoQuickReturn_IntegerTheory(false),
        opt_DisableIntegerTheoryIntegration(false),
        opt_DeferEQCConsistencyCheck(false),
        opt_CheckVariableScope(true),
        opt_ConcatOverlapAvoid(true),
        /* Internal setup */
        search_started(false),
        m_autil(m),
        u(m),
        sLevel(0),
        finalCheckProgressIndicator(false),
        m_trail(m),
        m_factory(nullptr),
        m_unused_id(0),
        m_delayed_axiom_setup_terms(m),
        m_delayed_assertions_todo(m),
        tmpStringVarCount(0),
        tmpXorVarCount(0),
        tmpLenTestVarCount(0),
        tmpValTestVarCount(0),
        avoidLoopCut(true),
        loopDetected(false),
        m_theoryStrOverlapAssumption_term(m),
        contains_map(m),
        string_int_conversion_terms(m),
        totalCacheAccessCount(0),
        cacheHitCount(0),
        cacheMissCount(0),
        m_fresh_id(0),
        m_trail_stack(*this),
        m_find(*this)
    {
        initialize_charset();
    }

    theory_str::~theory_str() {
        m_trail_stack.reset();
    }

    expr * theory_str::mk_string(zstring const& str) {
        if (m_params.m_StringConstantCache) {
            ++totalCacheAccessCount;
            expr * val;
            if (stringConstantCache.find(str, val)) {
                return val;
            } else {
                val = u.str.mk_string(str);
                m_trail.push_back(val);
                stringConstantCache.insert(str, val);
                return val;
            }
        } else {
            return u.str.mk_string(str);
        }
    }

    expr * theory_str::mk_string(const char * str) {
        symbol sym(str);
        return u.str.mk_string(sym);
    }

    void theory_str::initialize_charset() {
        bool defaultCharset = true;
        if (defaultCharset) {
            // valid C strings can't contain the null byte ('\0')
            charSetSize = 255;
            char_set.resize(256, 0);
            int idx = 0;
            // small letters
            for (int i = 97; i < 123; i++) {
                char_set[idx] = (char) i;
                charSetLookupTable[char_set[idx]] = idx;
                idx++;
            }
            // caps
            for (int i = 65; i < 91; i++) {
                char_set[idx] = (char) i;
                charSetLookupTable[char_set[idx]] = idx;
                idx++;
            }
            // numbers
            for (int i = 48; i < 58; i++) {
                char_set[idx] = (char) i;
                charSetLookupTable[char_set[idx]] = idx;
                idx++;
            }
            // printable marks - 1
            for (int i = 32; i < 48; i++) {
                char_set[idx] = (char) i;
                charSetLookupTable[char_set[idx]] = idx;
                idx++;
            }
            // printable marks - 2
            for (int i = 58; i < 65; i++) {
                char_set[idx] = (char) i;
                charSetLookupTable[char_set[idx]] = idx;
                idx++;
            }
            // printable marks - 3
            for (int i = 91; i < 97; i++) {
                char_set[idx] = (char) i;
                charSetLookupTable[char_set[idx]] = idx;
                idx++;
            }
            // printable marks - 4
            for (int i = 123; i < 127; i++) {
                char_set[idx] = (char) i;
                charSetLookupTable[char_set[idx]] = idx;
                idx++;
            }
            // non-printable - 1
            for (int i = 1; i < 32; i++) {
                char_set[idx] = (char) i;
                charSetLookupTable[char_set[idx]] = idx;
                idx++;
            }
            // non-printable - 2
            for (int i = 127; i < 256; i++) {
                char_set[idx] = (char) i;
                charSetLookupTable[char_set[idx]] = idx;
                idx++;
            }
        } else {
            const char setset[] = { 'a', 'b', 'c' };
            int fSize = sizeof(setset) / sizeof(char);
            char_set.resize(fSize, 0);
            charSetSize = fSize;
            for (int i = 0; i < charSetSize; i++) {
                char_set[i] = setset[i];
                charSetLookupTable[setset[i]] = i;
            }
        }
    }

    void theory_str::assert_axiom(expr * _e) {
        if (_e == nullptr) 
            return;
        if (opt_VerifyFinalCheckProgress) {
            finalCheckProgressIndicator = true;
        }

        if (get_manager().is_true(_e)) return;
        context & ctx = get_context();
        ast_manager& m = get_manager();
        TRACE("str", tout << "asserting " << mk_ismt2_pp(_e, m) << std::endl;);
        expr_ref e(_e, m);
        //th_rewriter rw(m);
        //rw(e);
        if (!ctx.b_internalized(e)) {
            ctx.internalize(e, false);
        }
        literal lit(ctx.get_literal(e));
        ctx.mark_as_relevant(lit);
        ctx.mk_th_axiom(get_id(), 1, &lit);

        // crash/error avoidance: add all axioms to the trail
        m_trail.push_back(e);

        //TRACE("str", tout << "done asserting " << mk_ismt2_pp(e, get_manager()) << std::endl;);

    }

    expr * theory_str::rewrite_implication(expr * premise, expr * conclusion) {
        ast_manager & m = get_manager();
        return m.mk_or(mk_not(m, premise), conclusion);
    }

    void theory_str::assert_implication(expr * premise, expr * conclusion) {
        ast_manager & m = get_manager();
        TRACE("str", tout << "asserting implication " << mk_ismt2_pp(premise, m) << " -> " << mk_ismt2_pp(conclusion, m) << std::endl;);
        expr_ref axiom(m.mk_or(mk_not(m, premise), conclusion), m);
        assert_axiom(axiom);
    }

    bool theory_str::internalize_atom(app * atom, bool gate_ctx) {
        return internalize_term(atom);
    }

    bool theory_str::internalize_term(app * term) {
        context & ctx = get_context();
        ast_manager & m = get_manager();
        SASSERT(term->get_family_id() == get_family_id());

        TRACE("str", tout << "internalizing term: " << mk_ismt2_pp(term, get_manager()) << std::endl;);

        // emulation of user_smt_theory::internalize_term()

        unsigned num_args = term->get_num_args();
        for (unsigned i = 0; i < num_args; ++i) {
            ctx.internalize(term->get_arg(i), false);
        }
        if (ctx.e_internalized(term)) {
            enode * e = ctx.get_enode(term);
            mk_var(e);
            return true;
        }
        // m_parents.push_back(term);
        enode * e = ctx.mk_enode(term, false, m.is_bool(term), true);
        if (m.is_bool(term)) {
            bool_var bv = ctx.mk_bool_var(term);
            ctx.set_var_theory(bv, get_id());
            ctx.set_enode_flag(bv, true);
        }
        // make sure every argument is attached to a theory variable
        for (unsigned i = 0; i < num_args; ++i) {
            enode * arg = e->get_arg(i);
            theory_var v_arg = mk_var(arg);
            TRACE("str", tout << "arg has theory var #" << v_arg << std::endl;); (void)v_arg;
        }

        theory_var v = mk_var(e);
        TRACE("str", tout << "term has theory var #" << v << std::endl;); (void)v;

        if (opt_EagerStringConstantLengthAssertions && u.str.is_string(term)) {
            TRACE("str", tout << "eagerly asserting length of string term " << mk_pp(term, m) << std::endl;);
            m_basicstr_axiom_todo.insert(e);
        }
        return true;
    }

    enode* theory_str::ensure_enode(expr* e) {
        context& ctx = get_context();
        if (!ctx.e_internalized(e)) {
            ctx.internalize(e, false);
        }
        enode* n = ctx.get_enode(e);
        ctx.mark_as_relevant(n);
        return n;
    }

    void theory_str::refresh_theory_var(expr * e) {
        enode * en = ensure_enode(e);
        theory_var v = mk_var(en); (void)v;
        TRACE("str", tout << "refresh " << mk_pp(e, get_manager()) << ": v#" << v << std::endl;);
        m_basicstr_axiom_todo.push_back(en);
    }

    theory_var theory_str::mk_var(enode* n) {
        TRACE("str", tout << "mk_var for " << mk_pp(n->get_owner(), get_manager()) << std::endl;);
        ast_manager & m = get_manager();
        if (!(m.get_sort(n->get_owner()) == u.str.mk_string_sort())) {
            return null_theory_var;
        }
        if (is_attached_to_var(n)) {
            TRACE("str", tout << "already attached to theory var" << std::endl;);
            return n->get_th_var(get_id());
        } else {
            theory_var v = theory::mk_var(n);
            m_find.mk_var();
            TRACE("str", tout << "new theory var v#" << v << " find " << m_find.find(v) << std::endl;);
            get_context().attach_th_var(n, this, v);
            get_context().mark_as_relevant(n);
            return v;
        }
    }

    static void cut_vars_map_copy(obj_map<expr, int> & dest, obj_map<expr, int> & src) {
        for (auto const& kv : src) {
            dest.insert(kv.m_key, 1);
        }
    }

    bool theory_str::has_self_cut(expr * n1, expr * n2) {
        if (!cut_var_map.contains(n1)) {
            return false;
        }
        if (!cut_var_map.contains(n2)) {
            return false;
        }
        if (cut_var_map[n1].empty() || cut_var_map[n2].empty()) {
            return false;
        }

        for (auto const& kv : cut_var_map[n1].top()->vars) {
            if (cut_var_map[n2].top()->vars.contains(kv.m_key)) {
                return true;
            }
        }
        return false;
    }

    void theory_str::add_cut_info_one_node(expr * baseNode, int slevel, expr * node) {
        // crash avoidance?
        m_trail.push_back(baseNode);
        m_trail.push_back(node);
        if (!cut_var_map.contains(baseNode)) {
            T_cut * varInfo = alloc(T_cut);
            m_cut_allocs.push_back(varInfo);
            varInfo->level = slevel;
            varInfo->vars.insert(node, 1);
            cut_var_map.insert(baseNode, std::stack<T_cut*>());
            cut_var_map[baseNode].push(varInfo);
            TRACE("str", tout << "add var info for baseNode=" << mk_pp(baseNode, get_manager()) << ", node=" << mk_pp(node, get_manager()) << " [" << slevel << "]" << std::endl;);
        } else {
            if (cut_var_map[baseNode].empty()) {
                T_cut * varInfo = alloc(T_cut);
                m_cut_allocs.push_back(varInfo);
                varInfo->level = slevel;
                varInfo->vars.insert(node, 1);
                cut_var_map[baseNode].push(varInfo);
                TRACE("str", tout << "add var info for baseNode=" << mk_pp(baseNode, get_manager()) << ", node=" << mk_pp(node, get_manager()) << " [" << slevel << "]" << std::endl;);
            } else {
                if (cut_var_map[baseNode].top()->level < slevel) {
                    T_cut * varInfo = alloc(T_cut);
                    m_cut_allocs.push_back(varInfo);
                    varInfo->level = slevel;
                    cut_vars_map_copy(varInfo->vars, cut_var_map[baseNode].top()->vars);
                    varInfo->vars.insert(node, 1);
                    cut_var_map[baseNode].push(varInfo);
                    TRACE("str", tout << "add var info for baseNode=" << mk_pp(baseNode, get_manager()) << ", node=" << mk_pp(node, get_manager()) << " [" << slevel << "]" << std::endl;);
                } else if (cut_var_map[baseNode].top()->level == slevel) {
                    cut_var_map[baseNode].top()->vars.insert(node, 1);
                    TRACE("str", tout << "add var info for baseNode=" << mk_pp(baseNode, get_manager()) << ", node=" << mk_pp(node, get_manager()) << " [" << slevel << "]" << std::endl;);
                } else {
                    get_manager().raise_exception("entered illegal state during add_cut_info_one_node()");
                }
            }
        }
    }

    void theory_str::add_cut_info_merge(expr * destNode, int slevel, expr * srcNode) {
        // crash avoidance?
        m_trail.push_back(destNode);
        m_trail.push_back(srcNode);
        if (!cut_var_map.contains(srcNode)) {
            get_manager().raise_exception("illegal state in add_cut_info_merge(): cut_var_map doesn't contain srcNode");
        }

        if (cut_var_map[srcNode].empty()) {
            get_manager().raise_exception("illegal state in add_cut_info_merge(): cut_var_map[srcNode] is empty");
        }

        if (!cut_var_map.contains(destNode)) {
            T_cut * varInfo = alloc(T_cut);
            m_cut_allocs.push_back(varInfo);
            varInfo->level = slevel;
            cut_vars_map_copy(varInfo->vars, cut_var_map[srcNode].top()->vars);
            cut_var_map.insert(destNode, std::stack<T_cut*>());
            cut_var_map[destNode].push(varInfo);
            TRACE("str", tout << "merge var info for destNode=" << mk_pp(destNode, get_manager()) << ", srcNode=" << mk_pp(srcNode, get_manager()) << " [" << slevel << "]" << std::endl;);
        } else {
            if (cut_var_map[destNode].empty() || cut_var_map[destNode].top()->level < slevel) {
                T_cut * varInfo = alloc(T_cut);
                m_cut_allocs.push_back(varInfo);
                varInfo->level = slevel;
                cut_vars_map_copy(varInfo->vars, cut_var_map[destNode].top()->vars);
                cut_vars_map_copy(varInfo->vars, cut_var_map[srcNode].top()->vars);
                cut_var_map[destNode].push(varInfo);
                TRACE("str", tout << "merge var info for destNode=" << mk_pp(destNode, get_manager()) << ", srcNode=" << mk_pp(srcNode, get_manager()) << " [" << slevel << "]" << std::endl;);
            } else if (cut_var_map[destNode].top()->level == slevel) {
                cut_vars_map_copy(cut_var_map[destNode].top()->vars, cut_var_map[srcNode].top()->vars);
                TRACE("str", tout << "merge var info for destNode=" << mk_pp(destNode, get_manager()) << ", srcNode=" << mk_pp(srcNode, get_manager()) << " [" << slevel << "]" << std::endl;);
            } else {
                get_manager().raise_exception("illegal state in add_cut_info_merge(): inconsistent slevels");
            }
        }
    }

    void theory_str::check_and_init_cut_var(expr * node) {
        if (cut_var_map.contains(node)) {
            return;
        } else if (!u.str.is_string(node)) {
            add_cut_info_one_node(node, -1, node);
        }
    }

    literal theory_str::mk_literal(expr* _e) {
        ast_manager & m = get_manager();
        expr_ref e(_e, m);
        context& ctx = get_context();
        ensure_enode(e);
        return ctx.get_literal(e);
    }

    app * theory_str::mk_int(int n) {
        return m_autil.mk_numeral(rational(n), true);
    }

    app * theory_str::mk_int(rational & q) {
        return m_autil.mk_numeral(q, true);
    }

    expr * theory_str::mk_internal_lenTest_var(expr * node, int lTries) {
        ast_manager & m = get_manager();

        std::stringstream ss;
        ss << "$$_len_" << mk_ismt2_pp(node, m) << "_" << lTries << "_" << tmpLenTestVarCount;
        tmpLenTestVarCount += 1;
        std::string name = ss.str();
        app * var = mk_str_var(name);
        internal_lenTest_vars.insert(var);
        m_trail.push_back(var);
        return var;
    }

    expr * theory_str::mk_internal_valTest_var(expr * node, int len, int vTries) {
        ast_manager & m = get_manager();
        std::stringstream ss;
        ss << "$$_val_" << mk_ismt2_pp(node, m) << "_" << len << "_" << vTries << "_" << tmpValTestVarCount;
        tmpValTestVarCount += 1;
        std::string name = ss.str();
        app * var = mk_str_var(name);
        internal_valTest_vars.insert(var);
        m_trail.push_back(var);
        return var;
    }

    void theory_str::track_variable_scope(expr * var) {
        if (internal_variable_scope_levels.find(sLevel) == internal_variable_scope_levels.end()) {
            internal_variable_scope_levels[sLevel] = obj_hashtable<expr>();
        }
        internal_variable_scope_levels[sLevel].insert(var);
    }

    app * theory_str::mk_internal_xor_var() {
        return mk_int_var("$$_xor");
    }

    app * theory_str::mk_fresh_const(char const* name, sort* s) {
        string_buffer<64> buffer;
        buffer << name;
        buffer << "!tmp";
        buffer << m_fresh_id;
        m_fresh_id++;
        return u.mk_skolem(symbol(buffer.c_str()), 0, nullptr, s);
    }


    app * theory_str::mk_int_var(std::string name) {
        context & ctx = get_context();
        ast_manager & m = get_manager();

        TRACE("str", tout << "creating integer variable " << name << " at scope level " << sLevel << std::endl;);

        sort * int_sort = m.mk_sort(m_autil.get_family_id(), INT_SORT);
        app * a = mk_fresh_const(name.c_str(), int_sort);

        ctx.internalize(a, false);
        SASSERT(ctx.get_enode(a) != NULL);
        SASSERT(ctx.e_internalized(a));
        ctx.mark_as_relevant(a);
        // I'm assuming that this combination will do the correct thing in the integer theory.

        //mk_var(ctx.get_enode(a));
        m_trail.push_back(a);
        //variable_set.insert(a);
        //internal_variable_set.insert(a);
        //track_variable_scope(a);

        return a;
    }

    app * theory_str::mk_unroll_bound_var() {
        return mk_int_var("unroll");
    }

    app * theory_str::mk_unroll_test_var() {
        app * v = mk_str_var("unrollTest"); // was uRt
        internal_unrollTest_vars.insert(v);
        track_variable_scope(v);
        return v;
    }

    app * theory_str::mk_str_var(std::string name) {
        context & ctx = get_context();

        TRACE("str", tout << "creating string variable " << name << " at scope level " << sLevel << std::endl;);

        sort * string_sort = u.str.mk_string_sort();
        app * a = mk_fresh_const(name.c_str(), string_sort);
        m_trail.push_back(a);

        TRACE("str", tout << "a->get_family_id() = " << a->get_family_id() << std::endl
              << "this->get_family_id() = " << this->get_family_id() << std::endl;);

        // I have a hunch that this may not get internalized for free...
        ctx.internalize(a, false);
        SASSERT(ctx.get_enode(a) != NULL);
        SASSERT(ctx.e_internalized(a));
        // this might help??
        mk_var(ctx.get_enode(a));
        m_basicstr_axiom_todo.push_back(ctx.get_enode(a));
        TRACE("str", tout << "add " << mk_pp(a, get_manager()) << " to m_basicstr_axiom_todo" << std::endl;);

        variable_set.insert(a);
        internal_variable_set.insert(a);
        track_variable_scope(a);

        return a;
    }

    app * theory_str::mk_regex_rep_var() {
        context & ctx = get_context();

        sort * string_sort = u.str.mk_string_sort();
        app * a = mk_fresh_const("regex", string_sort);
        m_trail.push_back(a);

        ctx.internalize(a, false);
        SASSERT(ctx.get_enode(a) != NULL);
        SASSERT(ctx.e_internalized(a));
        mk_var(ctx.get_enode(a));
        m_basicstr_axiom_todo.push_back(ctx.get_enode(a));
        TRACE("str", tout << "add " << mk_pp(a, get_manager()) << " to m_basicstr_axiom_todo" << std::endl;);

        variable_set.insert(a);
        //internal_variable_set.insert(a);
        regex_variable_set.insert(a);
        track_variable_scope(a);

        return a;
    }

    void theory_str::add_nonempty_constraint(expr * s) {
        context & ctx = get_context();
        ast_manager & m = get_manager();

        expr_ref ax1(mk_not(m, ctx.mk_eq_atom(s, mk_string(""))), m);
        assert_axiom(ax1);

        {
            // build LHS
            expr_ref len_str(mk_strlen(s), m);
            SASSERT(len_str);
            // build RHS
            expr_ref zero(m_autil.mk_numeral(rational(0), true), m);
            SASSERT(zero);
            // build LHS > RHS and assert
            // we have to build !(LHS <= RHS) instead
            expr_ref lhs_gt_rhs(mk_not(m, m_autil.mk_le(len_str, zero)), m);
            SASSERT(lhs_gt_rhs);
            assert_axiom(lhs_gt_rhs);
        }
    }

    app * theory_str::mk_nonempty_str_var() {
        context & ctx = get_context();
        ast_manager & m = get_manager();

        std::stringstream ss;
        ss << tmpStringVarCount;
        tmpStringVarCount++;
        std::string name = "$$_str" + ss.str();

        TRACE("str", tout << "creating nonempty string variable " << name << " at scope level " << sLevel << std::endl;);

        sort * string_sort = u.str.mk_string_sort();
        app * a = mk_fresh_const(name.c_str(), string_sort);

        ctx.internalize(a, false);
        SASSERT(ctx.get_enode(a) != NULL);
        // this might help??
        mk_var(ctx.get_enode(a));

        // assert a variation of the basic string axioms that ensures this string is nonempty
        {
            // build LHS
            expr_ref len_str(mk_strlen(a), m);
            SASSERT(len_str);
            // build RHS
            expr_ref zero(m_autil.mk_numeral(rational(0), true), m);
            SASSERT(zero);
            // build LHS > RHS and assert
            // we have to build !(LHS <= RHS) instead
            expr_ref lhs_gt_rhs(mk_not(m, m_autil.mk_le(len_str, zero)), m);
            SASSERT(lhs_gt_rhs);
            assert_axiom(lhs_gt_rhs);
        }

        // add 'a' to variable sets, so we can keep track of it
        m_trail.push_back(a);
        variable_set.insert(a);
        internal_variable_set.insert(a);
        track_variable_scope(a);

        return a;
    }

    app * theory_str::mk_unroll(expr * n, expr * bound) {
        context & ctx = get_context();
        ast_manager & m = get_manager();

        expr * args[2] = {n, bound};
        app * unrollFunc = get_manager().mk_app(get_id(), _OP_RE_UNROLL, 0, nullptr, 2, args);
        m_trail.push_back(unrollFunc);

        expr_ref_vector items(m);
        items.push_back(ctx.mk_eq_atom(ctx.mk_eq_atom(bound, mk_int(0)), ctx.mk_eq_atom(unrollFunc, mk_string(""))));
        items.push_back(m_autil.mk_ge(bound, mk_int(0)));
        items.push_back(m_autil.mk_ge(mk_strlen(unrollFunc), mk_int(0)));

        expr_ref finalAxiom(mk_and(items), m);
        SASSERT(finalAxiom);
        assert_axiom(finalAxiom);
        return unrollFunc;
    }

    app * theory_str::mk_contains(expr * haystack, expr * needle) {
        app * contains = u.str.mk_contains(haystack, needle); // TODO double-check semantics/argument order
        m_trail.push_back(contains);
        // immediately force internalization so that axiom setup does not fail
        get_context().internalize(contains, false);
        set_up_axioms(contains);
        return contains;
    }

    // note, this invokes "special-case" handling for the start index being 0
    app * theory_str::mk_indexof(expr * haystack, expr * needle) {
        app * indexof = u.str.mk_index(haystack, needle, mk_int(0));
        m_trail.push_back(indexof);
        // immediately force internalization so that axiom setup does not fail
        get_context().internalize(indexof, false);
        set_up_axioms(indexof);
        return indexof;
    }

    app * theory_str::mk_strlen(expr * e) {
        /*if (m_strutil.is_string(e)) {*/ if (false) {
            zstring strval;
            u.str.is_string(e, strval);
            unsigned int len = strval.length();
            return m_autil.mk_numeral(rational(len), true);
        } else {
            if (false) {
                // use cache
                app * lenTerm = nullptr;
                if (!length_ast_map.find(e, lenTerm)) {
                    lenTerm = u.str.mk_length(e);
                    length_ast_map.insert(e, lenTerm);
                    m_trail.push_back(lenTerm);
                }
                return lenTerm;
            } else {
                // always regen
                return u.str.mk_length(e);
            }
        }
    }

    /*
     * Returns the simplified concatenation of two expressions,
     * where either both expressions are constant strings
     * or one expression is the empty string.
     * If this precondition does not hold, the function returns NULL.
     * (note: this function was strTheory::Concat())
     */
    expr * theory_str::mk_concat_const_str(expr * n1, expr * n2) {
        bool n1HasEqcValue = false;
        bool n2HasEqcValue = false;
        expr * v1 = get_eqc_value(n1, n1HasEqcValue);
        expr * v2 = get_eqc_value(n2, n2HasEqcValue);
        if (n1HasEqcValue && n2HasEqcValue) {
            zstring n1_str;
            u.str.is_string(v1, n1_str);
            zstring n2_str;
            u.str.is_string(v2, n2_str);
            zstring result = n1_str + n2_str;
            return mk_string(result);
        } else if (n1HasEqcValue && !n2HasEqcValue) {
            zstring n1_str;
            u.str.is_string(v1, n1_str);
            if (n1_str.empty()) {
                return n2;
            }
        } else if (!n1HasEqcValue && n2HasEqcValue) {
            zstring n2_str;
            u.str.is_string(v2, n2_str);
            if (n2_str.empty()) {
                return n1;
            }
        }
        return nullptr;
    }

    expr * theory_str::mk_concat(expr * n1, expr * n2) {
        context & ctx = get_context();
        ast_manager & m = get_manager();
        ENSURE(n1 != nullptr);
        ENSURE(n2 != nullptr);
        bool n1HasEqcValue = false;
        bool n2HasEqcValue = false;
        n1 = get_eqc_value(n1, n1HasEqcValue);
        n2 = get_eqc_value(n2, n2HasEqcValue);
        if (n1HasEqcValue && n2HasEqcValue) {
            return mk_concat_const_str(n1, n2);
        } else if (n1HasEqcValue && !n2HasEqcValue) {
            bool n2_isConcatFunc = u.str.is_concat(to_app(n2));
            zstring n1_str;
            u.str.is_string(n1, n1_str);
            if (n1_str.empty()) {
                return n2;
            }
            if (n2_isConcatFunc) {
                expr * n2_arg0 = to_app(n2)->get_arg(0);
                expr * n2_arg1 = to_app(n2)->get_arg(1);
                if (u.str.is_string(n2_arg0)) {
                    n1 = mk_concat_const_str(n1, n2_arg0); // n1 will be a constant
                    n2 = n2_arg1;
                }
            }
        } else if (!n1HasEqcValue && n2HasEqcValue) {
            zstring n2_str;
            u.str.is_string(n2, n2_str);
            if (n2_str.empty()) {
                return n1;
            }

            if (u.str.is_concat(to_app(n1))) {
                expr * n1_arg0 = to_app(n1)->get_arg(0);
                expr * n1_arg1 = to_app(n1)->get_arg(1);
                if (u.str.is_string(n1_arg1)) {
                    n1 = n1_arg0;
                    n2 = mk_concat_const_str(n1_arg1, n2); // n2 will be a constant
                }
            }
        } else {
            if (u.str.is_concat(to_app(n1)) && u.str.is_concat(to_app(n2))) {
                expr * n1_arg0 = to_app(n1)->get_arg(0);
                expr * n1_arg1 = to_app(n1)->get_arg(1);
                expr * n2_arg0 = to_app(n2)->get_arg(0);
                expr * n2_arg1 = to_app(n2)->get_arg(1);
                if (u.str.is_string(n1_arg1) && u.str.is_string(n2_arg0)) {
                    expr * tmpN1 = n1_arg0;
                    expr * tmpN2 = mk_concat_const_str(n1_arg1, n2_arg0);
                    n1 = mk_concat(tmpN1, tmpN2);
                    n2 = n2_arg1;
                }
            }
        }

        //------------------------------------------------------
        // * expr * ast1 = mk_2_arg_app(ctx, td->Concat, n1, n2);
        // * expr * ast2 = mk_2_arg_app(ctx, td->Concat, n1, n2);
        // Z3 treats (ast1) and (ast2) as two different nodes.
        //-------------------------------------------------------

        expr * concatAst = nullptr;

        if (!concat_astNode_map.find(n1, n2, concatAst)) {
            concatAst = u.str.mk_concat(n1, n2);
            m_trail.push_back(concatAst);
            concat_astNode_map.insert(n1, n2, concatAst);

            expr_ref concat_length(mk_strlen(concatAst), m);

            ptr_vector<expr> childrenVector;
            get_nodes_in_concat(concatAst, childrenVector);
            expr_ref_vector items(m);
            for (auto el : childrenVector) {
                items.push_back(mk_strlen(el));
            }
            expr_ref lenAssert(ctx.mk_eq_atom(concat_length, m_autil.mk_add(items.size(), items.c_ptr())), m);
            assert_axiom(lenAssert);
        }
        return concatAst;
    }

    bool theory_str::can_propagate() {
        return !m_basicstr_axiom_todo.empty() || !m_str_eq_todo.empty()
            || !m_concat_axiom_todo.empty() || !m_concat_eval_todo.empty()
            || !m_library_aware_axiom_todo.empty()
            || !m_delayed_axiom_setup_terms.empty()
            || (search_started && !m_delayed_assertions_todo.empty())
        ;
    }

    void theory_str::propagate() {
        context & ctx = get_context();
        while (can_propagate()) {
            TRACE("str", tout << "propagating..." << std::endl;);
            while(true) {
                // this can potentially recursively activate itself
                unsigned start_count = m_basicstr_axiom_todo.size();
                ptr_vector<enode> axioms_tmp(m_basicstr_axiom_todo);
                for (auto const& el : axioms_tmp) {
                    instantiate_basic_string_axioms(el);
                }
                unsigned end_count = m_basicstr_axiom_todo.size();
                if (end_count > start_count) {
                    TRACE("str", tout << "new basic string axiom terms added -- checking again" << std::endl;);
                    continue;
                } else {
                    break;
                }
            }
            m_basicstr_axiom_todo.reset();
            TRACE("str", tout << "reset m_basicstr_axiom_todo" << std::endl;);

            for (auto const& pair : m_str_eq_todo) {
                enode * lhs = pair.first;
                enode * rhs = pair.second;
                handle_equality(lhs->get_owner(), rhs->get_owner());
            }
            m_str_eq_todo.reset();

            for (auto const& el : m_concat_axiom_todo) {
                instantiate_concat_axiom(el);
            }
            m_concat_axiom_todo.reset();

            for (auto const& el : m_concat_eval_todo) {
                try_eval_concat(el);
            }
            m_concat_eval_todo.reset();

            while(true) {
                // Special handling: terms can recursively set up other terms
                // (e.g. indexof can instantiate other indexof terms).
                // - Copy the list so it can potentially be modified during setup.
                // - Don't clear this list if new ones are added in the process;
                //   instead, set up all the new terms before proceeding.
                // TODO see if any other propagate() worklists need this kind of handling
                // TODO we really only need to check the new ones on each pass
                unsigned start_count = m_library_aware_axiom_todo.size();
                ptr_vector<enode> axioms_tmp(m_library_aware_axiom_todo);
                for (auto const& e : axioms_tmp) {
                    app * a = e->get_owner();
                    if (u.str.is_stoi(a)) {
                        instantiate_axiom_str_to_int(e);
                    } else if (u.str.is_itos(a)) {
                        instantiate_axiom_int_to_str(e);
                    } else if (u.str.is_at(a)) {
                        instantiate_axiom_CharAt(e);
                    } else if (u.str.is_prefix(a)) {
                        instantiate_axiom_prefixof(e);
                    } else if (u.str.is_suffix(a)) {
                        instantiate_axiom_suffixof(e);
                    } else if (u.str.is_contains(a)) {
                        instantiate_axiom_Contains(e);
                    } else if (u.str.is_index(a)) {
                        instantiate_axiom_Indexof(e);
                    } else if (u.str.is_extract(a)) {
                        instantiate_axiom_Substr(e);
                    } else if (u.str.is_replace(a)) {
                        instantiate_axiom_Replace(e);
                    } else if (u.str.is_in_re(a)) {
                        instantiate_axiom_RegexIn(e);
                    } else {
                        TRACE("str", tout << "BUG: unhandled library-aware term " << mk_pp(e->get_owner(), get_manager()) << std::endl;);
                        NOT_IMPLEMENTED_YET();
                    }
                }
                unsigned end_count = m_library_aware_axiom_todo.size();
                if (end_count > start_count) {
                    TRACE("str", tout << "new library-aware terms added during axiom setup -- checking again" << std::endl;);
                    continue;
                } else {
                    break;
                }
            }
            m_library_aware_axiom_todo.reset();

            for (auto el : m_delayed_axiom_setup_terms) {
                // I think this is okay
                ctx.internalize(el, false);
                set_up_axioms(el);
            }
            m_delayed_axiom_setup_terms.reset();

            if (search_started) {
                for (auto const& el : m_delayed_assertions_todo) {
                    assert_axiom(el);
                }
                m_delayed_assertions_todo.reset();
            }
        }
    }

    /*
     * Attempt to evaluate a concat over constant strings,
     * and if this is possible, assert equality between the
     * flattened string and the original term.
     */

    void theory_str::try_eval_concat(enode * cat) {
        app * a_cat = cat->get_owner();
        SASSERT(u.str.is_concat(a_cat));

        context & ctx = get_context();
        ast_manager & m = get_manager();

        TRACE("str", tout << "attempting to flatten " << mk_pp(a_cat, m) << std::endl;);

        std::stack<app*> worklist;
        zstring flattenedString("");
        bool constOK = true;

        {
            app * arg0 = to_app(a_cat->get_arg(0));
            app * arg1 = to_app(a_cat->get_arg(1));

            worklist.push(arg1);
            worklist.push(arg0);
        }

        while (constOK && !worklist.empty()) {
            app * evalArg = worklist.top(); worklist.pop();
            zstring nextStr;
            if (u.str.is_string(evalArg, nextStr)) {
                flattenedString = flattenedString + nextStr;
            } else if (u.str.is_concat(evalArg)) {
                app * arg0 = to_app(evalArg->get_arg(0));
                app * arg1 = to_app(evalArg->get_arg(1));

                worklist.push(arg1);
                worklist.push(arg0);
            } else {
                TRACE("str", tout << "non-constant term in concat -- giving up." << std::endl;);
                constOK = false;
                break;
            }
        }
        if (constOK) {
            TRACE("str", tout << "flattened to \"" << flattenedString.encode().c_str() << "\"" << std::endl;);
            expr_ref constStr(mk_string(flattenedString), m);
            expr_ref axiom(ctx.mk_eq_atom(a_cat, constStr), m);
            assert_axiom(axiom);
        }
    }

    /*
     * Instantiate an axiom of the following form:
     * Length(Concat(x, y)) = Length(x) + Length(y)
     */
    void theory_str::instantiate_concat_axiom(enode * cat) {
        app * a_cat = cat->get_owner();
        SASSERT(u.str.is_concat(a_cat));

        ast_manager & m = get_manager();

        TRACE("str", tout << "instantiating concat axiom for " << mk_ismt2_pp(a_cat, m) << std::endl;);

        // build LHS
        expr_ref len_xy(m);
        len_xy = mk_strlen(a_cat);
        SASSERT(len_xy);

        // build RHS: start by extracting x and y from Concat(x, y)
        SASSERT(a_cat->get_num_args() == 2);
        app * a_x = to_app(a_cat->get_arg(0));
        app * a_y = to_app(a_cat->get_arg(1));

        expr_ref len_x(m);
        len_x = mk_strlen(a_x);
        SASSERT(len_x);

        expr_ref len_y(m);
        len_y = mk_strlen(a_y);
        SASSERT(len_y);

        // now build len_x + len_y
        expr_ref len_x_plus_len_y(m);
        len_x_plus_len_y = m_autil.mk_add(len_x, len_y);
        SASSERT(len_x_plus_len_y);

        // finally assert equality between the two subexpressions
        app * eq = m.mk_eq(len_xy, len_x_plus_len_y);
        SASSERT(eq);
        assert_axiom(eq);
    }

    /*
     * Add axioms that are true for any string variable:
     * 1. Length(x) >= 0
     * 2. Length(x) == 0 <=> x == ""
     * If the term is a string constant, we can assert something stronger:
     *    Length(x) == strlen(x)
     */
    void theory_str::instantiate_basic_string_axioms(enode * str) {
        context & ctx = get_context();
        ast_manager & m = get_manager();

        TRACE("str", tout << "set up basic string axioms on " << mk_pp(str->get_owner(), m) << std::endl;);

        {
            sort * a_sort = m.get_sort(str->get_owner());
            sort * str_sort = u.str.mk_string_sort();
            if (a_sort != str_sort) {
                TRACE("str", tout << "WARNING: not setting up string axioms on non-string term " << mk_pp(str->get_owner(), m) << std::endl;);
                return;
            }
        }

        // TESTING: attempt to avoid a crash here when a variable goes out of scope
        if (str->get_iscope_lvl() > ctx.get_scope_level()) {
            TRACE("str", tout << "WARNING: skipping axiom setup on out-of-scope string term" << std::endl;);
            return;
        }

        // generate a stronger axiom for constant strings
        app * a_str = str->get_owner();

        if (u.str.is_string(a_str)) {
            expr_ref len_str(m);
            len_str = mk_strlen(a_str);
            SASSERT(len_str);

            zstring strconst;
            u.str.is_string(str->get_owner(), strconst);
            TRACE("str", tout << "instantiating constant string axioms for \"" << strconst.encode().c_str() << "\"" << std::endl;);
            unsigned int l = strconst.length();
            expr_ref len(m_autil.mk_numeral(rational(l), true), m);

            literal lit(mk_eq(len_str, len, false));
            ctx.mark_as_relevant(lit);
            ctx.mk_th_axiom(get_id(), 1, &lit);
        } else {
            // build axiom 1: Length(a_str) >= 0
            {
                // build LHS
                expr_ref len_str(m);
                len_str = mk_strlen(a_str);
                SASSERT(len_str);
                // build RHS
                expr_ref zero(m);
                zero = m_autil.mk_numeral(rational(0), true);
                SASSERT(zero);
                // build LHS >= RHS and assert
                app * lhs_ge_rhs = m_autil.mk_ge(len_str, zero);
                SASSERT(lhs_ge_rhs);
                TRACE("str", tout << "string axiom 1: " << mk_ismt2_pp(lhs_ge_rhs, m) << std::endl;);
                assert_axiom(lhs_ge_rhs);
            }

            // build axiom 2: Length(a_str) == 0 <=> a_str == ""
            {
                // build LHS of iff
                expr_ref len_str(m);
                len_str = mk_strlen(a_str);
                SASSERT(len_str);
                expr_ref zero(m);
                zero = m_autil.mk_numeral(rational(0), true);
                SASSERT(zero);
                expr_ref lhs(m);
                lhs = ctx.mk_eq_atom(len_str, zero);
                SASSERT(lhs);
                // build RHS of iff
                expr_ref empty_str(m);
                empty_str = mk_string("");
                SASSERT(empty_str);
                expr_ref rhs(m);
                rhs = ctx.mk_eq_atom(a_str, empty_str);
                SASSERT(rhs);
                // build LHS <=> RHS and assert
                TRACE("str", tout << "string axiom 2: " << mk_ismt2_pp(lhs, m) << " <=> " << mk_ismt2_pp(rhs, m) << std::endl;);
                literal l(mk_eq(lhs, rhs, true));
                ctx.mark_as_relevant(l);
                ctx.mk_th_axiom(get_id(), 1, &l);
            }

        }
    }

    /*
     * Add an axiom of the form:
     * (lhs == rhs) -> ( Length(lhs) == Length(rhs) )
     */
    void theory_str::instantiate_str_eq_length_axiom(enode * lhs, enode * rhs) {
        context & ctx = get_context();
        ast_manager & m = get_manager();

        app * a_lhs = lhs->get_owner();
        app * a_rhs = rhs->get_owner();

        // build premise: (lhs == rhs)
        expr_ref premise(ctx.mk_eq_atom(a_lhs, a_rhs), m);

        // build conclusion: ( Length(lhs) == Length(rhs) )
        expr_ref len_lhs(mk_strlen(a_lhs), m);
        SASSERT(len_lhs);
        expr_ref len_rhs(mk_strlen(a_rhs), m);
        SASSERT(len_rhs);
        expr_ref conclusion(ctx.mk_eq_atom(len_lhs, len_rhs), m);

        TRACE("str", tout << "string-eq length-eq axiom: "
              << mk_ismt2_pp(premise, m) << " -> " << mk_ismt2_pp(conclusion, m) << std::endl;);
        assert_implication(premise, conclusion);
    }

    void theory_str::instantiate_axiom_CharAt(enode * e) {
        context & ctx = get_context();
        ast_manager & m = get_manager();
        expr* arg0, *arg1;
        app * expr = e->get_owner();
        if (axiomatized_terms.contains(expr)) {
            TRACE("str", tout << "already set up CharAt axiom for " << mk_pp(expr, m) << std::endl;);
            return;
        }
        axiomatized_terms.insert(expr);
        VERIFY(u.str.is_at(expr, arg0, arg1));

        TRACE("str", tout << "instantiate CharAt axiom for " << mk_pp(expr, m) << std::endl;);

        expr_ref ts0(mk_str_var("ts0"), m);
        expr_ref ts1(mk_str_var("ts1"), m);
        expr_ref ts2(mk_str_var("ts2"), m);

        expr_ref cond(m.mk_and(
                          m_autil.mk_ge(arg1, mk_int(0)),
                          m_autil.mk_lt(arg1, mk_strlen(arg0))), m);

        expr_ref_vector and_item(m);
        and_item.push_back(ctx.mk_eq_atom(arg0, mk_concat(ts0, mk_concat(ts1, ts2))));
        and_item.push_back(ctx.mk_eq_atom(arg1, mk_strlen(ts0)));
        and_item.push_back(ctx.mk_eq_atom(mk_strlen(ts1), mk_int(1)));

        expr_ref thenBranch(::mk_and(and_item));
        expr_ref elseBranch(ctx.mk_eq_atom(ts1, mk_string("")), m);
        expr_ref axiom(m.mk_ite(cond, thenBranch, elseBranch), m);
        expr_ref reductionVar(ctx.mk_eq_atom(expr, ts1), m);
        expr_ref finalAxiom(m.mk_and(axiom, reductionVar), m);
        get_context().get_rewriter()(finalAxiom);
        assert_axiom(finalAxiom);
    }

    void theory_str::instantiate_axiom_prefixof(enode * e) {
        context & ctx = get_context();
        ast_manager & m = get_manager();

        app * expr = e->get_owner();
        if (axiomatized_terms.contains(expr)) {
            TRACE("str", tout << "already set up prefixof axiom for " << mk_pp(expr, m) << std::endl;);
            return;
        }
        axiomatized_terms.insert(expr);

        TRACE("str", tout << "instantiate prefixof axiom for " << mk_pp(expr, m) << std::endl;);

        expr_ref ts0(mk_str_var("ts0"), m);
        expr_ref ts1(mk_str_var("ts1"), m);

        expr_ref_vector innerItems(m);
        innerItems.push_back(ctx.mk_eq_atom(expr->get_arg(1), mk_concat(ts0, ts1)));
        innerItems.push_back(ctx.mk_eq_atom(mk_strlen(ts0), mk_strlen(expr->get_arg(0))));
        innerItems.push_back(m.mk_ite(ctx.mk_eq_atom(ts0, expr->get_arg(0)), expr, mk_not(m, expr)));
        expr_ref then1(m.mk_and(innerItems.size(), innerItems.c_ptr()), m);
        SASSERT(then1);

        // the top-level condition is Length(arg0) >= Length(arg1)
        expr_ref topLevelCond(
            m_autil.mk_ge(
                m_autil.mk_add(
                    mk_strlen(expr->get_arg(1)), m_autil.mk_mul(mk_int(-1), mk_strlen(expr->get_arg(0)))),
                mk_int(0))
            , m);
        SASSERT(topLevelCond);

        expr_ref finalAxiom(m.mk_ite(topLevelCond, then1, mk_not(m, expr)), m);
        SASSERT(finalAxiom);
        assert_axiom(finalAxiom);
    }

    void theory_str::instantiate_axiom_suffixof(enode * e) {
        context & ctx = get_context();
        ast_manager & m = get_manager();

        app * expr = e->get_owner();
        if (axiomatized_terms.contains(expr)) {
            TRACE("str", tout << "already set up suffixof axiom for " << mk_pp(expr, m) << std::endl;);
            return;
        }
        axiomatized_terms.insert(expr);

        TRACE("str", tout << "instantiate suffixof axiom for " << mk_pp(expr, m) << std::endl;);

        expr_ref ts0(mk_str_var("ts0"), m);
        expr_ref ts1(mk_str_var("ts1"), m);

        expr_ref_vector innerItems(m);
        innerItems.push_back(ctx.mk_eq_atom(expr->get_arg(1), mk_concat(ts0, ts1)));
        innerItems.push_back(ctx.mk_eq_atom(mk_strlen(ts1), mk_strlen(expr->get_arg(0))));
        innerItems.push_back(m.mk_ite(ctx.mk_eq_atom(ts1, expr->get_arg(0)), expr, mk_not(m, expr)));
        expr_ref then1(m.mk_and(innerItems.size(), innerItems.c_ptr()), m);
        SASSERT(then1);

        // the top-level condition is Length(arg0) >= Length(arg1)
        expr_ref topLevelCond(
            m_autil.mk_ge(
                m_autil.mk_add(
                    mk_strlen(expr->get_arg(1)), m_autil.mk_mul(mk_int(-1), mk_strlen(expr->get_arg(0)))),
                mk_int(0))
            , m);
        SASSERT(topLevelCond);

        expr_ref finalAxiom(m.mk_ite(topLevelCond, then1, mk_not(m, expr)), m);
        SASSERT(finalAxiom);
        assert_axiom(finalAxiom);
    }

    void theory_str::instantiate_axiom_Contains(enode * e) {
        context & ctx = get_context();
        ast_manager & m = get_manager();

        app * ex = e->get_owner();
        if (axiomatized_terms.contains(ex)) {
            TRACE("str", tout << "already set up Contains axiom for " << mk_pp(ex, m) << std::endl;);
            return;
        }
        axiomatized_terms.insert(ex);

        // quick path, because this is necessary due to rewriter behaviour
        // at minimum it should fix z3str/concat-006.smt2
        zstring haystackStr, needleStr;
        if (u.str.is_string(ex->get_arg(0), haystackStr) && u.str.is_string(ex->get_arg(1), needleStr)) {
            TRACE("str", tout << "eval constant Contains term " << mk_pp(ex, m) << std::endl;);
            if (haystackStr.contains(needleStr)) {
                assert_axiom(ex);
            } else {
                assert_axiom(mk_not(m, ex));
            }
            return;
        }

        { // register Contains()
            expr * str = ex->get_arg(0);
            expr * substr = ex->get_arg(1);
            contains_map.push_back(ex);
            std::pair<expr*, expr*> key = std::pair<expr*, expr*>(str, substr);
            contain_pair_bool_map.insert(str, substr, ex);
            if (!contain_pair_idx_map.contains(str)) {
                contain_pair_idx_map.insert(str, std::set<std::pair<expr*, expr*>>());
            }
            if (!contain_pair_idx_map.contains(substr)) {
                contain_pair_idx_map.insert(substr, std::set<std::pair<expr*, expr*>>());
            }
            contain_pair_idx_map[str].insert(key);
            contain_pair_idx_map[substr].insert(key);
        }

        TRACE("str", tout << "instantiate Contains axiom for " << mk_pp(ex, m) << std::endl;);

        expr_ref ts0(mk_str_var("ts0"), m);
        expr_ref ts1(mk_str_var("ts1"), m);

        expr_ref breakdownAssert(ctx.mk_eq_atom(ex, ctx.mk_eq_atom(ex->get_arg(0), mk_concat(ts0, mk_concat(ex->get_arg(1), ts1)))), m);
        SASSERT(breakdownAssert);
        assert_axiom(breakdownAssert);
    }

    void theory_str::instantiate_axiom_Indexof(enode * e) {
        context & ctx = get_context();
        ast_manager & m = get_manager();

        app * ex = e->get_owner();
        if (axiomatized_terms.contains(ex)) {
            TRACE("str", tout << "already set up str.indexof axiom for " << mk_pp(ex, m) << std::endl;);
            return;
        }
        SASSERT(ex->get_num_args() == 3);
        // if the third argument is exactly the integer 0, we can use this "simple" indexof;
        // otherwise, we call the "extended" version
        expr * startingPosition = ex->get_arg(2);
        rational startingInteger;
        if (!m_autil.is_numeral(startingPosition, startingInteger) || !startingInteger.is_zero()) {
            // "extended" indexof term with prefix
            instantiate_axiom_Indexof_extended(e);
            return;
        }
        axiomatized_terms.insert(ex);

        TRACE("str", tout << "instantiate str.indexof axiom for " << mk_pp(ex, m) << std::endl;);

        expr_ref x1(mk_str_var("x1"), m);
        expr_ref x2(mk_str_var("x2"), m);
        expr_ref indexAst(mk_int_var("index"), m);

        expr_ref condAst(mk_contains(ex->get_arg(0), ex->get_arg(1)), m);
        SASSERT(condAst);

        // -----------------------
        // true branch
        expr_ref_vector thenItems(m);
        //  args[0] = x1 . args[1] . x2
        thenItems.push_back(ctx.mk_eq_atom(ex->get_arg(0), mk_concat(x1, mk_concat(ex->get_arg(1), x2))));
        //  indexAst = |x1|
        thenItems.push_back(ctx.mk_eq_atom(indexAst, mk_strlen(x1)));
        //     args[0]  = x3 . x4
        //  /\ |x3| = |x1| + |args[1]| - 1
        //  /\ ! contains(x3, args[1])
        expr_ref x3(mk_str_var("x3"), m);
        expr_ref x4(mk_str_var("x4"), m);
        expr_ref tmpLen(m_autil.mk_add(indexAst, mk_strlen(ex->get_arg(1)), mk_int(-1)), m);
        SASSERT(tmpLen);
        thenItems.push_back(ctx.mk_eq_atom(ex->get_arg(0), mk_concat(x3, x4)));
        thenItems.push_back(ctx.mk_eq_atom(mk_strlen(x3), tmpLen));
        thenItems.push_back(mk_not(m, mk_contains(x3, ex->get_arg(1))));
        expr_ref thenBranch(m.mk_and(thenItems.size(), thenItems.c_ptr()), m);
        SASSERT(thenBranch);

        // -----------------------
        // false branch
        expr_ref elseBranch(ctx.mk_eq_atom(indexAst, mk_int(-1)), m);
        SASSERT(elseBranch);

        expr_ref breakdownAssert(m.mk_ite(condAst, thenBranch, elseBranch), m);
        SASSERT(breakdownAssert);

        expr_ref reduceToIndex(ctx.mk_eq_atom(ex, indexAst), m);
        SASSERT(reduceToIndex);

        expr_ref finalAxiom(m.mk_and(breakdownAssert, reduceToIndex), m);
        SASSERT(finalAxiom);
        assert_axiom(finalAxiom);

        {
            // heuristic: integrate with str.contains information
            // (but don't introduce it if it isn't already in the instance)
            expr_ref haystack(ex->get_arg(0), m), needle(ex->get_arg(1), m), startIdx(ex->get_arg(2), m);
            expr_ref zeroAst(mk_int(0), m);
            // (H contains N) <==> (H indexof N, i) >= 0
            expr_ref premise(u.str.mk_contains(haystack, needle), m);
            ctx.internalize(premise, false);
            expr_ref conclusion(m_autil.mk_ge(ex, zeroAst), m);
            expr_ref containsAxiom(ctx.mk_eq_atom(premise, conclusion), m);
            SASSERT(containsAxiom);

            // we can't assert this during init_search as it breaks an invariant if the instance becomes inconsistent
            //m_delayed_axiom_setup_terms.push_back(containsAxiom);
        }
    }

    void theory_str::instantiate_axiom_Indexof_extended(enode * _e) {
        context & ctx = get_context();
        ast_manager & m = get_manager();

        app * e = _e->get_owner();
        if (axiomatized_terms.contains(e)) {
            TRACE("str", tout << "already set up extended str.indexof axiom for " << mk_pp(e, m) << std::endl;);
            return;
        }
        SASSERT(e->get_num_args() == 3);
        axiomatized_terms.insert(e);

        TRACE("str", tout << "instantiate extended str.indexof axiom for " << mk_pp(e, m) << std::endl;);

        // str.indexof(H, N, i):
        // i < 0 --> -1
        // i == 0 --> str.indexof(H, N, 0)
        // i >= len(H) --> -1
        // 0 < i < len(H) -->
        //     H = hd ++ tl
        //     len(hd) = i
        //     str.indexof(tl, N, 0)

        expr * H; // "haystack"
        expr * N; // "needle"
        expr * i; // start index
        u.str.is_index(e, H, N, i);

        expr_ref minus_one(m_autil.mk_numeral(rational::minus_one(), true), m);
        expr_ref zero(m_autil.mk_numeral(rational::zero(), true), m);

        // case split

        // case 1: i < 0
        {
            expr_ref premise(m_autil.mk_le(i, minus_one), m);
            expr_ref conclusion(ctx.mk_eq_atom(e, minus_one), m);
            assert_implication(premise, conclusion);
        }

        // case 2: i = 0
        {
            expr_ref premise(ctx.mk_eq_atom(i, zero), m);
            // reduction to simpler case
            expr_ref conclusion(ctx.mk_eq_atom(e, mk_indexof(H, N)), m);
            assert_implication(premise, conclusion);
        }
        // case 3: i >= len(H)
        {
            //expr_ref _premise(m_autil.mk_ge(i, mk_strlen(H)), m);
            //expr_ref premise(_premise);
            //th_rewriter rw(m);
            //rw(premise);
            expr_ref premise(m_autil.mk_ge(m_autil.mk_add(i, m_autil.mk_mul(minus_one, mk_strlen(H))), zero), m);
            expr_ref conclusion(ctx.mk_eq_atom(e, minus_one), m);
            assert_implication(premise, conclusion);
        }
        // case 4: 0 < i < len(H)
        {
            expr_ref premise1(m_autil.mk_gt(i, zero), m);
            //expr_ref premise2(m_autil.mk_lt(i, mk_strlen(H)), m);
            expr_ref premise2(m.mk_not(m_autil.mk_ge(m_autil.mk_add(i, m_autil.mk_mul(minus_one, mk_strlen(H))), zero)), m);
            expr_ref _premise(m.mk_and(premise1, premise2), m);
            expr_ref premise(_premise);
            th_rewriter rw(m);
            rw(premise);

            expr_ref hd(mk_str_var("hd"), m);
            expr_ref tl(mk_str_var("tl"), m);

            expr_ref_vector conclusion_terms(m);
            conclusion_terms.push_back(ctx.mk_eq_atom(H, mk_concat(hd, tl)));
            conclusion_terms.push_back(ctx.mk_eq_atom(mk_strlen(hd), i));
            conclusion_terms.push_back(ctx.mk_eq_atom(e, mk_indexof(tl, N)));

            expr_ref conclusion(mk_and(conclusion_terms), m);
            assert_implication(premise, conclusion);
        }

        {
            // heuristic: integrate with str.contains information
            // (but don't introduce it if it isn't already in the instance)
            // (H contains N) <==> (H indexof N, i) >= 0
            expr_ref premise(u.str.mk_contains(H, N), m);
            ctx.internalize(premise, false);
            expr_ref conclusion(m_autil.mk_ge(e, zero), m);
            expr_ref containsAxiom(ctx.mk_eq_atom(premise, conclusion), m);
            SASSERT(containsAxiom);
            // we can't assert this during init_search as it breaks an invariant if the instance becomes inconsistent
            m_delayed_assertions_todo.push_back(containsAxiom);
        }
    }

    void theory_str::instantiate_axiom_LastIndexof(enode * e) {
        context & ctx = get_context();
        ast_manager & m = get_manager();

        app * expr = e->get_owner();
        if (axiomatized_terms.contains(expr)) {
            TRACE("str", tout << "already set up LastIndexof axiom for " << mk_pp(expr, m) << std::endl;);
            return;
        }
        axiomatized_terms.insert(expr);

        TRACE("str", tout << "instantiate LastIndexof axiom for " << mk_pp(expr, m) << std::endl;);

        expr_ref x1(mk_str_var("x1"), m);
        expr_ref x2(mk_str_var("x2"), m);
        expr_ref indexAst(mk_int_var("index"), m);
        expr_ref_vector items(m);

        // args[0] = x1 . args[1] . x2
        expr_ref eq1(ctx.mk_eq_atom(expr->get_arg(0), mk_concat(x1, mk_concat(expr->get_arg(1), x2))), m);
        expr_ref arg0HasArg1(mk_contains(expr->get_arg(0), expr->get_arg(1)), m);  // arg0HasArg1 = Contains(args[0], args[1])
        items.push_back(ctx.mk_eq_atom(arg0HasArg1, eq1));


        expr_ref condAst(arg0HasArg1, m);
        //----------------------------
        // true branch
        expr_ref_vector thenItems(m);
        thenItems.push_back(m_autil.mk_ge(indexAst, mk_int(0)));
        //  args[0] = x1 . args[1] . x2
        //  x1 doesn't contain args[1]
        thenItems.push_back(mk_not(m, mk_contains(x2, expr->get_arg(1))));
        thenItems.push_back(ctx.mk_eq_atom(indexAst, mk_strlen(x1)));

        bool canSkip = false;
        zstring arg1Str;
        if (u.str.is_string(expr->get_arg(1), arg1Str)) {
            if (arg1Str.length() == 1) {
                canSkip = true;
            }
        }

        if (!canSkip) {
            // args[0]  = x3 . x4 /\ |x3| = |x1| + 1 /\ ! contains(x4, args[1])
            expr_ref x3(mk_str_var("x3"), m);
            expr_ref x4(mk_str_var("x4"), m);
            expr_ref tmpLen(m_autil.mk_add(indexAst, mk_int(1)), m);
            thenItems.push_back(ctx.mk_eq_atom(expr->get_arg(0), mk_concat(x3, x4)));
            thenItems.push_back(ctx.mk_eq_atom(mk_strlen(x3), tmpLen));
            thenItems.push_back(mk_not(m, mk_contains(x4, expr->get_arg(1))));
        }
        //----------------------------
        // else branch
        expr_ref_vector elseItems(m);
        elseItems.push_back(ctx.mk_eq_atom(indexAst, mk_int(-1)));

        items.push_back(m.mk_ite(condAst, m.mk_and(thenItems.size(), thenItems.c_ptr()), m.mk_and(elseItems.size(), elseItems.c_ptr())));

        expr_ref breakdownAssert(m.mk_and(items.size(), items.c_ptr()), m);
        SASSERT(breakdownAssert);

        expr_ref reduceToIndex(ctx.mk_eq_atom(expr, indexAst), m);
        SASSERT(reduceToIndex);

        expr_ref finalAxiom(m.mk_and(breakdownAssert, reduceToIndex), m);
        SASSERT(finalAxiom);
        assert_axiom(finalAxiom);
    }

    void theory_str::instantiate_axiom_Substr(enode * e) {
        context & ctx = get_context();
        ast_manager & m = get_manager();
        expr* substrBase = nullptr;
        expr* substrPos = nullptr;
        expr* substrLen = nullptr;

        app * expr = e->get_owner();
        if (axiomatized_terms.contains(expr)) {
            TRACE("str", tout << "already set up Substr axiom for " << mk_pp(expr, m) << std::endl;);
            return;
        }
        axiomatized_terms.insert(expr);

        TRACE("str", tout << "instantiate Substr axiom for " << mk_pp(expr, m) << std::endl;);

        VERIFY(u.str.is_extract(expr, substrBase, substrPos, substrLen));

        expr_ref zero(m_autil.mk_numeral(rational::zero(), true), m);
        expr_ref minusOne(m_autil.mk_numeral(rational::minus_one(), true), m);
        SASSERT(zero);
        SASSERT(minusOne);

        expr_ref_vector argumentsValid_terms(m);
        // pos >= 0
        argumentsValid_terms.push_back(m_autil.mk_ge(substrPos, zero));
        // pos < strlen(base)
        // --> pos + -1*strlen(base) < 0
        argumentsValid_terms.push_back(mk_not(m, m_autil.mk_ge(
                                                    m_autil.mk_add(substrPos, m_autil.mk_mul(minusOne, mk_strlen(substrBase))),
                                                    zero)));

        // len >= 0
        argumentsValid_terms.push_back(m_autil.mk_ge(substrLen, zero));


        // (pos+len) >= strlen(base)
        // --> pos + len + -1*strlen(base) >= 0
        expr_ref lenOutOfBounds(m_autil.mk_ge(
                                    m_autil.mk_add(substrPos, substrLen, m_autil.mk_mul(minusOne, mk_strlen(substrBase))),
                                    zero), m);
        expr_ref argumentsValid = mk_and(argumentsValid_terms);

        // Case 1: pos < 0 or pos >= strlen(base) or len < 0
        // ==> (Substr ...) = ""
        expr_ref case1_premise(m.mk_not(argumentsValid), m);
        expr_ref case1_conclusion(ctx.mk_eq_atom(expr, mk_string("")), m);
        expr_ref case1(m.mk_implies(case1_premise, case1_conclusion), m);

        // Case 2: (pos >= 0 and pos < strlen(base) and len >= 0) and (pos+len) >= strlen(base)
        // ==> base = t0.t1 AND len(t0) = pos AND (Substr ...) = t1
        expr_ref t0(mk_str_var("t0"), m);
        expr_ref t1(mk_str_var("t1"), m);
        expr_ref case2_conclusion(m.mk_and(
                                      ctx.mk_eq_atom(substrBase, mk_concat(t0,t1)),
                                      ctx.mk_eq_atom(mk_strlen(t0), substrPos),
                                      ctx.mk_eq_atom(expr, t1)), m);
        expr_ref case2(m.mk_implies(m.mk_and(argumentsValid, lenOutOfBounds), case2_conclusion), m);

        // Case 3: (pos >= 0 and pos < strlen(base) and len >= 0) and (pos+len) < strlen(base)
        // ==> base = t2.t3.t4 AND len(t2) = pos AND len(t3) = len AND (Substr ...) = t3

        expr_ref t2(mk_str_var("t2"), m);
        expr_ref t3(mk_str_var("t3"), m);
        expr_ref t4(mk_str_var("t4"), m);
        expr_ref_vector case3_conclusion_terms(m);
        case3_conclusion_terms.push_back(ctx.mk_eq_atom(substrBase, mk_concat(t2, mk_concat(t3, t4))));
        case3_conclusion_terms.push_back(ctx.mk_eq_atom(mk_strlen(t2), substrPos));
        case3_conclusion_terms.push_back(ctx.mk_eq_atom(mk_strlen(t3), substrLen));
        case3_conclusion_terms.push_back(ctx.mk_eq_atom(expr, t3));
        expr_ref case3_conclusion(mk_and(case3_conclusion_terms), m);
        expr_ref case3(m.mk_implies(m.mk_and(argumentsValid, m.mk_not(lenOutOfBounds)), case3_conclusion), m);

        {
            th_rewriter rw(m);

            expr_ref case1_rw(case1, m);
            rw(case1_rw);
            assert_axiom(case1_rw);

            expr_ref case2_rw(case2, m);
            rw(case2_rw);
            assert_axiom(case2_rw);

            expr_ref case3_rw(case3, m);
            rw(case3_rw);
            assert_axiom(case3_rw);
        }
    }

    void theory_str::instantiate_axiom_Replace(enode * e) {
        context & ctx = get_context();
        ast_manager & m = get_manager();

        app * expr = e->get_owner();
        if (axiomatized_terms.contains(expr)) {
            TRACE("str", tout << "already set up Replace axiom for " << mk_pp(expr, m) << std::endl;);
            return;
        }
        axiomatized_terms.insert(expr);

        TRACE("str", tout << "instantiate Replace axiom for " << mk_pp(expr, m) << std::endl;);

        expr_ref x1(mk_str_var("x1"), m);
        expr_ref x2(mk_str_var("x2"), m);
        expr_ref i1(mk_int_var("i1"), m);
        expr_ref result(mk_str_var("result"), m);

        // condAst = Contains(args[0], args[1])
        expr_ref condAst(mk_contains(expr->get_arg(0), expr->get_arg(1)), m);
        // -----------------------
        // true branch
        expr_ref_vector thenItems(m);
        //  args[0] = x1 . args[1] . x2
        thenItems.push_back(ctx.mk_eq_atom(expr->get_arg(0), mk_concat(x1, mk_concat(expr->get_arg(1), x2))));
        //  i1 = |x1|
        thenItems.push_back(ctx.mk_eq_atom(i1, mk_strlen(x1)));
        //  args[0]  = x3 . x4 /\ |x3| = |x1| + |args[1]| - 1 /\ ! contains(x3, args[1])
        expr_ref x3(mk_str_var("x3"), m);
        expr_ref x4(mk_str_var("x4"), m);
        expr_ref tmpLen(m_autil.mk_add(i1, mk_strlen(expr->get_arg(1)), mk_int(-1)), m);
        thenItems.push_back(ctx.mk_eq_atom(expr->get_arg(0), mk_concat(x3, x4)));
        thenItems.push_back(ctx.mk_eq_atom(mk_strlen(x3), tmpLen));
        thenItems.push_back(mk_not(m, mk_contains(x3, expr->get_arg(1))));
        thenItems.push_back(ctx.mk_eq_atom(result, mk_concat(x1, mk_concat(expr->get_arg(2), x2))));
        // -----------------------
        // false branch
        expr_ref elseBranch(ctx.mk_eq_atom(result, expr->get_arg(0)), m);

        th_rewriter rw(m);

        expr_ref breakdownAssert(m.mk_ite(condAst, m.mk_and(thenItems.size(), thenItems.c_ptr()), elseBranch), m);
        expr_ref breakdownAssert_rw(breakdownAssert, m);
        rw(breakdownAssert_rw);
        assert_axiom(breakdownAssert_rw);

        expr_ref reduceToResult(ctx.mk_eq_atom(expr, result), m);
        expr_ref reduceToResult_rw(reduceToResult, m);
        rw(reduceToResult_rw);
        assert_axiom(reduceToResult_rw);
    }

    void theory_str::instantiate_axiom_str_to_int(enode * e) {
        context & ctx = get_context();
        ast_manager & m = get_manager();

        app * ex = e->get_owner();
        if (axiomatized_terms.contains(ex)) {
            TRACE("str", tout << "already set up str.to-int axiom for " << mk_pp(ex, m) << std::endl;);
            return;
        }
        axiomatized_terms.insert(ex);

        TRACE("str", tout << "instantiate str.to-int axiom for " << mk_pp(ex, m) << std::endl;);

        // let expr = (str.to-int S)
        // axiom 1: expr >= -1
        // axiom 2: expr = 0 <==> S = "0"
        // axiom 3: expr >= 1 ==> len(S) > 0 AND S[0] != "0"

        expr * S = ex->get_arg(0);
        {
            expr_ref axiom1(m_autil.mk_ge(ex, m_autil.mk_numeral(rational::minus_one(), true)), m);
            SASSERT(axiom1);
            assert_axiom(axiom1);
        }

        {
            expr_ref lhs(ctx.mk_eq_atom(ex, m_autil.mk_numeral(rational::zero(), true)), m);
            expr_ref rhs(ctx.mk_eq_atom(S, mk_string("0")), m);
            expr_ref axiom2(ctx.mk_eq_atom(lhs, rhs), m);
            SASSERT(axiom2);
            assert_axiom(axiom2);
        }

        {
            expr_ref premise(m_autil.mk_ge(ex, m_autil.mk_numeral(rational::one(), true)), m);
            expr_ref hd(mk_str_var("hd"), m);
            expr_ref tl(mk_str_var("tl"), m);
            expr_ref conclusion1(ctx.mk_eq_atom(S, mk_concat(hd, tl)), m);
            expr_ref conclusion2(ctx.mk_eq_atom(mk_strlen(hd), m_autil.mk_numeral(rational::one(), true)), m);
            expr_ref conclusion3(mk_not(m, ctx.mk_eq_atom(hd, mk_string("0"))), m);
            expr_ref conclusion(m.mk_and(conclusion1, conclusion2, conclusion3), m);
            SASSERT(premise);
            SASSERT(conclusion);
            assert_implication(premise, conclusion);
        }
    }

    void theory_str::instantiate_axiom_int_to_str(enode * e) {
        context & ctx = get_context();
        ast_manager & m = get_manager();

        app * ex = e->get_owner();
        if (axiomatized_terms.contains(ex)) {
            TRACE("str", tout << "already set up str.from-int axiom for " << mk_pp(ex, m) << std::endl;);
            return;
        }
        axiomatized_terms.insert(ex);

        TRACE("str", tout << "instantiate str.from-int axiom for " << mk_pp(ex, m) << std::endl;);

        // axiom 1: N < 0 <==> (str.from-int N) = ""
        expr * N = ex->get_arg(0);
        {
            expr_ref axiom1_lhs(mk_not(m, m_autil.mk_ge(N, m_autil.mk_numeral(rational::zero(), true))), m);
            expr_ref axiom1_rhs(ctx.mk_eq_atom(ex, mk_string("")), m);
            expr_ref axiom1(ctx.mk_eq_atom(axiom1_lhs, axiom1_rhs), m);
            SASSERT(axiom1);
            assert_axiom(axiom1);
        }
    }

    expr * theory_str::mk_RegexIn(expr * str, expr * regexp) {
        app * regexIn = u.re.mk_in_re(str, regexp);
        // immediately force internalization so that axiom setup does not fail
        get_context().internalize(regexIn, false);
        set_up_axioms(regexIn);
        return regexIn;
    }

    static zstring str2RegexStr(zstring str) {
        zstring res("");
        int len = str.length();
        for (int i = 0; i < len; i++) {
            char nc = str[i];
            // 12 special chars
            if (nc == '\\' || nc == '^' || nc == '$' || nc == '.' || nc == '|' || nc == '?'
                || nc == '*' || nc == '+' || nc == '(' || nc == ')' || nc == '[' || nc == '{') {
                res = res + zstring("\\");
            }
            char tmp[2] = {(char)str[i], '\0'};
            res = res + zstring(tmp);
        }
        return res;
    }

    zstring theory_str::get_std_regex_str(expr * regex) {
        app * a_regex = to_app(regex);
        if (u.re.is_to_re(a_regex)) {
            expr * regAst = a_regex->get_arg(0);
            zstring regAstVal;
            u.str.is_string(regAst, regAstVal);
            zstring regStr = str2RegexStr(regAstVal);
            return regStr;
        } else if (u.re.is_concat(a_regex)) {
            expr * reg1Ast = a_regex->get_arg(0);
            expr * reg2Ast = a_regex->get_arg(1);
            zstring reg1Str = get_std_regex_str(reg1Ast);
            zstring reg2Str = get_std_regex_str(reg2Ast);
            return zstring("(") + reg1Str + zstring(")(") + reg2Str + zstring(")");
        } else if (u.re.is_union(a_regex)) {
            expr * reg1Ast = a_regex->get_arg(0);
            expr * reg2Ast = a_regex->get_arg(1);
            zstring reg1Str = get_std_regex_str(reg1Ast);
            zstring reg2Str = get_std_regex_str(reg2Ast);
            return  zstring("(") + reg1Str + zstring(")|(") + reg2Str + zstring(")");
        } else if (u.re.is_star(a_regex)) {
            expr * reg1Ast = a_regex->get_arg(0);
            zstring reg1Str = get_std_regex_str(reg1Ast);
            return  zstring("(") + reg1Str + zstring(")*");
        } else if (u.re.is_range(a_regex)) {
            expr * range1 = a_regex->get_arg(0);
            expr * range2 = a_regex->get_arg(1);
            zstring range1val, range2val;
            u.str.is_string(range1, range1val);
            u.str.is_string(range2, range2val);
            return zstring("[") + range1val + zstring("-") + range2val + zstring("]");
        } else if (u.re.is_full_seq(a_regex)) {
            return zstring("(.*)");
        } else if (u.re.is_full_char(a_regex)) {
            return zstring("str.allchar");
        } else {
            TRACE("str", tout << "BUG: unrecognized regex term " << mk_pp(regex, get_manager()) << std::endl;);
            UNREACHABLE(); return zstring("");
        }
    }

    void theory_str::instantiate_axiom_RegexIn(enode * e) {
        context & ctx = get_context();
        ast_manager & m = get_manager();

        app * ex = e->get_owner();
        if (axiomatized_terms.contains(ex)) {
            TRACE("str", tout << "already set up RegexIn axiom for " << mk_pp(ex, m) << std::endl;);
            return;
        }
        axiomatized_terms.insert(ex);

        TRACE("str", tout << "instantiate RegexIn axiom for " << mk_pp(ex, m) << std::endl;);

        {
            zstring regexStr = get_std_regex_str(ex->get_arg(1));
            std::pair<expr*, zstring> key1(ex->get_arg(0), regexStr);
            // skip Z3str's map check, because we already check if we set up axioms on this term
            regex_in_bool_map[key1] = ex;
            regex_in_var_reg_str_map[ex->get_arg(0)].insert(regexStr);
        }

        expr_ref str(ex->get_arg(0), m);
        app * regex = to_app(ex->get_arg(1));

        // quick reference for the following code:
        //  - ex: top-level regex membership term
        //  - str: string term appearing in ex
        //  - regex: regex term appearing in ex
        //  ex ::= (str.in.re str regex)

        if (u.re.is_to_re(regex)) {
            expr_ref rxStr(regex->get_arg(0), m);
            // want to assert 'expr IFF (str == rxStr)'
            expr_ref rhs(ctx.mk_eq_atom(str, rxStr), m);
            expr_ref finalAxiom(m.mk_iff(ex, rhs), m);
            SASSERT(finalAxiom);
            assert_axiom(finalAxiom);
            TRACE("str", tout << "set up Str2Reg: (RegexIn " << mk_pp(str, m) << " " << mk_pp(regex, m) << ")" << std::endl;);
        } else if (u.re.is_concat(regex)) {
            expr_ref var1(mk_regex_rep_var(), m);
            expr_ref var2(mk_regex_rep_var(), m);
            expr_ref rhs(mk_concat(var1, var2), m);
            expr_ref rx1(regex->get_arg(0), m);
            expr_ref rx2(regex->get_arg(1), m);
            expr_ref var1InRegex1(mk_RegexIn(var1, rx1), m);
            expr_ref var2InRegex2(mk_RegexIn(var2, rx2), m);

            expr_ref_vector items(m);
            items.push_back(var1InRegex1);
            items.push_back(var2InRegex2);
            items.push_back(ctx.mk_eq_atom(ex, ctx.mk_eq_atom(str, rhs)));

            expr_ref finalAxiom(mk_and(items), m);
            SASSERT(finalAxiom);
            assert_axiom(finalAxiom);
        } else if (u.re.is_union(regex)) {
            expr_ref var1(mk_regex_rep_var(), m);
            expr_ref var2(mk_regex_rep_var(), m);
            expr_ref orVar(m.mk_or(ctx.mk_eq_atom(str, var1), ctx.mk_eq_atom(str, var2)), m);
            expr_ref regex1(regex->get_arg(0), m);
            expr_ref regex2(regex->get_arg(1), m);
            expr_ref var1InRegex1(mk_RegexIn(var1, regex1), m);
            expr_ref var2InRegex2(mk_RegexIn(var2, regex2), m);
            expr_ref_vector items(m);
            items.push_back(var1InRegex1);
            items.push_back(var2InRegex2);
            items.push_back(ctx.mk_eq_atom(ex, orVar));
            assert_axiom(mk_and(items));
        } else if (u.re.is_star(regex)) {
            // slightly more complex due to the unrolling step.
            expr_ref regex1(regex->get_arg(0), m);
            expr_ref unrollCount(mk_unroll_bound_var(), m);
            expr_ref unrollFunc(mk_unroll(regex1, unrollCount), m);
            expr_ref_vector items(m);
            items.push_back(ctx.mk_eq_atom(ex, ctx.mk_eq_atom(str, unrollFunc)));
            items.push_back(ctx.mk_eq_atom(ctx.mk_eq_atom(unrollCount, mk_int(0)), ctx.mk_eq_atom(unrollFunc, mk_string(""))));
            expr_ref finalAxiom(mk_and(items), m);
            SASSERT(finalAxiom);
            assert_axiom(finalAxiom);
        } else if (u.re.is_range(regex)) {
            // (re.range "A" "Z") unfolds to (re.union "A" "B" ... "Z");
            // we rewrite to expr IFF (str = "A" or str = "B" or ... or str = "Z")
            expr_ref lo(regex->get_arg(0), m);
            expr_ref hi(regex->get_arg(1), m);
            zstring str_lo, str_hi;
            SASSERT(u.str.is_string(lo));
            SASSERT(u.str.is_string(hi));
            u.str.is_string(lo, str_lo);
            u.str.is_string(hi, str_hi);
            SASSERT(str_lo.length() == 1);
            SASSERT(str_hi.length() == 1);
            unsigned int c1 = str_lo[0];
            unsigned int c2 = str_hi[0];
            if (c1 > c2) {
                // exchange
                unsigned int tmp = c1;
                c1 = c2;
                c2 = tmp;
            }
            expr_ref_vector range_cases(m);
            for (unsigned int ch = c1; ch <= c2; ++ch) {
                zstring s_ch(ch);
                expr_ref rhs(ctx.mk_eq_atom(str, u.str.mk_string(s_ch)), m);
                range_cases.push_back(rhs);
            }
            expr_ref rhs(mk_or(range_cases), m);
            expr_ref finalAxiom(m.mk_iff(ex, rhs), m);
            SASSERT(finalAxiom);
            assert_axiom(finalAxiom);
        } else if (u.re.is_full_seq(regex)) {
            // trivially true for any string!
            assert_axiom(ex);
        } else if (u.re.is_full_char(regex)) {
            // any char = any string of length 1
            expr_ref rhs(ctx.mk_eq_atom(mk_strlen(str), mk_int(1)), m);
            expr_ref finalAxiom(m.mk_iff(ex, rhs), m);
            SASSERT(finalAxiom);
            assert_axiom(finalAxiom);
        } else {
            TRACE("str", tout << "ERROR: unknown regex expression " << mk_pp(regex, m) << "!" << std::endl;);
            NOT_IMPLEMENTED_YET();
        }
    }

    void theory_str::attach_new_th_var(enode * n) {
        context & ctx = get_context();
        theory_var v = mk_var(n);
        ctx.attach_th_var(n, this, v);
        TRACE("str", tout << "new theory var: " << mk_ismt2_pp(n->get_owner(), get_manager()) << " := v#" << v << std::endl;);
    }

    void theory_str::reset_eh() {
        TRACE("str", tout << "resetting" << std::endl;);
        m_trail_stack.reset();

        m_basicstr_axiom_todo.reset();
        m_str_eq_todo.reset();
        m_concat_axiom_todo.reset();
        pop_scope_eh(get_context().get_scope_level());
    }

    /*
     * Check equality among equivalence class members of LHS and RHS
     * to discover an incorrect LHS == RHS.
     * For example, if we have y2 == "str3"
     * and the equivalence classes are
     * { y2, (Concat ce m2) }
     * { "str3", (Concat abc x2) }
     * then y2 can't be equal to "str3".
     * Then add an assertion: (y2 == (Concat ce m2)) AND ("str3" == (Concat abc x2)) -> (y2 != "str3")
     */
    bool theory_str::new_eq_check(expr * lhs, expr * rhs) {
        context & ctx = get_context();
        ast_manager & m = get_manager();

        // skip this check if we defer consistency checking, as we can do it for every EQC in final check
        if (!opt_DeferEQCConsistencyCheck) {
            check_concat_len_in_eqc(lhs);
            check_concat_len_in_eqc(rhs);
        }

        // Now we iterate over all pairs of terms across both EQCs
        // and check whether we can show that any pair of distinct terms
        // cannot possibly be equal.
        // If that's the case, we assert an axiom to that effect and stop.

        expr * eqc_nn1 = lhs;
        do {
            expr * eqc_nn2 = rhs;
            do {
                TRACE("str", tout << "checking whether " << mk_pp(eqc_nn1, m) << " and " << mk_pp(eqc_nn2, m) << " can be equal" << std::endl;);
                // inconsistency check: value
                if (!can_two_nodes_eq(eqc_nn1, eqc_nn2)) {
                    TRACE("str", tout << "inconsistency detected: " << mk_pp(eqc_nn1, m) << " cannot be equal to " << mk_pp(eqc_nn2, m) << std::endl;);
                    expr_ref to_assert(mk_not(m, ctx.mk_eq_atom(eqc_nn1, eqc_nn2)), m);
                    assert_axiom(to_assert);
                    // this shouldn't use the integer theory at all, so we don't allow the option of quick-return
                    return false;
                }
                if (!check_length_consistency(eqc_nn1, eqc_nn2)) {
                    TRACE("str", tout << "inconsistency detected: " << mk_pp(eqc_nn1, m) << " and " << mk_pp(eqc_nn2, m) << " have inconsistent lengths" << std::endl;);
                    if (opt_NoQuickReturn_IntegerTheory){
                        TRACE("str", tout << "continuing in new_eq_check() due to opt_NoQuickReturn_IntegerTheory" << std::endl;);
                    } else {
                        return false;
                    }
                }
                eqc_nn2 = get_eqc_next(eqc_nn2);
            } while (eqc_nn2 != rhs);
            eqc_nn1 = get_eqc_next(eqc_nn1);
        } while (eqc_nn1 != lhs);

        if (!contains_map.empty()) {
            check_contain_in_new_eq(lhs, rhs);
        }

        if (!regex_in_bool_map.empty()) {
            TRACE("str", tout << "checking regex consistency" << std::endl;);
            check_regex_in(lhs, rhs);
        }

        // okay, all checks here passed
        return true;
    }

    // support for user_smt_theory-style EQC handling

    app * theory_str::get_ast(theory_var v) {
        return get_enode(v)->get_owner();
    }

    theory_var theory_str::get_var(expr * n) const {
        if (!is_app(n)) {
            return null_theory_var;
        }
        context & ctx = get_context();
        if (ctx.e_internalized(to_app(n))) {
            enode * e = ctx.get_enode(to_app(n));
            return e->get_th_var(get_id());
        }
        return null_theory_var;
    }

    // simulate Z3_theory_get_eqc_next()
    expr * theory_str::get_eqc_next(expr * n) {
        theory_var v = get_var(n);
        if (v != null_theory_var) {
            theory_var r = m_find.next(v);
            return get_ast(r);
        }
        return n;
    }

    void theory_str::group_terms_by_eqc(expr * n, std::set<expr*> & concats, std::set<expr*> & vars, std::set<expr*> & consts) {
        expr * eqcNode = n;
        do {
            app * ast = to_app(eqcNode);
            if (u.str.is_concat(ast)) {
                expr * simConcat = simplify_concat(ast);
                if (simConcat != ast) {
                    if (u.str.is_concat(to_app(simConcat))) {
                        concats.insert(simConcat);
                    } else {
                        if (u.str.is_string(simConcat)) {
                            consts.insert(simConcat);
                        } else {
                            vars.insert(simConcat);
                        }
                    }
                } else {
                    concats.insert(simConcat);
                }
            } else if (u.str.is_string(ast)) {
                consts.insert(ast);
            } else {
                vars.insert(ast);
            }
            eqcNode = get_eqc_next(eqcNode);
        } while (eqcNode != n);
    }

    void theory_str::get_nodes_in_concat(expr * node, ptr_vector<expr> & nodeList) {
        app * a_node = to_app(node);
        if (!u.str.is_concat(a_node)) {
            nodeList.push_back(node);
            return;
        } else {
            SASSERT(a_node->get_num_args() == 2);
            expr * leftArg = a_node->get_arg(0);
            expr * rightArg = a_node->get_arg(1);
            get_nodes_in_concat(leftArg, nodeList);
            get_nodes_in_concat(rightArg, nodeList);
        }
    }

    // previously Concat() in strTheory.cpp
    // Evaluates the concatenation (n1 . n2) with respect to
    // the current equivalence classes of n1 and n2.
    // Returns a constant string expression representing this concatenation
    // if one can be determined, or NULL if this is not possible.
    expr * theory_str::eval_concat(expr * n1, expr * n2) {
        bool n1HasEqcValue = false;
        bool n2HasEqcValue = false;
        expr * v1 = get_eqc_value(n1, n1HasEqcValue);
        expr * v2 = get_eqc_value(n2, n2HasEqcValue);
        if (n1HasEqcValue && n2HasEqcValue) {
            zstring n1_str, n2_str;
            u.str.is_string(v1, n1_str);
            u.str.is_string(v2, n2_str);
            zstring result = n1_str + n2_str;
            return mk_string(result);
        } else if (n1HasEqcValue && !n2HasEqcValue) {
            zstring v1_str;
            u.str.is_string(v1, v1_str);
            if (v1_str.empty()) {
                return n2;
            }
        } else if (n2HasEqcValue && !n1HasEqcValue) {
            zstring v2_str;
            u.str.is_string(v2, v2_str);
            if (v2_str.empty()) {
                return n1;
            }
        }
        // give up
        return nullptr;
    }

    // trace code helper
    inline std::string rational_to_string_if_exists(const rational & x, bool x_exists) {
        if (x_exists) {
            return x.to_string();
        } else {
            return "?";
        }
    }

    /*
     * The inputs:
     *    ~ nn: non const node
     *    ~ eq_str: the equivalent constant string of nn
     *  Iterate the parent of all eqc nodes of nn, looking for:
     *    ~ concat node
     *  to see whether some concat nodes can be simplified.
     */
    void theory_str::simplify_parent(expr * nn, expr * eq_str) {
        ast_manager & m = get_manager();
        context & ctx = get_context();

        TRACE("str", tout << "simplifying parents of " << mk_ismt2_pp(nn, m)
              << " with respect to " << mk_ismt2_pp(eq_str, m) << std::endl;);

        ctx.internalize(nn, false);

        zstring eq_strValue;
        u.str.is_string(eq_str, eq_strValue);
        expr * n_eqNode = nn;
        do {
            enode * n_eq_enode = ctx.get_enode(n_eqNode);
            TRACE("str", tout << "considering all parents of " << mk_ismt2_pp(n_eqNode, m) << std::endl
                  << "associated n_eq_enode has " << n_eq_enode->get_num_parents() << " parents" << std::endl;);

            // the goal of this next bit is to avoid dereferencing a bogus e_parent in the following loop.
            // what I imagine is causing this bug is that, for example, we examine some parent, we add an axiom that involves it,
            // and the parent_it iterator becomes invalidated, because we indirectly modified the container that we're iterating over.

            enode_vector current_parents;
            for (enode_vector::const_iterator parent_it = n_eq_enode->begin_parents(); parent_it != n_eq_enode->end_parents(); parent_it++) {
                current_parents.insert(*parent_it);
            }

            for (enode_vector::iterator parent_it = current_parents.begin(); parent_it != current_parents.end(); ++parent_it) {
                enode * e_parent = *parent_it;
                SASSERT(e_parent != NULL);

                app * a_parent = e_parent->get_owner();
                TRACE("str", tout << "considering parent " << mk_ismt2_pp(a_parent, m) << std::endl;);

                if (u.str.is_concat(a_parent)) {
                    expr * arg0 = a_parent->get_arg(0);
                    expr * arg1 = a_parent->get_arg(1);

                    rational parentLen;
                    bool parentLen_exists = get_len_value(a_parent, parentLen);

                    if (arg0 == n_eq_enode->get_owner()) {
                        rational arg0Len, arg1Len;
                        bool arg0Len_exists = get_len_value(eq_str, arg0Len);
                        bool arg1Len_exists = get_len_value(arg1, arg1Len);

                        TRACE("str",
                              tout << "simplify_parent #1:" << std::endl
                              << "* parent = " << mk_ismt2_pp(a_parent, m) << std::endl
                              << "* |parent| = " << rational_to_string_if_exists(parentLen, parentLen_exists) << std::endl
                              << "* |arg0| = " << rational_to_string_if_exists(arg0Len, arg0Len_exists) << std::endl
                              << "* |arg1| = " << rational_to_string_if_exists(arg1Len, arg1Len_exists) << std::endl;
                              ); (void)arg0Len_exists;

                        if (parentLen_exists && !arg1Len_exists) {
                            TRACE("str", tout << "make up len for arg1" << std::endl;);
                            expr_ref implyL11(m.mk_and(ctx.mk_eq_atom(mk_strlen(a_parent), mk_int(parentLen)),
                                                       ctx.mk_eq_atom(mk_strlen(arg0), mk_int(arg0Len))), m);
                            rational makeUpLenArg1 = parentLen - arg0Len;
                            if (makeUpLenArg1.is_nonneg()) {
                                expr_ref implyR11(ctx.mk_eq_atom(mk_strlen(arg1), mk_int(makeUpLenArg1)), m);
                                assert_implication(implyL11, implyR11);
                            } else {
                                expr_ref neg(mk_not(m, implyL11), m);
                                assert_axiom(neg);
                            }
                        }

                        // (Concat n_eqNode arg1) /\ arg1 has eq const

                        expr * concatResult = eval_concat(eq_str, arg1);
                        if (concatResult != nullptr) {
                            bool arg1HasEqcValue = false;
                            expr * arg1Value = get_eqc_value(arg1, arg1HasEqcValue);
                            expr_ref implyL(m);
                            if (arg1 != arg1Value) {
                                expr_ref eq_ast1(m);
                                eq_ast1 = ctx.mk_eq_atom(n_eqNode, eq_str);
                                SASSERT(eq_ast1);

                                expr_ref eq_ast2(m);
                                eq_ast2 = ctx.mk_eq_atom(arg1, arg1Value);
                                SASSERT(eq_ast2);
                                implyL = m.mk_and(eq_ast1, eq_ast2);
                            } else {
                                implyL = ctx.mk_eq_atom(n_eqNode, eq_str);
                            }


                            if (!in_same_eqc(a_parent, concatResult)) {
                                expr_ref implyR(m);
                                implyR = ctx.mk_eq_atom(a_parent, concatResult);
                                SASSERT(implyR);

                                assert_implication(implyL, implyR);
                            }
                        } else if (u.str.is_concat(to_app(n_eqNode))) {
                            expr_ref simpleConcat(m);
                            simpleConcat = mk_concat(eq_str, arg1);
                            if (!in_same_eqc(a_parent, simpleConcat)) {
                                expr_ref implyL(m);
                                implyL = ctx.mk_eq_atom(n_eqNode, eq_str);
                                SASSERT(implyL);

                                expr_ref implyR(m);
                                implyR = ctx.mk_eq_atom(a_parent, simpleConcat);
                                SASSERT(implyR);
                                assert_implication(implyL, implyR);
                            }
                        }
                    } // if (arg0 == n_eq_enode->get_owner())

                    if (arg1 == n_eq_enode->get_owner()) {
                        rational arg0Len, arg1Len;
                        bool arg0Len_exists = get_len_value(arg0, arg0Len);
                        bool arg1Len_exists = get_len_value(eq_str, arg1Len);

                        TRACE("str",
                              tout << "simplify_parent #2:" << std::endl
                              << "* parent = " << mk_ismt2_pp(a_parent, m) << std::endl
                              << "* |parent| = " << rational_to_string_if_exists(parentLen, parentLen_exists) << std::endl
                              << "* |arg0| = " << rational_to_string_if_exists(arg0Len, arg0Len_exists) << std::endl
                              << "* |arg1| = " << rational_to_string_if_exists(arg1Len, arg1Len_exists) << std::endl;
                              ); (void)arg1Len_exists;

                        if (parentLen_exists && !arg0Len_exists) {
                            TRACE("str", tout << "make up len for arg0" << std::endl;);
                            expr_ref implyL11(m.mk_and(ctx.mk_eq_atom(mk_strlen(a_parent), mk_int(parentLen)),
                                                       ctx.mk_eq_atom(mk_strlen(arg1), mk_int(arg1Len))), m);
                            rational makeUpLenArg0 = parentLen - arg1Len;
                            if (makeUpLenArg0.is_nonneg()) {
                                expr_ref implyR11(ctx.mk_eq_atom(mk_strlen(arg0), mk_int(makeUpLenArg0)), m);
                                assert_implication(implyL11, implyR11);
                            } else {
                                expr_ref neg(mk_not(m, implyL11), m);
                                assert_axiom(neg);
                            }
                        }

                        // (Concat arg0 n_eqNode) /\ arg0 has eq const

                        expr * concatResult = eval_concat(arg0, eq_str);
                        if (concatResult != nullptr) {
                            bool arg0HasEqcValue = false;
                            expr * arg0Value = get_eqc_value(arg0, arg0HasEqcValue);
                            expr_ref implyL(m);
                            if (arg0 != arg0Value) {
                                expr_ref eq_ast1(m);
                                eq_ast1 = ctx.mk_eq_atom(n_eqNode, eq_str);
                                SASSERT(eq_ast1);
                                expr_ref eq_ast2(m);
                                eq_ast2 = ctx.mk_eq_atom(arg0, arg0Value);
                                SASSERT(eq_ast2);

                                implyL = m.mk_and(eq_ast1, eq_ast2);
                            } else {
                                implyL = ctx.mk_eq_atom(n_eqNode, eq_str);
                            }

                            if (!in_same_eqc(a_parent, concatResult)) {
                                expr_ref implyR(m);
                                implyR = ctx.mk_eq_atom(a_parent, concatResult);
                                SASSERT(implyR);

                                assert_implication(implyL, implyR);
                            }
                        } else if (u.str.is_concat(to_app(n_eqNode))) {
                            expr_ref simpleConcat(m);
                            simpleConcat = mk_concat(arg0, eq_str);
                            if (!in_same_eqc(a_parent, simpleConcat)) {
                                expr_ref implyL(m);
                                implyL = ctx.mk_eq_atom(n_eqNode, eq_str);
                                SASSERT(implyL);

                                expr_ref implyR(m);
                                implyR = ctx.mk_eq_atom(a_parent, simpleConcat);
                                SASSERT(implyR);
                                assert_implication(implyL, implyR);
                            }
                        }
                    } // if (arg1 == n_eq_enode->get_owner


                    //---------------------------------------------------------
                    // Case (2-1) begin: (Concat n_eqNode (Concat str var))
                    if (arg0 == n_eqNode && u.str.is_concat(to_app(arg1))) {
                        app * a_arg1 = to_app(arg1);
                        TRACE("str", tout << "simplify_parent #3" << std::endl;);
                        expr * r_concat_arg0 = a_arg1->get_arg(0);
                        if (u.str.is_string(r_concat_arg0)) {
                            expr * combined_str = eval_concat(eq_str, r_concat_arg0);
                            SASSERT(combined_str);
                            expr * r_concat_arg1 = a_arg1->get_arg(1);
                            expr_ref implyL(m);
                            implyL = ctx.mk_eq_atom(n_eqNode, eq_str);
                            expr * simplifiedAst = mk_concat(combined_str, r_concat_arg1);
                            if (!in_same_eqc(a_parent, simplifiedAst)) {
                                expr_ref implyR(m);
                                implyR = ctx.mk_eq_atom(a_parent, simplifiedAst);
                                assert_implication(implyL, implyR);
                            }
                        }
                    }
                    // Case (2-1) end: (Concat n_eqNode (Concat str var))
                    //---------------------------------------------------------


                    //---------------------------------------------------------
                    // Case (2-2) begin: (Concat (Concat var str) n_eqNode)
                    if (u.str.is_concat(to_app(arg0)) && arg1 == n_eqNode) {
                        app * a_arg0 = to_app(arg0);
                        TRACE("str", tout << "simplify_parent #4" << std::endl;);
                        expr * l_concat_arg1 = a_arg0->get_arg(1);
                        if (u.str.is_string(l_concat_arg1)) {
                            expr * combined_str = eval_concat(l_concat_arg1, eq_str);
                            SASSERT(combined_str);
                            expr * l_concat_arg0 = a_arg0->get_arg(0);
                            expr_ref implyL(m);
                            implyL = ctx.mk_eq_atom(n_eqNode, eq_str);
                            expr * simplifiedAst = mk_concat(l_concat_arg0, combined_str);
                            if (!in_same_eqc(a_parent, simplifiedAst)) {
                                expr_ref implyR(m);
                                implyR = ctx.mk_eq_atom(a_parent, simplifiedAst);
                                assert_implication(implyL, implyR);
                            }
                        }
                    }
                    // Case (2-2) end: (Concat (Concat var str) n_eqNode)
                    //---------------------------------------------------------

                    // Have to look up one more layer: if the parent of the concat is another concat
                    //-------------------------------------------------
                    // Case (3-1) begin: (Concat (Concat var n_eqNode) str )
                    if (arg1 == n_eqNode) {
                        for (enode_vector::iterator concat_parent_it = e_parent->begin_parents();
                             concat_parent_it != e_parent->end_parents(); concat_parent_it++) {
                            enode * e_concat_parent = *concat_parent_it;
                            app * concat_parent = e_concat_parent->get_owner();
                            if (u.str.is_concat(concat_parent)) {
                                expr * concat_parent_arg0 = concat_parent->get_arg(0);
                                expr * concat_parent_arg1 = concat_parent->get_arg(1);
                                if (concat_parent_arg0 == a_parent && u.str.is_string(concat_parent_arg1)) {
                                    TRACE("str", tout << "simplify_parent #5" << std::endl;);
                                    expr * combinedStr = eval_concat(eq_str, concat_parent_arg1);
                                    SASSERT(combinedStr);
                                    expr_ref implyL(m);
                                    implyL = ctx.mk_eq_atom(n_eqNode, eq_str);
                                    expr * simplifiedAst = mk_concat(arg0, combinedStr);
                                    if (!in_same_eqc(concat_parent, simplifiedAst)) {
                                        expr_ref implyR(m);
                                        implyR = ctx.mk_eq_atom(concat_parent, simplifiedAst);
                                        assert_implication(implyL, implyR);
                                    }
                                }
                            }
                        }
                    }
                    // Case (3-1) end: (Concat (Concat var n_eqNode) str )
                    // Case (3-2) begin: (Concat str (Concat n_eqNode var) )
                    if (arg0 == n_eqNode) {
                        for (enode_vector::iterator concat_parent_it = e_parent->begin_parents();
                             concat_parent_it != e_parent->end_parents(); concat_parent_it++) {
                            enode * e_concat_parent = *concat_parent_it;
                            app * concat_parent = e_concat_parent->get_owner();
                            if (u.str.is_concat(concat_parent)) {
                                expr * concat_parent_arg0 = concat_parent->get_arg(0);
                                expr * concat_parent_arg1 = concat_parent->get_arg(1);
                                if (concat_parent_arg1 == a_parent && u.str.is_string(concat_parent_arg0)) {
                                    TRACE("str", tout << "simplify_parent #6" << std::endl;);
                                    expr * combinedStr = eval_concat(concat_parent_arg0, eq_str);
                                    SASSERT(combinedStr);
                                    expr_ref implyL(m);
                                    implyL = ctx.mk_eq_atom(n_eqNode, eq_str);
                                    expr * simplifiedAst = mk_concat(combinedStr, arg1);
                                    if (!in_same_eqc(concat_parent, simplifiedAst)) {
                                        expr_ref implyR(m);
                                        implyR = ctx.mk_eq_atom(concat_parent, simplifiedAst);
                                        assert_implication(implyL, implyR);
                                    }
                                }
                            }
                        }
                    }
                    // Case (3-2) end: (Concat str (Concat n_eqNode var) )
                } // if is_concat(a_parent)
            } // for parent_it : n_eq_enode->begin_parents()


            // check next EQC member
            n_eqNode = get_eqc_next(n_eqNode);
        } while (n_eqNode != nn);
    }

    expr * theory_str::simplify_concat(expr * node) {
        ast_manager & m = get_manager();
        context & ctx = get_context();
        std::map<expr*, expr*> resolvedMap;
        ptr_vector<expr> argVec;
        get_nodes_in_concat(node, argVec);

        for (unsigned i = 0; i < argVec.size(); ++i) {
            bool vArgHasEqcValue = false;
            expr * vArg = get_eqc_value(argVec[i], vArgHasEqcValue);
            if (vArg != argVec[i]) {
                resolvedMap[argVec[i]] = vArg;
            }
        }

        if (resolvedMap.size() == 0) {
            // no simplification possible
            return node;
        } else {
            expr * resultAst = mk_string("");
            for (unsigned i = 0; i < argVec.size(); ++i) {
                bool vArgHasEqcValue = false;
                expr * vArg = get_eqc_value(argVec[i], vArgHasEqcValue);
                resultAst = mk_concat(resultAst, vArg);
            }
            TRACE("str", tout << mk_ismt2_pp(node, m) << " is simplified to " << mk_ismt2_pp(resultAst, m) << std::endl;);

            if (in_same_eqc(node, resultAst)) {
                TRACE("str", tout << "SKIP: both concats are already in the same equivalence class" << std::endl;);
            } else {
                expr_ref_vector items(m);
                int pos = 0;
                for (auto itor : resolvedMap) {
                    items.push_back(ctx.mk_eq_atom(itor.first, itor.second));
                    pos += 1;
                }
                expr_ref premise(mk_and(items), m);
                expr_ref conclusion(ctx.mk_eq_atom(node, resultAst), m);
                assert_implication(premise, conclusion);
            }
            return resultAst;
        }

    }

    // Modified signature of Z3str2's inferLenConcat().
    // Returns true iff nLen can be inferred by this method
    // (i.e. the equivalent of a len_exists flag in get_len_value()).

    bool theory_str::infer_len_concat(expr * n, rational & nLen) {
        context & ctx = get_context();
        ast_manager & m = get_manager();
        expr * arg0 = to_app(n)->get_arg(0);
        expr * arg1 = to_app(n)->get_arg(1);

        rational arg0_len, arg1_len;
        bool arg0_len_exists = get_len_value(arg0, arg0_len);
        bool arg1_len_exists = get_len_value(arg1, arg1_len);
        rational tmp_len;
        bool nLen_exists = get_len_value(n, tmp_len);

        if (arg0_len_exists && arg1_len_exists && !nLen_exists) {
            expr_ref_vector l_items(m);
            // if (mk_strlen(arg0) != mk_int(arg0_len)) {
            {
                l_items.push_back(ctx.mk_eq_atom(mk_strlen(arg0), mk_int(arg0_len)));
            }

            // if (mk_strlen(arg1) != mk_int(arg1_len)) {
            {
                l_items.push_back(ctx.mk_eq_atom(mk_strlen(arg1), mk_int(arg1_len)));
            }

            expr_ref axl(m.mk_and(l_items.size(), l_items.c_ptr()), m);
            rational nnLen = arg0_len + arg1_len;
            expr_ref axr(ctx.mk_eq_atom(mk_strlen(n), mk_int(nnLen)), m);
            TRACE("str", tout << "inferred (Length " << mk_pp(n, m) << ") = " << nnLen << std::endl;);
            assert_implication(axl, axr);
            nLen = nnLen;
            return true;
        } else {
            return false;
        }
    }

    void theory_str::infer_len_concat_arg(expr * n, rational len) {
        if (len.is_neg()) {
            return;
        }

        context & ctx = get_context();
        ast_manager & m = get_manager();

        expr * arg0 = to_app(n)->get_arg(0);
        expr * arg1 = to_app(n)->get_arg(1);
        rational arg0_len, arg1_len;
        bool arg0_len_exists = get_len_value(arg0, arg0_len);
        bool arg1_len_exists = get_len_value(arg1, arg1_len);

        expr_ref_vector l_items(m);
        expr_ref axr(m);
        axr.reset();

        // if (mk_length(t, n) != mk_int(ctx, len)) {
        {
            l_items.push_back(ctx.mk_eq_atom(mk_strlen(n), mk_int(len)));
        }

        if (!arg0_len_exists && arg1_len_exists) {
            //if (mk_length(t, arg1) != mk_int(ctx, arg1_len)) {
            {
                l_items.push_back(ctx.mk_eq_atom(mk_strlen(arg1), mk_int(arg1_len)));
            }
            rational arg0Len = len - arg1_len;
            if (arg0Len.is_nonneg()) {
                axr = ctx.mk_eq_atom(mk_strlen(arg0), mk_int(arg0Len));
            } else {
                // could negate
            }
        } else if (arg0_len_exists && !arg1_len_exists) {
            //if (mk_length(t, arg0) != mk_int(ctx, arg0_len)) {
            {
                l_items.push_back(ctx.mk_eq_atom(mk_strlen(arg0), mk_int(arg0_len)));
            }
            rational arg1Len = len - arg0_len;
            if (arg1Len.is_nonneg()) {
                axr = ctx.mk_eq_atom(mk_strlen(arg1), mk_int(arg1Len));
            } else {
                // could negate
            }
        } else {

        }

        if (axr) {
            expr_ref axl(m.mk_and(l_items.size(), l_items.c_ptr()), m);
            assert_implication(axl, axr);
        }
    }

    void theory_str::infer_len_concat_equality(expr * nn1, expr * nn2) {
        rational nnLen;
        bool nnLen_exists = get_len_value(nn1, nnLen);
        if (!nnLen_exists) {
            nnLen_exists = get_len_value(nn2, nnLen);
        }

        // case 1:
        //    Known: a1_arg0 and a1_arg1
        //    Unknown: nn1

        if (u.str.is_concat(to_app(nn1))) {
            rational nn1ConcatLen;
            bool nn1ConcatLen_exists = infer_len_concat(nn1, nn1ConcatLen);
            if (nnLen_exists && nn1ConcatLen_exists) {
                nnLen = nn1ConcatLen;
            }
        }

        // case 2:
        //    Known: a1_arg0 and a1_arg1
        //    Unknown: nn1

        if (u.str.is_concat(to_app(nn2))) {
            rational nn2ConcatLen;
            bool nn2ConcatLen_exists = infer_len_concat(nn2, nn2ConcatLen);
            if (nnLen_exists && nn2ConcatLen_exists) {
                nnLen = nn2ConcatLen;
            }
        }

        if (nnLen_exists) {
            if (u.str.is_concat(to_app(nn1))) {
                infer_len_concat_arg(nn1, nnLen);
            }
            if (u.str.is_concat(to_app(nn2))) {
                infer_len_concat_arg(nn2, nnLen);
            }
        }

        /*
          if (isConcatFunc(t, nn2)) {
          int nn2ConcatLen = inferLenConcat(t, nn2);
          if (nnLen == -1 && nn2ConcatLen != -1)
          nnLen = nn2ConcatLen;
          }

          if (nnLen != -1) {
          if (isConcatFunc(t, nn1)) {
          inferLenConcatArg(t, nn1, nnLen);
          }
          if (isConcatFunc(t, nn2)) {
          inferLenConcatArg(t, nn2, nnLen);
          }
          }
        */
    }

    void theory_str::add_theory_aware_branching_info(expr * term, double priority, lbool phase) {
        context & ctx = get_context();
        ctx.internalize(term, false);
        bool_var v = ctx.get_bool_var(term);
        ctx.add_theory_aware_branching_info(v, priority, phase);
    }

    void theory_str::generate_mutual_exclusion(expr_ref_vector & terms) {
        context & ctx = get_context();
        // pull each literal out of the arrangement disjunction
        literal_vector ls;
        for (expr * e : terms) {
            literal l = ctx.get_literal(e);
            ls.push_back(l);
        }
        ctx.mk_th_case_split(ls.size(), ls.c_ptr());
    }

    void theory_str::print_cut_var(expr * node, std::ofstream & xout) {
        ast_manager & m = get_manager();
        xout << "Cut info of " << mk_pp(node, m) << std::endl;
        if (cut_var_map.contains(node)) {
            if (!cut_var_map[node].empty()) {
                xout << "[" << cut_var_map[node].top()->level << "] ";
                for (auto const& kv : cut_var_map[node].top()->vars) {
                    xout << mk_pp(kv.m_key, m) << ", ";
                }
                xout << std::endl;
            }
        }
    }

    /*
     * Handle two equivalent Concats.
     */
    void theory_str::simplify_concat_equality(expr * nn1, expr * nn2) {
        ast_manager & m = get_manager();
        context & ctx = get_context();

        app * a_nn1 = to_app(nn1);
        SASSERT(a_nn1->get_num_args() == 2);
        app * a_nn2 = to_app(nn2);
        SASSERT(a_nn2->get_num_args() == 2);

        expr * a1_arg0 = a_nn1->get_arg(0);
        expr * a1_arg1 = a_nn1->get_arg(1);
        expr * a2_arg0 = a_nn2->get_arg(0);
        expr * a2_arg1 = a_nn2->get_arg(1);

        rational a1_arg0_len, a1_arg1_len, a2_arg0_len, a2_arg1_len;

        bool a1_arg0_len_exists = get_len_value(a1_arg0, a1_arg0_len);
        bool a1_arg1_len_exists = get_len_value(a1_arg1, a1_arg1_len);
        bool a2_arg0_len_exists = get_len_value(a2_arg0, a2_arg0_len);
        bool a2_arg1_len_exists = get_len_value(a2_arg1, a2_arg1_len);

        TRACE("str", tout << "nn1 = " << mk_ismt2_pp(nn1, m) << std::endl
              << "nn2 = " << mk_ismt2_pp(nn2, m) << std::endl;);

        TRACE("str", tout
              << "len(" << mk_pp(a1_arg0, m) << ") = " << (a1_arg0_len_exists ? a1_arg0_len.to_string() : "?") << std::endl
              << "len(" << mk_pp(a1_arg1, m) << ") = " << (a1_arg1_len_exists ? a1_arg1_len.to_string() : "?") << std::endl
              << "len(" << mk_pp(a2_arg0, m) << ") = " << (a2_arg0_len_exists ? a2_arg0_len.to_string() : "?") << std::endl
              << "len(" << mk_pp(a2_arg1, m) << ") = " << (a2_arg1_len_exists ? a2_arg1_len.to_string() : "?") << std::endl
              << std::endl;);

        infer_len_concat_equality(nn1, nn2);

        if (a1_arg0 == a2_arg0) {
            if (!in_same_eqc(a1_arg1, a2_arg1)) {
                expr_ref premise(ctx.mk_eq_atom(nn1, nn2), m);
                expr_ref eq1(ctx.mk_eq_atom(a1_arg1, a2_arg1), m);
                expr_ref eq2(ctx.mk_eq_atom(mk_strlen(a1_arg1), mk_strlen(a2_arg1)), m);
                expr_ref conclusion(m.mk_and(eq1, eq2), m);
                assert_implication(premise, conclusion);
            }
            TRACE("str", tout << "SKIP: a1_arg0 == a2_arg0" << std::endl;);
            return;
        }

        if (a1_arg1 == a2_arg1) {
            if (!in_same_eqc(a1_arg0, a2_arg0)) {
                expr_ref premise(ctx.mk_eq_atom(nn1, nn2), m);
                expr_ref eq1(ctx.mk_eq_atom(a1_arg0, a2_arg0), m);
                expr_ref eq2(ctx.mk_eq_atom(mk_strlen(a1_arg0), mk_strlen(a2_arg0)), m);
                expr_ref conclusion(m.mk_and(eq1, eq2), m);
                assert_implication(premise, conclusion);
            }
            TRACE("str", tout << "SKIP: a1_arg1 == a2_arg1" << std::endl;);
            return;
        }

        // quick path

        if (in_same_eqc(a1_arg0, a2_arg0)) {
            if (in_same_eqc(a1_arg1, a2_arg1)) {
                TRACE("str", tout << "SKIP: a1_arg0 =~ a2_arg0 and a1_arg1 =~ a2_arg1" << std::endl;);
                return;
            } else {
                TRACE("str", tout << "quick path 1-1: a1_arg0 =~ a2_arg0" << std::endl;);
                expr_ref premise(m.mk_and(ctx.mk_eq_atom(nn1, nn2), ctx.mk_eq_atom(a1_arg0, a2_arg0)), m);
                expr_ref conclusion(m.mk_and(ctx.mk_eq_atom(a1_arg1, a2_arg1), ctx.mk_eq_atom(mk_strlen(a1_arg1), mk_strlen(a2_arg1))), m);
                assert_implication(premise, conclusion);
                return;
            }
        } else {
            if (in_same_eqc(a1_arg1, a2_arg1)) {
                TRACE("str", tout << "quick path 1-2: a1_arg1 =~ a2_arg1" << std::endl;);
                expr_ref premise(m.mk_and(ctx.mk_eq_atom(nn1, nn2), ctx.mk_eq_atom(a1_arg1, a2_arg1)), m);
                expr_ref conclusion(m.mk_and(ctx.mk_eq_atom(a1_arg0, a2_arg0), ctx.mk_eq_atom(mk_strlen(a1_arg0), mk_strlen(a2_arg0))), m);
                assert_implication(premise, conclusion);
                return;
            }
        }

        // quick path 2-1
        if (a1_arg0_len_exists && a2_arg0_len_exists && a1_arg0_len == a2_arg0_len) {
            if (!in_same_eqc(a1_arg0, a2_arg0)) {
                TRACE("str", tout << "quick path 2-1: len(nn1.arg0) == len(nn2.arg0)" << std::endl;);
                expr_ref ax_l1(ctx.mk_eq_atom(nn1, nn2), m);
                expr_ref ax_l2(ctx.mk_eq_atom(mk_strlen(a1_arg0), mk_strlen(a2_arg0)), m);
                expr_ref ax_r1(ctx.mk_eq_atom(a1_arg0, a2_arg0), m);
                expr_ref ax_r2(ctx.mk_eq_atom(a1_arg1, a2_arg1), m);

                expr_ref premise(m.mk_and(ax_l1, ax_l2), m);
                expr_ref conclusion(m.mk_and(ax_r1, ax_r2), m);

                assert_implication(premise, conclusion);

                if (opt_NoQuickReturn_IntegerTheory) {
                    TRACE("str", tout << "bypassing quick return from the end of this case" << std::endl;);
                } else {
                    return;
                }
            }
        }

        if (a1_arg1_len_exists && a2_arg1_len_exists && a1_arg1_len == a2_arg1_len) {
            if (!in_same_eqc(a1_arg1, a2_arg1)) {
                TRACE("str", tout << "quick path 2-2: len(nn1.arg1) == len(nn2.arg1)" << std::endl;);
                expr_ref ax_l1(ctx.mk_eq_atom(nn1, nn2), m);
                expr_ref ax_l2(ctx.mk_eq_atom(mk_strlen(a1_arg1), mk_strlen(a2_arg1)), m);
                expr_ref ax_r1(ctx.mk_eq_atom(a1_arg0, a2_arg0), m);
                expr_ref ax_r2(ctx.mk_eq_atom(a1_arg1, a2_arg1), m);

                expr_ref premise(m.mk_and(ax_l1, ax_l2), m);
                expr_ref conclusion(m.mk_and(ax_r1, ax_r2), m);

                assert_implication(premise, conclusion);
                if (opt_NoQuickReturn_IntegerTheory) {
                    TRACE("str", tout << "bypassing quick return from the end of this case" << std::endl;);
                } else {
                    return;
                }
            }
        }

        expr_ref new_nn1(simplify_concat(nn1), m);
        expr_ref new_nn2(simplify_concat(nn2), m);
        app * a_new_nn1 = to_app(new_nn1);
        app * a_new_nn2 = to_app(new_nn2);

        TRACE("str", tout << "new_nn1 = " << mk_ismt2_pp(new_nn1, m) << std::endl
              << "new_nn2 = " << mk_ismt2_pp(new_nn2, m) << std::endl;);

        if (new_nn1 == new_nn2) {
            TRACE("str", tout << "equal concats, return" << std::endl;);
            return;
        }

        if (!can_two_nodes_eq(new_nn1, new_nn2)) {
            expr_ref detected(mk_not(m, ctx.mk_eq_atom(new_nn1, new_nn2)), m);
            TRACE("str", tout << "inconsistency detected: " << mk_ismt2_pp(detected, m) << std::endl;);
            assert_axiom(detected);
            return;
        }

        // check whether new_nn1 and new_nn2 are still concats

        bool n1IsConcat = u.str.is_concat(a_new_nn1);
        bool n2IsConcat = u.str.is_concat(a_new_nn2);
        if (!n1IsConcat && n2IsConcat) {
            TRACE("str", tout << "nn1_new is not a concat" << std::endl;);
            if (u.str.is_string(a_new_nn1)) {
                simplify_parent(new_nn2, new_nn1);
            }
            return;
        } else if (n1IsConcat && !n2IsConcat) {
            TRACE("str", tout << "nn2_new is not a concat" << std::endl;);
            if (u.str.is_string(a_new_nn2)) {
                simplify_parent(new_nn1, new_nn2);
            }
            return;
        } else if (!n1IsConcat && !n2IsConcat) {
            // normally this should never happen, because group_terms_by_eqc() should have pre-simplified
            // as much as possible. however, we make a defensive check here just in case
            TRACE("str", tout << "WARNING: nn1_new and nn2_new both simplify to non-concat terms" << std::endl;);
            return;
        }

        expr * v1_arg0 = a_new_nn1->get_arg(0);
        expr * v1_arg1 = a_new_nn1->get_arg(1);
        expr * v2_arg0 = a_new_nn2->get_arg(0);
        expr * v2_arg1 = a_new_nn2->get_arg(1);

        if (!in_same_eqc(new_nn1, new_nn2) && (nn1 != new_nn1 || nn2 != new_nn2)) {
            int ii4 = 0;
            expr* item[3];
            if (nn1 != new_nn1) {
                item[ii4++] = ctx.mk_eq_atom(nn1, new_nn1);
            }
            if (nn2 != new_nn2) {
                item[ii4++] = ctx.mk_eq_atom(nn2, new_nn2);
            }
            item[ii4++] = ctx.mk_eq_atom(nn1, nn2);
            expr_ref premise(m.mk_and(ii4, item), m);
            expr_ref conclusion(ctx.mk_eq_atom(new_nn1, new_nn2), m);
            assert_implication(premise, conclusion);
        }

        // start to split both concats
        check_and_init_cut_var(v1_arg0);
        check_and_init_cut_var(v1_arg1);
        check_and_init_cut_var(v2_arg0);
        check_and_init_cut_var(v2_arg1);

        //*************************************************************
              // case 1: concat(x, y) = concat(m, n)
              //*************************************************************
                    if (is_concat_eq_type1(new_nn1, new_nn2)) {
                        process_concat_eq_type1(new_nn1, new_nn2);
                        return;
                    }

        //*************************************************************
              // case 2: concat(x, y) = concat(m, "str")
              //*************************************************************
                    if (is_concat_eq_type2(new_nn1, new_nn2)) {
                        process_concat_eq_type2(new_nn1, new_nn2);
                        return;
                    }

        //*************************************************************
              // case 3: concat(x, y) = concat("str", n)
              //*************************************************************
                    if (is_concat_eq_type3(new_nn1, new_nn2)) {
                        process_concat_eq_type3(new_nn1, new_nn2);
                        return;
                    }

        //*************************************************************
              //  case 4: concat("str1", y) = concat("str2", n)
              //*************************************************************
                    if (is_concat_eq_type4(new_nn1, new_nn2)) {
                        process_concat_eq_type4(new_nn1, new_nn2);
                        return;
                    }

        //*************************************************************
              //  case 5: concat(x, "str1") = concat(m, "str2")
              //*************************************************************
                    if (is_concat_eq_type5(new_nn1, new_nn2)) {
                        process_concat_eq_type5(new_nn1, new_nn2);
                        return;
                    }
        //*************************************************************
              //  case 6: concat("str1", y) = concat(m, "str2")
              //*************************************************************
                    if (is_concat_eq_type6(new_nn1, new_nn2)) {
                        process_concat_eq_type6(new_nn1, new_nn2);
                        return;
                    }

    }

    /*
     * Returns true if attempting to process a concat equality between lhs and rhs
     * will result in overlapping variables (false otherwise).
     */
    bool theory_str::will_result_in_overlap(expr * lhs, expr * rhs) {
        ast_manager & m = get_manager();

        expr_ref new_nn1(simplify_concat(lhs), m);
        expr_ref new_nn2(simplify_concat(rhs), m);
        app * a_new_nn1 = to_app(new_nn1);
        app * a_new_nn2 = to_app(new_nn2);

        bool n1IsConcat = u.str.is_concat(a_new_nn1);
        bool n2IsConcat = u.str.is_concat(a_new_nn2);
        if (!n1IsConcat && !n2IsConcat) {
            // we simplified both sides to non-concat expressions...
            return false;
        }

        expr * v1_arg0 = a_new_nn1->get_arg(0);
        expr * v1_arg1 = a_new_nn1->get_arg(1);
        expr * v2_arg0 = a_new_nn2->get_arg(0);
        expr * v2_arg1 = a_new_nn2->get_arg(1);

        TRACE("str", tout << "checking whether " << mk_pp(new_nn1, m) << " and " << mk_pp(new_nn1, m) << " might overlap." << std::endl;);

        check_and_init_cut_var(v1_arg0);
        check_and_init_cut_var(v1_arg1);
        check_and_init_cut_var(v2_arg0);
        check_and_init_cut_var(v2_arg1);

        //*************************************************************
              // case 1: concat(x, y) = concat(m, n)
              //*************************************************************
                    if (is_concat_eq_type1(new_nn1, new_nn2)) {
                        TRACE("str", tout << "Type 1 check." << std::endl;);
                        expr * x = to_app(new_nn1)->get_arg(0);
                        expr * y = to_app(new_nn1)->get_arg(1);
                        expr * m = to_app(new_nn2)->get_arg(0);
                        expr * n = to_app(new_nn2)->get_arg(1);

                        if (has_self_cut(m, y)) {
                            TRACE("str", tout << "Possible overlap found" << std::endl; print_cut_var(m, tout); print_cut_var(y, tout););
                            return true;
                        } else if (has_self_cut(x, n)) {
                            TRACE("str", tout << "Possible overlap found" << std::endl; print_cut_var(x, tout); print_cut_var(n, tout););
                            return true;
                        } else {
                            return false;
                        }
                    }

        //*************************************************************
              // case 2: concat(x, y) = concat(m, "str")
              //*************************************************************
                    if (is_concat_eq_type2(new_nn1, new_nn2)) {

                        expr * y = nullptr;
                        expr * m = nullptr;
                        expr * v1_arg0 = to_app(new_nn1)->get_arg(0);
                        expr * v1_arg1 = to_app(new_nn1)->get_arg(1);
                        expr * v2_arg0 = to_app(new_nn2)->get_arg(0);
                        expr * v2_arg1 = to_app(new_nn2)->get_arg(1);

                        if (u.str.is_string(v1_arg1) && !u.str.is_string(v2_arg1)) {
                            m = v1_arg0;
                            y = v2_arg1;
                        } else {
                            m = v2_arg0;
                            y = v1_arg1;
                        }

                        if (has_self_cut(m, y)) {
                            TRACE("str", tout << "Possible overlap found" << std::endl; print_cut_var(m, tout); print_cut_var(y, tout););
                            return true;
                        } else {
                            return false;
                        }
                    }

        //*************************************************************
              // case 3: concat(x, y) = concat("str", n)
              //*************************************************************
                    if (is_concat_eq_type3(new_nn1, new_nn2)) {
                        expr * v1_arg0 = to_app(new_nn1)->get_arg(0);
                        expr * v1_arg1 = to_app(new_nn1)->get_arg(1);
                        expr * v2_arg0 = to_app(new_nn2)->get_arg(0);
                        expr * v2_arg1 = to_app(new_nn2)->get_arg(1);

                        expr * x = nullptr;
                        expr * n = nullptr;

                        if (u.str.is_string(v1_arg0) && !u.str.is_string(v2_arg0)) {
                            n = v1_arg1;
                            x = v2_arg0;
                        } else {
                            n = v2_arg1;
                            x = v1_arg0;
                        }
                        if (has_self_cut(x, n)) {
                            TRACE("str", tout << "Possible overlap found" << std::endl; print_cut_var(x, tout); print_cut_var(n, tout););
                            return true;
                        } else {
                            return false;
                        }
                    }

        //*************************************************************
              //  case 4: concat("str1", y) = concat("str2", n)
              //*************************************************************
                    if (is_concat_eq_type4(new_nn1, new_nn2)) {
                        // This case can never result in an overlap.
                        return false;
                    }

        //*************************************************************
              //  case 5: concat(x, "str1") = concat(m, "str2")
              //*************************************************************
                    if (is_concat_eq_type5(new_nn1, new_nn2)) {
                        // This case can never result in an overlap.
                        return false;
                    }
        //*************************************************************
              //  case 6: concat("str1", y) = concat(m, "str2")
              //*************************************************************
                    if (is_concat_eq_type6(new_nn1, new_nn2)) {
                        expr * v1_arg0 = to_app(new_nn1)->get_arg(0);
                        expr * v1_arg1 = to_app(new_nn1)->get_arg(1);
                        expr * v2_arg0 = to_app(new_nn2)->get_arg(0);
                        expr * v2_arg1 = to_app(new_nn2)->get_arg(1);

                        expr * y = nullptr;
                        expr * m = nullptr;

                        if (u.str.is_string(v1_arg0)) {
                            y = v1_arg1;
                            m = v2_arg0;
                        } else {
                            y = v2_arg1;
                            m = v1_arg0;
                        }
                        if (has_self_cut(m, y)) {
                            TRACE("str", tout << "Possible overlap found" << std::endl; print_cut_var(m, tout); print_cut_var(y, tout););
                            return true;
                        } else {
                            return false;
                        }
                    }

        TRACE("str", tout << "warning: unrecognized concat case" << std::endl;);
        return false;
    }

    /*************************************************************
     * Type 1: concat(x, y) = concat(m, n)
     *         x, y, m and n all variables
     *************************************************************/
    bool theory_str::is_concat_eq_type1(expr * concatAst1, expr * concatAst2) {
        expr * x = to_app(concatAst1)->get_arg(0);
        expr * y = to_app(concatAst1)->get_arg(1);
        expr * m = to_app(concatAst2)->get_arg(0);
        expr * n = to_app(concatAst2)->get_arg(1);

        if (!u.str.is_string(x) && !u.str.is_string(y) && !u.str.is_string(m) && !u.str.is_string(n)) {
            return true;
        } else {
            return false;
        }
    }

    void theory_str::process_concat_eq_type1(expr * concatAst1, expr * concatAst2) {
        ast_manager & mgr = get_manager();
        context & ctx = get_context();

        bool overlapAssumptionUsed = false;

        TRACE("str", tout << "process_concat_eq TYPE 1" << std::endl
              << "concatAst1 = " << mk_ismt2_pp(concatAst1, mgr) << std::endl
              << "concatAst2 = " << mk_ismt2_pp(concatAst2, mgr) << std::endl;
              );

        if (!u.str.is_concat(to_app(concatAst1))) {
            TRACE("str", tout << "concatAst1 is not a concat function" << std::endl;);
            return;
        }
        if (!u.str.is_concat(to_app(concatAst2))) {
            TRACE("str", tout << "concatAst2 is not a concat function" << std::endl;);
            return;
        }
        expr * x = to_app(concatAst1)->get_arg(0);
        expr * y = to_app(concatAst1)->get_arg(1);
        expr * m = to_app(concatAst2)->get_arg(0);
        expr * n = to_app(concatAst2)->get_arg(1);

        rational x_len, y_len, m_len, n_len;
        bool x_len_exists = get_len_value(x, x_len);
        bool y_len_exists = get_len_value(y, y_len);
        bool m_len_exists = get_len_value(m, m_len);
        bool n_len_exists = get_len_value(n, n_len);

        int splitType = -1;
        if (x_len_exists && m_len_exists) {
            TRACE("str", tout << "length values found: x/m" << std::endl;);
            if (x_len < m_len) {
                splitType = 0;
            } else if (x_len == m_len) {
                splitType = 1;
            } else {
                splitType = 2;
            }
        }

        if (splitType == -1 && y_len_exists && n_len_exists) {
            TRACE("str", tout << "length values found: y/n" << std::endl;);
            if (y_len > n_len) {
                splitType = 0;
            } else if (y_len == n_len) {
                splitType = 1;
            } else {
                splitType = 2;
            }
        }

        TRACE("str", tout
              << "len(x) = " << (x_len_exists ? x_len.to_string() : "?") << std::endl
              << "len(y) = " << (y_len_exists ? y_len.to_string() : "?") << std::endl
              << "len(m) = " << (m_len_exists ? m_len.to_string() : "?") << std::endl
              << "len(n) = " << (n_len_exists ? n_len.to_string() : "?") << std::endl
              << "split type " << splitType << std::endl;
              );

        expr * t1 = nullptr;
        expr * t2 = nullptr;
        expr * xorFlag = nullptr;

        std::pair<expr*, expr*> key1(concatAst1, concatAst2);
        std::pair<expr*, expr*> key2(concatAst2, concatAst1);

        // check the entries in this map to make sure they're still in scope
        // before we use them.

        std::map<std::pair<expr*,expr*>, std::map<int, expr*> >::iterator entry1 = varForBreakConcat.find(key1);
        std::map<std::pair<expr*,expr*>, std::map<int, expr*> >::iterator entry2 = varForBreakConcat.find(key2);

        bool entry1InScope;
        if (entry1 == varForBreakConcat.end()) {
            entry1InScope = false;
        } else {
            if (internal_variable_set.find((entry1->second)[0]) == internal_variable_set.end()
                || internal_variable_set.find((entry1->second)[1]) == internal_variable_set.end()
                /*|| internal_variable_set.find((entry1->second)[2]) == internal_variable_set.end() */) {
                entry1InScope = false;
            } else {
                entry1InScope = true;
            }
        }

        bool entry2InScope;
        if (entry2 == varForBreakConcat.end()) {
            entry2InScope = false;
        } else {
            if (internal_variable_set.find((entry2->second)[0]) == internal_variable_set.end()
                || internal_variable_set.find((entry2->second)[1]) == internal_variable_set.end()
                /* || internal_variable_set.find((entry2->second)[2]) == internal_variable_set.end() */) {
                entry2InScope = false;
            } else {
                entry2InScope = true;
            }
        }

        TRACE("str", tout << "entry 1 " << (entry1InScope ? "in scope" : "not in scope") << std::endl
              << "entry 2 " << (entry2InScope ? "in scope" : "not in scope") << std::endl;);

        if (!entry1InScope && !entry2InScope) {
            t1 = mk_nonempty_str_var();
            t2 = mk_nonempty_str_var();
            xorFlag = mk_internal_xor_var();
            check_and_init_cut_var(t1);
            check_and_init_cut_var(t2);
            varForBreakConcat[key1][0] = t1;
            varForBreakConcat[key1][1] = t2;
            varForBreakConcat[key1][2] = xorFlag;
        } else {
            // match found
            if (entry1InScope) {
                t1 = varForBreakConcat[key1][0];
                t2 = varForBreakConcat[key1][1];
                xorFlag = varForBreakConcat[key1][2];
            } else {
                t1 = varForBreakConcat[key2][0];
                t2 = varForBreakConcat[key2][1];
                xorFlag = varForBreakConcat[key2][2];
            }
            refresh_theory_var(t1);
            add_nonempty_constraint(t1);
            refresh_theory_var(t2);
            add_nonempty_constraint(t2);
        }

        // For split types 0 through 2, we can get away with providing
        // fewer split options since more length information is available.
        if (splitType == 0) {
            //--------------------------------------
            // Type 0: M cuts Y.
            //   len(x) < len(m) || len(y) > len(n)
            //--------------------------------------
            expr_ref_vector ax_l_items(mgr);
            expr_ref_vector ax_r_items(mgr);

            ax_l_items.push_back(ctx.mk_eq_atom(concatAst1, concatAst2));

            expr_ref x_t1(mk_concat(x, t1), mgr);
            expr_ref t1_n(mk_concat(t1, n), mgr);

            ax_r_items.push_back(ctx.mk_eq_atom(m, x_t1));
            ax_r_items.push_back(ctx.mk_eq_atom(y, t1_n));

            if (m_len_exists && x_len_exists) {
                ax_l_items.push_back(ctx.mk_eq_atom(mk_strlen(x), mk_int(x_len)));
                ax_l_items.push_back(ctx.mk_eq_atom(mk_strlen(m), mk_int(m_len)));
                rational m_sub_x = m_len - x_len;
                ax_r_items.push_back(ctx.mk_eq_atom(mk_strlen(t1), mk_int(m_sub_x)));
            } else {
                ax_l_items.push_back(ctx.mk_eq_atom(mk_strlen(y), mk_int(y_len)));
                ax_l_items.push_back(ctx.mk_eq_atom(mk_strlen(n), mk_int(n_len)));
                rational y_sub_n = y_len - n_len;
                ax_r_items.push_back(ctx.mk_eq_atom(mk_strlen(t1), mk_int(y_sub_n)));
            }

            expr_ref ax_l(mk_and(ax_l_items), mgr);
            expr_ref ax_r(mk_and(ax_r_items), mgr);

            if (!has_self_cut(m, y)) {
                // Cut Info
                add_cut_info_merge(t1, sLevel, m);
                add_cut_info_merge(t1, sLevel, y);

                if (m_params.m_StrongArrangements) {
                    expr_ref ax_strong(ctx.mk_eq_atom(ax_l, ax_r), mgr);
                    assert_axiom(ax_strong);
                } else {
                    assert_implication(ax_l, ax_r);
                }
            } else {
                loopDetected = true;
                if (m_params.m_FiniteOverlapModels) {
                    expr_ref tester = set_up_finite_model_test(concatAst1, concatAst2);
                    assert_implication(ax_l, tester);
                    add_theory_aware_branching_info(tester, m_params.m_OverlapTheoryAwarePriority, l_true);
                } else {
                    TRACE("str", tout << "AVOID LOOP: SKIPPED" << std::endl;);
                    TRACE("str", {print_cut_var(m, tout); print_cut_var(y, tout);});

                    if (!overlapAssumptionUsed) {
                        overlapAssumptionUsed = true;
                        assert_implication(ax_l, m_theoryStrOverlapAssumption_term);
                    }
                }
            }
        } else if (splitType == 1) {
            // Type 1:
            //   len(x) = len(m) || len(y) = len(n)
            expr_ref ax_l1(ctx.mk_eq_atom(concatAst1, concatAst2), mgr);
            expr_ref ax_l2(mgr.mk_or(ctx.mk_eq_atom(mk_strlen(x), mk_strlen(m)), ctx.mk_eq_atom(mk_strlen(y), mk_strlen(n))), mgr);
            expr_ref ax_l(mgr.mk_and(ax_l1, ax_l2), mgr);
            expr_ref ax_r(mgr.mk_and(ctx.mk_eq_atom(x,m), ctx.mk_eq_atom(y,n)), mgr);
            assert_implication(ax_l, ax_r);
        } else if (splitType == 2) {
            // Type 2: X cuts N.
            //   len(x) > len(m) || len(y) < len(n)
            expr_ref m_t2(mk_concat(m, t2), mgr);
            expr_ref t2_y(mk_concat(t2, y), mgr);

            expr_ref_vector ax_l_items(mgr);
            ax_l_items.push_back(ctx.mk_eq_atom(concatAst1, concatAst2));

            expr_ref_vector ax_r_items(mgr);
            ax_r_items.push_back(ctx.mk_eq_atom(x, m_t2));
            ax_r_items.push_back(ctx.mk_eq_atom(t2_y, n));

            if (m_len_exists && x_len_exists) {
                ax_l_items.push_back(ctx.mk_eq_atom(mk_strlen(x), mk_int(x_len)));
                ax_l_items.push_back(ctx.mk_eq_atom(mk_strlen(m), mk_int(m_len)));
                rational x_sub_m = x_len - m_len;
                ax_r_items.push_back(ctx.mk_eq_atom(mk_strlen(t2), mk_int(x_sub_m)));
            } else {
                ax_l_items.push_back(ctx.mk_eq_atom(mk_strlen(y), mk_int(y_len)));
                ax_l_items.push_back(ctx.mk_eq_atom(mk_strlen(n), mk_int(n_len)));
                rational n_sub_y = n_len - y_len;
                ax_r_items.push_back(ctx.mk_eq_atom(mk_strlen(t2), mk_int(n_sub_y)));
            }

            expr_ref ax_l(mk_and(ax_l_items), mgr);
            expr_ref ax_r(mk_and(ax_r_items), mgr);

            if (!has_self_cut(x, n)) {
                // Cut Info
                add_cut_info_merge(t2, sLevel, x);
                add_cut_info_merge(t2, sLevel, n);

                if (m_params.m_StrongArrangements) {
                    expr_ref ax_strong(ctx.mk_eq_atom(ax_l, ax_r), mgr);
                    assert_axiom(ax_strong);
                } else {
                    assert_implication(ax_l, ax_r);
                }
            } else {
                loopDetected = true;
                if (m_params.m_FiniteOverlapModels) {
                    expr_ref tester = set_up_finite_model_test(concatAst1, concatAst2);
                    assert_implication(ax_l, tester);
                    add_theory_aware_branching_info(tester, m_params.m_OverlapTheoryAwarePriority, l_true);
                } else {
                    TRACE("str", tout << "AVOID LOOP: SKIPPED" << std::endl;);
                    TRACE("str", {print_cut_var(m, tout); print_cut_var(y, tout);});

                    if (!overlapAssumptionUsed) {
                        overlapAssumptionUsed = true;
                        assert_implication(ax_l, m_theoryStrOverlapAssumption_term);
                    }
                }
            }
        } else if (splitType == -1) {
            // Here we don't really have a choice. We have no length information at all...

            // This vector will eventually contain one term for each possible arrangement we explore.
            expr_ref_vector arrangement_disjunction(mgr);

            // break option 1: m cuts y
            // len(x) < len(m) || len(y) > len(n)
            if (!avoidLoopCut || !has_self_cut(m, y)) {
                expr_ref_vector and_item(mgr);
                // break down option 1-1
                expr_ref x_t1(mk_concat(x, t1), mgr);
                expr_ref t1_n(mk_concat(t1, n), mgr);

                and_item.push_back(ctx.mk_eq_atom(m, x_t1));
                and_item.push_back(ctx.mk_eq_atom(y, t1_n));

                expr_ref x_plus_t1(m_autil.mk_add(mk_strlen(x), mk_strlen(t1)), mgr);
                and_item.push_back(ctx.mk_eq_atom(mk_strlen(m), x_plus_t1));
                // These were crashing the solver because the integer theory
                // expects a constant on the right-hand side.
                // The things we want to assert here are len(m) > len(x) and len(y) > len(n).
                // We rewrite A > B as A-B > 0 and then as not(A-B <= 0),
                // and then, *because we aren't allowed to use subtraction*,
                // as not(A + -1*B <= 0)
                and_item.push_back(
                    mgr.mk_not(m_autil.mk_le(
                                   m_autil.mk_add(mk_strlen(m), m_autil.mk_mul(mk_int(-1), mk_strlen(x))),
                                   mk_int(0))) );
                and_item.push_back(
                    mgr.mk_not(m_autil.mk_le(
                                   m_autil.mk_add(mk_strlen(y),m_autil.mk_mul(mk_int(-1), mk_strlen(n))),
                                   mk_int(0))) );

                expr_ref option1(mk_and(and_item), mgr);
                arrangement_disjunction.push_back(option1);
                add_theory_aware_branching_info(option1, 0.1, l_true);

                add_cut_info_merge(t1, ctx.get_scope_level(), m);
                add_cut_info_merge(t1, ctx.get_scope_level(), y);
            } else {
                loopDetected = true;
                if (m_params.m_FiniteOverlapModels) {
                    expr_ref tester = set_up_finite_model_test(concatAst1, concatAst2);
                    arrangement_disjunction.push_back(tester);
                    add_theory_aware_branching_info(tester, m_params.m_OverlapTheoryAwarePriority, l_true);
                } else {
                    TRACE("str", tout << "AVOID LOOP: SKIPPED" << std::endl;);
                    TRACE("str", {print_cut_var(m, tout); print_cut_var(y, tout);});

                    if (!overlapAssumptionUsed) {
                        overlapAssumptionUsed = true;
                        arrangement_disjunction.push_back(m_theoryStrOverlapAssumption_term);
                    }
                }
            }

            // break option 2:
            // x = m . t2
            // n = t2 . y
            if (!avoidLoopCut || !has_self_cut(x, n)) {
                expr_ref_vector and_item(mgr);
                // break down option 1-2
                expr_ref m_t2(mk_concat(m, t2), mgr);
                expr_ref t2_y(mk_concat(t2, y), mgr);

                and_item.push_back(ctx.mk_eq_atom(x, m_t2));
                and_item.push_back(ctx.mk_eq_atom(n, t2_y));


                expr_ref m_plus_t2(m_autil.mk_add(mk_strlen(m), mk_strlen(t2)), mgr);

                and_item.push_back(ctx.mk_eq_atom(mk_strlen(x), m_plus_t2));
                // want len(x) > len(m) and len(n) > len(y)
                and_item.push_back(
                    mgr.mk_not(m_autil.mk_le(
                                   m_autil.mk_add(mk_strlen(x), m_autil.mk_mul(mk_int(-1), mk_strlen(m))),
                                   mk_int(0))) );
                and_item.push_back(
                    mgr.mk_not(m_autil.mk_le(
                                   m_autil.mk_add(mk_strlen(n), m_autil.mk_mul(mk_int(-1), mk_strlen(y))),
                                   mk_int(0))) );

                expr_ref option2(mk_and(and_item), mgr);
                arrangement_disjunction.push_back(option2);
                add_theory_aware_branching_info(option2, 0.1, l_true);

                add_cut_info_merge(t2, ctx.get_scope_level(), x);
                add_cut_info_merge(t2, ctx.get_scope_level(), n);
            } else {
                loopDetected = true;
                if (m_params.m_FiniteOverlapModels) {
                    expr_ref tester = set_up_finite_model_test(concatAst1, concatAst2);
                    arrangement_disjunction.push_back(tester);
                    add_theory_aware_branching_info(tester, m_params.m_OverlapTheoryAwarePriority, l_true);
                } else {
                    TRACE("str", tout << "AVOID LOOP: SKIPPED" << std::endl;);
                    TRACE("str", {print_cut_var(x, tout); print_cut_var(n, tout);});

                    if (!overlapAssumptionUsed) {
                        overlapAssumptionUsed = true;
                        arrangement_disjunction.push_back(m_theoryStrOverlapAssumption_term);
                    }
                }
            }

            // option 3:
            // x = m, y = n
            if (can_two_nodes_eq(x, m) && can_two_nodes_eq(y, n)) {
                expr_ref_vector and_item(mgr);

                and_item.push_back(ctx.mk_eq_atom(x, m));
                and_item.push_back(ctx.mk_eq_atom(y, n));
                and_item.push_back(ctx.mk_eq_atom(mk_strlen(x), mk_strlen(m)));
                and_item.push_back(ctx.mk_eq_atom(mk_strlen(y), mk_strlen(n)));

                expr_ref option3(mk_and(and_item), mgr);
                arrangement_disjunction.push_back(option3);
                // prioritize this case, it is easier
                add_theory_aware_branching_info(option3, 0.5, l_true);
            }

            if (!arrangement_disjunction.empty()) {
                expr_ref premise(ctx.mk_eq_atom(concatAst1, concatAst2), mgr);
                expr_ref conclusion(mk_or(arrangement_disjunction), mgr);
                if (m_params.m_StrongArrangements) {
                    expr_ref ax_strong(ctx.mk_eq_atom(premise, conclusion), mgr);
                    assert_axiom(ax_strong);
                } else {
                    assert_implication(premise, conclusion);
                }
                // assert mutual exclusion between each branch of the arrangement
                generate_mutual_exclusion(arrangement_disjunction);
            } else {
                TRACE("str", tout << "STOP: no split option found for two EQ concats." << std::endl;);
            }
        } // (splitType == -1)
    }

    /*************************************************************
     * Type 2: concat(x, y) = concat(m, "str")
     *************************************************************/
    bool theory_str::is_concat_eq_type2(expr * concatAst1, expr * concatAst2) {
        expr * v1_arg0 = to_app(concatAst1)->get_arg(0);
        expr * v1_arg1 = to_app(concatAst1)->get_arg(1);
        expr * v2_arg0 = to_app(concatAst2)->get_arg(0);
        expr * v2_arg1 = to_app(concatAst2)->get_arg(1);

        if ((!u.str.is_string(v1_arg0)) && u.str.is_string(v1_arg1)
            && (!u.str.is_string(v2_arg0)) && (!u.str.is_string(v2_arg1))) {
            return true;
        } else if ((!u.str.is_string(v2_arg0)) && u.str.is_string(v2_arg1)
                   && (!u.str.is_string(v1_arg0)) && (!u.str.is_string(v1_arg1))) {
            return true;
        } else {
            return false;
        }
    }

    void theory_str::process_concat_eq_type2(expr * concatAst1, expr * concatAst2) {
        ast_manager & mgr = get_manager();
        context & ctx = get_context();

        bool overlapAssumptionUsed = false;

        TRACE("str", tout << "process_concat_eq TYPE 2" << std::endl
              << "concatAst1 = " << mk_ismt2_pp(concatAst1, mgr) << std::endl
              << "concatAst2 = " << mk_ismt2_pp(concatAst2, mgr) << std::endl;
              );

        if (!u.str.is_concat(to_app(concatAst1))) {
            TRACE("str", tout << "concatAst1 is not a concat function" << std::endl;);
            return;
        }
        if (!u.str.is_concat(to_app(concatAst2))) {
            TRACE("str", tout << "concatAst2 is not a concat function" << std::endl;);
            return;
        }

        expr * x = nullptr;
        expr * y = nullptr;
        expr * strAst = nullptr;
        expr * m = nullptr;

        expr * v1_arg0 = to_app(concatAst1)->get_arg(0);
        expr * v1_arg1 = to_app(concatAst1)->get_arg(1);
        expr * v2_arg0 = to_app(concatAst2)->get_arg(0);
        expr * v2_arg1 = to_app(concatAst2)->get_arg(1);

        if (u.str.is_string(v1_arg1) && !u.str.is_string(v2_arg1)) {
            m = v1_arg0;
            strAst = v1_arg1;
            x = v2_arg0;
            y = v2_arg1;
        } else {
            m = v2_arg0;
            strAst = v2_arg1;
            x = v1_arg0;
            y = v1_arg1;
        }

        zstring strValue;
        u.str.is_string(strAst, strValue);

        rational x_len, y_len, m_len, str_len;
        bool x_len_exists = get_len_value(x, x_len);
        bool y_len_exists = get_len_value(y, y_len);
        bool m_len_exists = get_len_value(m, m_len);
        bool str_len_exists = true;
        str_len = rational(strValue.length());

        // setup

        expr * xorFlag = nullptr;
        expr * temp1 = nullptr;
        std::pair<expr*, expr*> key1(concatAst1, concatAst2);
        std::pair<expr*, expr*> key2(concatAst2, concatAst1);

        // check the entries in this map to make sure they're still in scope
        // before we use them.

        std::map<std::pair<expr*,expr*>, std::map<int, expr*> >::iterator entry1 = varForBreakConcat.find(key1);
        std::map<std::pair<expr*,expr*>, std::map<int, expr*> >::iterator entry2 = varForBreakConcat.find(key2);

        // prevent checking scope for the XOR term, as it's always in the same scope as the split var

        bool entry1InScope;
        if (entry1 == varForBreakConcat.end()) {
            entry1InScope = false;
        } else {
            if (internal_variable_set.find((entry1->second)[0]) == internal_variable_set.end()
                /*|| internal_variable_set.find((entry1->second)[1]) == internal_variable_set.end()*/
                ) {
                entry1InScope = false;
            } else {
                entry1InScope = true;
            }
        }

        bool entry2InScope;
        if (entry2 == varForBreakConcat.end()) {
            entry2InScope = false;
        } else {
            if (internal_variable_set.find((entry2->second)[0]) == internal_variable_set.end()
                /*|| internal_variable_set.find((entry2->second)[1]) == internal_variable_set.end()*/
                ) {
                entry2InScope = false;
            } else {
                entry2InScope = true;
            }
        }

        TRACE("str", tout << "entry 1 " << (entry1InScope ? "in scope" : "not in scope") << std::endl
              << "entry 2 " << (entry2InScope ? "in scope" : "not in scope") << std::endl;);


        if (!entry1InScope && !entry2InScope) {
            temp1 = mk_nonempty_str_var();
            xorFlag = mk_internal_xor_var();
            varForBreakConcat[key1][0] = temp1;
            varForBreakConcat[key1][1] = xorFlag;
        } else {
            if (entry1InScope) {
                temp1 = varForBreakConcat[key1][0];
                xorFlag = varForBreakConcat[key1][1];
            } else if (entry2InScope) {
                temp1 = varForBreakConcat[key2][0];
                xorFlag = varForBreakConcat[key2][1];
            }
            refresh_theory_var(temp1);
            add_nonempty_constraint(temp1);
        }

        int splitType = -1;
        if (x_len_exists && m_len_exists) {
            if (x_len < m_len)
                splitType = 0;
            else if (x_len == m_len)
                splitType = 1;
            else
                splitType = 2;
        }
        if (splitType == -1 && y_len_exists && str_len_exists) {
            if (y_len > str_len)
                splitType = 0;
            else if (y_len == str_len)
                splitType = 1;
            else
                splitType = 2;
        }

        TRACE("str", tout << "Split type " << splitType << std::endl;);

        // Provide fewer split options when length information is available.

        if (splitType == 0) {
            // M cuts Y
            //   |  x  |      y     |
            //   |    m   |   str   |
            expr_ref temp1_strAst(mk_concat(temp1, strAst), mgr);
            if (can_two_nodes_eq(y, temp1_strAst)) {
                expr_ref_vector l_items(mgr);
                l_items.push_back(ctx.mk_eq_atom(concatAst1, concatAst2));

                expr_ref_vector r_items(mgr);
                expr_ref x_temp1(mk_concat(x, temp1), mgr);
                r_items.push_back(ctx.mk_eq_atom(m, x_temp1));
                r_items.push_back(ctx.mk_eq_atom(y, temp1_strAst));

                if (x_len_exists && m_len_exists) {
                    l_items.push_back(ctx.mk_eq_atom(mk_strlen(x), mk_int(x_len)));
                    l_items.push_back(ctx.mk_eq_atom(mk_strlen(m), mk_int(m_len)));
                    rational m_sub_x = (m_len - x_len);
                    r_items.push_back(ctx.mk_eq_atom(mk_strlen(temp1), mk_int(m_sub_x)));
                } else {
                    l_items.push_back(ctx.mk_eq_atom(mk_strlen(y), mk_int(y_len)));
                    l_items.push_back(ctx.mk_eq_atom(mk_strlen(strAst), mk_int(str_len)));
                    rational y_sub_str = (y_len - str_len);
                    r_items.push_back(ctx.mk_eq_atom(mk_strlen(temp1), mk_int(y_sub_str)));
                }

                expr_ref ax_l(mk_and(l_items), mgr);
                expr_ref ax_r(mk_and(r_items), mgr);

                if (!avoidLoopCut || !(has_self_cut(m, y))) {
                    // break down option 2-1
                    add_cut_info_merge(temp1, sLevel, y);
                    add_cut_info_merge(temp1, sLevel, m);

                    if (m_params.m_StrongArrangements) {
                        expr_ref ax_strong(ctx.mk_eq_atom(ax_l, ax_r), mgr);
                        assert_axiom(ax_strong);
                    } else {
                        assert_implication(ax_l, ax_r);
                    }
                } else {
                    loopDetected = true;

                    if (m_params.m_FiniteOverlapModels) {
                        expr_ref tester = set_up_finite_model_test(concatAst1, concatAst2);
                        assert_implication(ax_l, tester);
                        add_theory_aware_branching_info(tester, m_params.m_OverlapTheoryAwarePriority, l_true);
                    } else {
                        TRACE("str", tout << "AVOID LOOP: SKIP" << std::endl;);
                        TRACE("str", {print_cut_var(m, tout); print_cut_var(y, tout);});

                        if (!overlapAssumptionUsed) {
                            overlapAssumptionUsed = true;
                            assert_implication(ax_l, m_theoryStrOverlapAssumption_term);
                        }
                    }
                }
            }
        } else if (splitType == 1) {
            //   |   x   |    y    |
            //   |   m   |   str   |
            expr_ref ax_l1(ctx.mk_eq_atom(concatAst1, concatAst2), mgr);
            expr_ref ax_l2(mgr.mk_or(
                               ctx.mk_eq_atom(mk_strlen(x), mk_strlen(m)),
                               ctx.mk_eq_atom(mk_strlen(y), mk_strlen(strAst))), mgr);
            expr_ref ax_l(mgr.mk_and(ax_l1, ax_l2), mgr);
            expr_ref ax_r(mgr.mk_and(ctx.mk_eq_atom(x, m), ctx.mk_eq_atom(y, strAst)), mgr);
            assert_implication(ax_l, ax_r);
        } else if (splitType == 2) {
            // m cut y,
            //    |   x   |  y  |
            //    | m |   str   |
            rational lenDelta;
            expr_ref_vector l_items(mgr);
            l_items.push_back(ctx.mk_eq_atom(concatAst1, concatAst2));
            if (x_len_exists && m_len_exists) {
                l_items.push_back(ctx.mk_eq_atom(mk_strlen(x), mk_int(x_len)));
                l_items.push_back(ctx.mk_eq_atom(mk_strlen(m), mk_int(m_len)));
                lenDelta = x_len - m_len;
            } else {
                l_items.push_back(ctx.mk_eq_atom(mk_strlen(y), mk_int(y_len)));
                lenDelta = str_len - y_len;
            }
            TRACE("str",
                  tout
                  << "xLen? " << (x_len_exists ? "yes" : "no") << std::endl
                  << "mLen? " << (m_len_exists ? "yes" : "no") << std::endl
                  << "yLen? " << (y_len_exists ? "yes" : "no") << std::endl
                  << "xLen = " << x_len.to_string() << std::endl
                  << "yLen = " << y_len.to_string() << std::endl
                  << "mLen = " << m_len.to_string() << std::endl
                  << "strLen = " << str_len.to_string() << std::endl
                  << "lenDelta = " << lenDelta.to_string() << std::endl
                  << "strValue = \"" << strValue << "\" (len=" << strValue.length() << ")" << "\n"
                  ;
                  );

            zstring part1Str = strValue.extract(0, lenDelta.get_unsigned());
            zstring part2Str = strValue.extract(lenDelta.get_unsigned(), strValue.length() - lenDelta.get_unsigned());

            expr_ref prefixStr(mk_string(part1Str), mgr);
            expr_ref x_concat(mk_concat(m, prefixStr), mgr);
            expr_ref cropStr(mk_string(part2Str), mgr);

            if (can_two_nodes_eq(x, x_concat) && can_two_nodes_eq(y, cropStr)) {
                expr_ref_vector r_items(mgr);
                r_items.push_back(ctx.mk_eq_atom(x, x_concat));
                r_items.push_back(ctx.mk_eq_atom(y, cropStr));
                expr_ref ax_l(mk_and(l_items), mgr);
                expr_ref ax_r(mk_and(r_items), mgr);

                if (m_params.m_StrongArrangements) {
                    expr_ref ax_strong(ctx.mk_eq_atom(ax_l, ax_r), mgr);
                    assert_axiom(ax_strong);
                } else {
                    assert_implication(ax_l, ax_r);
                }
            } else {
                // negate! It's impossible to split str with these lengths
                TRACE("str", tout << "CONFLICT: Impossible to split str with these lengths." << std::endl;);
                expr_ref ax_l(mk_and(l_items), mgr);
                assert_axiom(mgr.mk_not(ax_l));
            }
        } else {
            // Split type -1: no idea about the length...
            expr_ref_vector arrangement_disjunction(mgr);

            expr_ref temp1_strAst(mk_concat(temp1, strAst), mgr);

            // m cuts y
            if (can_two_nodes_eq(y, temp1_strAst)) {
                if (!avoidLoopCut || !has_self_cut(m, y)) {
                    // break down option 2-1
                    expr_ref_vector and_item(mgr);

                    expr_ref x_temp1(mk_concat(x, temp1), mgr);
                    and_item.push_back(ctx.mk_eq_atom(m, x_temp1));
                    and_item.push_back(ctx.mk_eq_atom(y, temp1_strAst));

                    and_item.push_back(ctx.mk_eq_atom(mk_strlen(m),
                                                      m_autil.mk_add(mk_strlen(x), mk_strlen(temp1))));

                    expr_ref option1(mk_and(and_item), mgr);
                    arrangement_disjunction.push_back(option1);
                    add_theory_aware_branching_info(option1, 0.1, l_true);
                    add_cut_info_merge(temp1, ctx.get_scope_level(), y);
                    add_cut_info_merge(temp1, ctx.get_scope_level(), m);
                } else {
                    loopDetected = true;
                    if (m_params.m_FiniteOverlapModels) {
                        expr_ref tester = set_up_finite_model_test(concatAst1, concatAst2);
                        arrangement_disjunction.push_back(tester);
                        add_theory_aware_branching_info(tester, m_params.m_OverlapTheoryAwarePriority, l_true);
                    } else {
                        TRACE("str", tout << "AVOID LOOP: SKIPPED" << std::endl;);
                        TRACE("str", {print_cut_var(m, tout); print_cut_var(y, tout);});

                        if (!overlapAssumptionUsed) {
                            overlapAssumptionUsed = true;
                            arrangement_disjunction.push_back(m_theoryStrOverlapAssumption_term);
                        }
                    }
                }
            }

            for (unsigned int i = 0; i <= strValue.length(); ++i) {
                zstring part1Str = strValue.extract(0, i);
                zstring part2Str = strValue.extract(i, strValue.length() - i);
                expr_ref prefixStr(mk_string(part1Str), mgr);
                expr_ref x_concat(mk_concat(m, prefixStr), mgr);
                expr_ref cropStr(mk_string(part2Str), mgr);
                if (can_two_nodes_eq(x, x_concat) && can_two_nodes_eq(y, cropStr)) {
                    // break down option 2-2
                    expr_ref_vector and_item(mgr);
                    and_item.push_back(ctx.mk_eq_atom(x, x_concat));
                    and_item.push_back(ctx.mk_eq_atom(y, cropStr));
                    and_item.push_back(ctx.mk_eq_atom(mk_strlen(y), mk_int(part2Str.length())));
                    expr_ref option2(mk_and(and_item), mgr);
                    arrangement_disjunction.push_back(option2);
                    double priority;
                    // prioritize the option where y is equal to the original string
                    if (i == 0) {
                        priority = 0.5;
                    } else {
                        priority = 0.1;
                    }
                    add_theory_aware_branching_info(option2, priority, l_true);
                }
            }

            if (!arrangement_disjunction.empty()) {
                expr_ref implyR(mk_or(arrangement_disjunction), mgr);

                if (m_params.m_StrongArrangements) {
                    expr_ref implyLHS(ctx.mk_eq_atom(concatAst1, concatAst2), mgr);
                    expr_ref ax_strong(ctx.mk_eq_atom(implyLHS, implyR), mgr);
                    assert_axiom(ax_strong);
                } else {
                    assert_implication(ctx.mk_eq_atom(concatAst1, concatAst2), implyR);
                }
                generate_mutual_exclusion(arrangement_disjunction);
            } else {
                TRACE("str", tout << "STOP: Should not split two EQ concats." << std::endl;);
            }
        } // (splitType == -1)
    }

    /*************************************************************
     * Type 3: concat(x, y) = concat("str", n)
     *************************************************************/
    bool theory_str::is_concat_eq_type3(expr * concatAst1, expr * concatAst2) {
        expr * v1_arg0 = to_app(concatAst1)->get_arg(0);
        expr * v1_arg1 = to_app(concatAst1)->get_arg(1);
        expr * v2_arg0 = to_app(concatAst2)->get_arg(0);
        expr * v2_arg1 = to_app(concatAst2)->get_arg(1);

        if (u.str.is_string(v1_arg0) && (!u.str.is_string(v1_arg1))
            && (!u.str.is_string(v2_arg0)) && (!u.str.is_string(v2_arg1))) {
            return true;
        } else if (u.str.is_string(v2_arg0) && (!u.str.is_string(v2_arg1))
                   && (!u.str.is_string(v1_arg0)) && (!u.str.is_string(v1_arg1))) {
            return true;
        } else {
            return false;
        }
    }

    void theory_str::process_concat_eq_type3(expr * concatAst1, expr * concatAst2) {
        ast_manager & mgr = get_manager();
        context & ctx = get_context();

        bool overlapAssumptionUsed = false;

        TRACE("str", tout << "process_concat_eq TYPE 3" << std::endl
              << "concatAst1 = " << mk_ismt2_pp(concatAst1, mgr) << std::endl
              << "concatAst2 = " << mk_ismt2_pp(concatAst2, mgr) << std::endl;
              );

        if (!u.str.is_concat(to_app(concatAst1))) {
            TRACE("str", tout << "concatAst1 is not a concat function" << std::endl;);
            return;
        }
        if (!u.str.is_concat(to_app(concatAst2))) {
            TRACE("str", tout << "concatAst2 is not a concat function" << std::endl;);
            return;
        }

        expr * v1_arg0 = to_app(concatAst1)->get_arg(0);
        expr * v1_arg1 = to_app(concatAst1)->get_arg(1);
        expr * v2_arg0 = to_app(concatAst2)->get_arg(0);
        expr * v2_arg1 = to_app(concatAst2)->get_arg(1);

        expr * x = nullptr;
        expr * y = nullptr;
        expr * strAst = nullptr;
        expr * n = nullptr;

        if (u.str.is_string(v1_arg0) && !u.str.is_string(v2_arg0)) {
            strAst = v1_arg0;
            n = v1_arg1;
            x = v2_arg0;
            y = v2_arg1;
        } else {
            strAst = v2_arg0;
            n = v2_arg1;
            x = v1_arg0;
            y = v1_arg1;
        }

        zstring strValue;
        u.str.is_string(strAst, strValue);

        rational x_len, y_len, str_len, n_len;
        bool x_len_exists = get_len_value(x, x_len);
        bool y_len_exists = get_len_value(y, y_len);
        str_len = rational((unsigned)(strValue.length()));
        bool n_len_exists = get_len_value(n, n_len);

        expr_ref xorFlag(mgr);
        expr_ref temp1(mgr);
        std::pair<expr*, expr*> key1(concatAst1, concatAst2);
        std::pair<expr*, expr*> key2(concatAst2, concatAst1);

        // check the entries in this map to make sure they're still in scope
        // before we use them.

        std::map<std::pair<expr*,expr*>, std::map<int, expr*> >::iterator entry1 = varForBreakConcat.find(key1);
        std::map<std::pair<expr*,expr*>, std::map<int, expr*> >::iterator entry2 = varForBreakConcat.find(key2);

        bool entry1InScope;
        if (entry1 == varForBreakConcat.end()) {
            entry1InScope = false;
        } else {
            if (internal_variable_set.find((entry1->second)[0]) == internal_variable_set.end()
                /* || internal_variable_set.find((entry1->second)[1]) == internal_variable_set.end() */) {
                entry1InScope = false;
            } else {
                entry1InScope = true;
            }
        }

        bool entry2InScope;
        if (entry2 == varForBreakConcat.end()) {
            entry2InScope = false;
        } else {
            if (internal_variable_set.find((entry2->second)[0]) == internal_variable_set.end()
                /* || internal_variable_set.find((entry2->second)[1]) == internal_variable_set.end() */) {
                entry2InScope = false;
            } else {
                entry2InScope = true;
            }
        }

        TRACE("str", tout << "entry 1 " << (entry1InScope ? "in scope" : "not in scope") << std::endl
              << "entry 2 " << (entry2InScope ? "in scope" : "not in scope") << std::endl;);


        if (!entry1InScope && !entry2InScope) {
            temp1 = mk_nonempty_str_var();
            xorFlag = mk_internal_xor_var();

            varForBreakConcat[key1][0] = temp1;
            varForBreakConcat[key1][1] = xorFlag;
        } else {
            if (entry1InScope) {
                temp1 = varForBreakConcat[key1][0];
                xorFlag = varForBreakConcat[key1][1];
            } else if (varForBreakConcat.find(key2) != varForBreakConcat.end()) {
                temp1 = varForBreakConcat[key2][0];
                xorFlag = varForBreakConcat[key2][1];
            }
            refresh_theory_var(temp1);
            add_nonempty_constraint(temp1);
        }



        int splitType = -1;
        if (x_len_exists) {
            if (x_len < str_len)
                splitType = 0;
            else if (x_len == str_len)
                splitType = 1;
            else
                splitType = 2;
        }
        if (splitType == -1 && y_len_exists && n_len_exists) {
            if (y_len > n_len)
                splitType = 0;
            else if (y_len == n_len)
                splitType = 1;
            else
                splitType = 2;
        }

        TRACE("str", tout << "Split type " << splitType << std::endl;);

        // Provide fewer split options when length information is available.
        if (splitType == 0) {
            //   |   x   |    y     |
            //   |  str     |   n   |
            expr_ref_vector litems(mgr);
            litems.push_back(ctx.mk_eq_atom(concatAst1, concatAst2));
            rational prefixLen;
            if (!x_len_exists) {
                prefixLen = str_len - (y_len - n_len);
                litems.push_back(ctx.mk_eq_atom(mk_strlen(y), mk_int(y_len)));
                litems.push_back(ctx.mk_eq_atom(mk_strlen(n), mk_int(n_len)));
            } else {
                prefixLen = x_len;
                litems.push_back(ctx.mk_eq_atom(mk_strlen(x), mk_int(x_len)));
            }
            zstring prefixStr = strValue.extract(0, prefixLen.get_unsigned());
            rational str_sub_prefix = str_len - prefixLen;
            zstring suffixStr = strValue.extract(prefixLen.get_unsigned(), str_sub_prefix.get_unsigned());
            expr_ref prefixAst(mk_string(prefixStr), mgr);
            expr_ref suffixAst(mk_string(suffixStr), mgr);
            expr_ref ax_l(mgr.mk_and(litems.size(), litems.c_ptr()), mgr);

            expr_ref suf_n_concat(mk_concat(suffixAst, n), mgr);
            if (can_two_nodes_eq(x, prefixAst) && can_two_nodes_eq(y, suf_n_concat)) {
                expr_ref_vector r_items(mgr);
                r_items.push_back(ctx.mk_eq_atom(x, prefixAst));
                r_items.push_back(ctx.mk_eq_atom(y, suf_n_concat));

                if (m_params.m_StrongArrangements) {
                    expr_ref ax_strong(ctx.mk_eq_atom(ax_l, mk_and(r_items)), mgr);
                    assert_axiom(ax_strong);
                } else {
                    assert_implication(ax_l, mk_and(r_items));
                }
            } else {
                // negate! It's impossible to split str with these lengths
                TRACE("str", tout << "CONFLICT: Impossible to split str with these lengths." << std::endl;);
                assert_axiom(mgr.mk_not(ax_l));
            }
        }
        else if (splitType == 1) {
            expr_ref ax_l1(ctx.mk_eq_atom(concatAst1, concatAst2), mgr);
            expr_ref ax_l2(mgr.mk_or(
                               ctx.mk_eq_atom(mk_strlen(x), mk_strlen(strAst)),
                               ctx.mk_eq_atom(mk_strlen(y), mk_strlen(n))), mgr);
            expr_ref ax_l(mgr.mk_and(ax_l1, ax_l2), mgr);
            expr_ref ax_r(mgr.mk_and(ctx.mk_eq_atom(x, strAst), ctx.mk_eq_atom(y, n)), mgr);

            if (m_params.m_StrongArrangements) {
                expr_ref ax_strong(ctx.mk_eq_atom(ax_l, ax_r), mgr);
                assert_axiom(ax_strong);
            } else {
                assert_implication(ax_l, ax_r);
            }
        }
        else if (splitType == 2) {
            //   |   x        |    y     |
            //   |  str   |       n      |
            expr_ref_vector litems(mgr);
            litems.push_back(ctx.mk_eq_atom(concatAst1, concatAst2));
            rational tmpLen;
            if (!x_len_exists) {
                tmpLen = n_len - y_len;
                litems.push_back(ctx.mk_eq_atom(mk_strlen(y), mk_int(y_len)));
                litems.push_back(ctx.mk_eq_atom(mk_strlen(n), mk_int(n_len)));
            } else {
                tmpLen = x_len - str_len;
                litems.push_back(ctx.mk_eq_atom(mk_strlen(x), mk_int(x_len)));
            }
            expr_ref ax_l(mgr.mk_and(litems.size(), litems.c_ptr()), mgr);

            expr_ref str_temp1(mk_concat(strAst, temp1), mgr);
            expr_ref temp1_y(mk_concat(temp1, y), mgr);

            if (can_two_nodes_eq(x, str_temp1)) {
                if (!avoidLoopCut || !(has_self_cut(x, n))) {
                    expr_ref_vector r_items(mgr);
                    r_items.push_back(ctx.mk_eq_atom(x, str_temp1));
                    r_items.push_back(ctx.mk_eq_atom(n, temp1_y));
                    r_items.push_back(ctx.mk_eq_atom(mk_strlen(temp1), mk_int(tmpLen)));
                    expr_ref ax_r(mk_and(r_items), mgr);

                    //Cut Info
                    add_cut_info_merge(temp1, sLevel, x);
                    add_cut_info_merge(temp1, sLevel, n);

                    if (m_params.m_StrongArrangements) {
                        expr_ref ax_strong(ctx.mk_eq_atom(ax_l, ax_r), mgr);
                        assert_axiom(ax_strong);
                    } else {
                        assert_implication(ax_l, ax_r);
                    }
                } else {
                    loopDetected = true;
                    if (m_params.m_FiniteOverlapModels) {
                        expr_ref tester = set_up_finite_model_test(concatAst1, concatAst2);
                        assert_implication(ax_l, tester);
                        add_theory_aware_branching_info(tester, m_params.m_OverlapTheoryAwarePriority, l_true);
                    } else {
                        TRACE("str", tout << "AVOID LOOP: SKIPPED" << std::endl;);
                        TRACE("str", {print_cut_var(x, tout); print_cut_var(n, tout);});

                        if (!overlapAssumptionUsed) {
                            overlapAssumptionUsed = true;
                            assert_implication(ax_l, m_theoryStrOverlapAssumption_term);
                        }
                    }
                }
            }
            //    else {
            //      // negate! It's impossible to split str with these lengths
            //      __debugPrint(logFile, "[Conflict] Negate! It's impossible to split str with these lengths @ %d.\n", __LINE__);
            //      addAxiom(t, Z3_mk_not(ctx, ax_l), __LINE__);
            //    }
        }
        else {
            // Split type -1. We know nothing about the length...

            expr_ref_vector arrangement_disjunction(mgr);

            int pos = 1;
            for (unsigned int i = 0; i <= strValue.length(); i++) {
                zstring part1Str = strValue.extract(0, i);
                zstring part2Str = strValue.extract(i, strValue.length() - i);
                expr_ref cropStr(mk_string(part1Str), mgr);
                expr_ref suffixStr(mk_string(part2Str), mgr);
                expr_ref y_concat(mk_concat(suffixStr, n), mgr);

                if (can_two_nodes_eq(x, cropStr) && can_two_nodes_eq(y, y_concat)) {
                    expr_ref_vector and_item(mgr);
                    // break down option 3-1
                    expr_ref x_eq_str(ctx.mk_eq_atom(x, cropStr), mgr);

                    and_item.push_back(x_eq_str); ++pos;
                    and_item.push_back(ctx.mk_eq_atom(y, y_concat));
                    and_item.push_back(ctx.mk_eq_atom(mk_strlen(x), mk_strlen(cropStr))); ++pos;

                    //        and_item[pos++] = Z3_mk_eq(ctx, or_item[option], Z3_mk_eq(ctx, mk_length(t, y), mk_length(t, y_concat)));
                    // adding length constraint for _ = constStr seems slowing things down.

                    expr_ref option1(mk_and(and_item), mgr);
                    arrangement_disjunction.push_back(option1);
                    double priority;
                    if (i == strValue.length()) {
                        priority = 0.5;
                    } else {
                        priority = 0.1;
                    }
                    add_theory_aware_branching_info(option1, priority, l_true);
                }
            }

            expr_ref strAst_temp1(mk_concat(strAst, temp1), mgr);


            //--------------------------------------------------------
            // x cut n
            //--------------------------------------------------------
            if (can_two_nodes_eq(x, strAst_temp1)) {
                if (!avoidLoopCut || !(has_self_cut(x, n))) {
                    // break down option 3-2
                    expr_ref_vector and_item(mgr);

                    expr_ref temp1_y(mk_concat(temp1, y), mgr);
                    and_item.push_back(ctx.mk_eq_atom(x, strAst_temp1)); ++pos;
                    and_item.push_back(ctx.mk_eq_atom(n, temp1_y)); ++pos;

                    and_item.push_back(ctx.mk_eq_atom(mk_strlen(x),
                                                      m_autil.mk_add(mk_strlen(strAst), mk_strlen(temp1)) ) ); ++pos;

                    expr_ref option2(mk_and(and_item), mgr);
                    arrangement_disjunction.push_back(option2);
                    add_theory_aware_branching_info(option2, 0.1, l_true);

                    add_cut_info_merge(temp1, sLevel, x);
                    add_cut_info_merge(temp1, sLevel, n);
                } else {
                    loopDetected = true;
                    if (m_params.m_FiniteOverlapModels) {
                        expr_ref tester = set_up_finite_model_test(concatAst1, concatAst2);
                        arrangement_disjunction.push_back(tester);
                        add_theory_aware_branching_info(tester, m_params.m_OverlapTheoryAwarePriority, l_true);
                    } else {
                        TRACE("str", tout << "AVOID LOOP: SKIPPED." << std::endl;);
                        TRACE("str", {print_cut_var(x, tout); print_cut_var(n, tout);});

                        if (!overlapAssumptionUsed) {
                            overlapAssumptionUsed = true;
                            arrangement_disjunction.push_back(m_theoryStrOverlapAssumption_term);
                        }
                    }
                }
            }


            if (!arrangement_disjunction.empty()) {
                expr_ref implyR(mk_or(arrangement_disjunction), mgr);

                if (m_params.m_StrongArrangements) {
                    expr_ref ax_lhs(ctx.mk_eq_atom(concatAst1, concatAst2), mgr);
                    expr_ref ax_strong(ctx.mk_eq_atom(ax_lhs, implyR), mgr);
                    assert_axiom(ax_strong);
                } else {
                    assert_implication(ctx.mk_eq_atom(concatAst1, concatAst2), implyR);
                }
                generate_mutual_exclusion(arrangement_disjunction);
            } else {
                TRACE("str", tout << "STOP: should not split two eq. concats" << std::endl;);
            }
        }

    }

    /*************************************************************
     * Type 4: concat("str1", y) = concat("str2", n)
     *************************************************************/
    bool theory_str::is_concat_eq_type4(expr * concatAst1, expr * concatAst2) {
        expr * v1_arg0 = to_app(concatAst1)->get_arg(0);
        expr * v1_arg1 = to_app(concatAst1)->get_arg(1);
        expr * v2_arg0 = to_app(concatAst2)->get_arg(0);
        expr * v2_arg1 = to_app(concatAst2)->get_arg(1);

        if (u.str.is_string(v1_arg0) && (!u.str.is_string(v1_arg1))
            && u.str.is_string(v2_arg0) && (!u.str.is_string(v2_arg1))) {
            return true;
        } else {
            return false;
        }
    }

    void theory_str::process_concat_eq_type4(expr * concatAst1, expr * concatAst2) {
        ast_manager & mgr = get_manager();
        context & ctx = get_context();
        TRACE("str", tout << "process_concat_eq TYPE 4" << std::endl
              << "concatAst1 = " << mk_ismt2_pp(concatAst1, mgr) << std::endl
              << "concatAst2 = " << mk_ismt2_pp(concatAst2, mgr) << std::endl;
              );

        if (!u.str.is_concat(to_app(concatAst1))) {
            TRACE("str", tout << "concatAst1 is not a concat function" << std::endl;);
            return;
        }
        if (!u.str.is_concat(to_app(concatAst2))) {
            TRACE("str", tout << "concatAst2 is not a concat function" << std::endl;);
            return;
        }

        expr * v1_arg0 = to_app(concatAst1)->get_arg(0);
        expr * v1_arg1 = to_app(concatAst1)->get_arg(1);
        expr * v2_arg0 = to_app(concatAst2)->get_arg(0);
        expr * v2_arg1 = to_app(concatAst2)->get_arg(1);

        expr * str1Ast = v1_arg0;
        expr * y = v1_arg1;
        expr * str2Ast = v2_arg0;
        expr * n = v2_arg1;

        zstring str1Value, str2Value;
        u.str.is_string(str1Ast, str1Value);
        u.str.is_string(str2Ast, str2Value);

        unsigned int str1Len = str1Value.length();
        unsigned int str2Len = str2Value.length();

        int commonLen = (str1Len > str2Len) ? str2Len : str1Len;
        if (str1Value.extract(0, commonLen) != str2Value.extract(0, commonLen)) {
            TRACE("str", tout << "Conflict: " << mk_ismt2_pp(concatAst1, mgr)
                  << " has no common prefix with " << mk_ismt2_pp(concatAst2, mgr) << std::endl;);
            expr_ref toNegate(mgr.mk_not(ctx.mk_eq_atom(concatAst1, concatAst2)), mgr);
            assert_axiom(toNegate);
            return;
        } else {
            if (str1Len > str2Len) {
                zstring deltaStr = str1Value.extract(str2Len, str1Len - str2Len);
                expr_ref tmpAst(mk_concat(mk_string(deltaStr), y), mgr);
                if (!in_same_eqc(tmpAst, n)) {
                    // break down option 4-1
                    expr_ref implyR(ctx.mk_eq_atom(n, tmpAst), mgr);
                    if (m_params.m_StrongArrangements) {
                        expr_ref ax_strong(ctx.mk_eq_atom( ctx.mk_eq_atom(concatAst1, concatAst2), implyR ), mgr);
                        assert_axiom(ax_strong);
                    } else {
                        assert_implication(ctx.mk_eq_atom(concatAst1, concatAst2), implyR);
                    }
                }
            } else if (str1Len == str2Len) {
                if (!in_same_eqc(n, y)) {
                    //break down option 4-2
                    expr_ref implyR(ctx.mk_eq_atom(n, y), mgr);

                    if (m_params.m_StrongArrangements) {
                        expr_ref ax_strong(ctx.mk_eq_atom( ctx.mk_eq_atom(concatAst1, concatAst2), implyR ), mgr);
                        assert_axiom(ax_strong);
                    } else {
                        assert_implication(ctx.mk_eq_atom(concatAst1, concatAst2), implyR);
                    }
                }
            } else {
                zstring deltaStr = str2Value.extract(str1Len, str2Len - str1Len);
                expr_ref tmpAst(mk_concat(mk_string(deltaStr), n), mgr);
                if (!in_same_eqc(y, tmpAst)) {
                    //break down option 4-3
                    expr_ref implyR(ctx.mk_eq_atom(y, tmpAst), mgr);
                    if (m_params.m_StrongArrangements) {
                        expr_ref ax_strong(ctx.mk_eq_atom( ctx.mk_eq_atom(concatAst1, concatAst2), implyR ), mgr);
                        assert_axiom(ax_strong);
                    } else {
                        assert_implication(ctx.mk_eq_atom(concatAst1, concatAst2), implyR);
                    }
                }
            }
        }
    }

    /*************************************************************
     *  case 5: concat(x, "str1") = concat(m, "str2")
     *************************************************************/
    bool theory_str::is_concat_eq_type5(expr * concatAst1, expr * concatAst2) {
        expr * v1_arg0 = to_app(concatAst1)->get_arg(0);
        expr * v1_arg1 = to_app(concatAst1)->get_arg(1);
        expr * v2_arg0 = to_app(concatAst2)->get_arg(0);
        expr * v2_arg1 = to_app(concatAst2)->get_arg(1);

        if ((!u.str.is_string(v1_arg0)) && u.str.is_string(v1_arg1)
            && (!u.str.is_string(v2_arg0)) && u.str.is_string(v2_arg1)) {
            return true;
        } else {
            return false;
        }
    }

    void theory_str::process_concat_eq_type5(expr * concatAst1, expr * concatAst2) {
        ast_manager & mgr = get_manager();
        context & ctx = get_context();
        TRACE("str", tout << "process_concat_eq TYPE 5" << std::endl
              << "concatAst1 = " << mk_ismt2_pp(concatAst1, mgr) << std::endl
              << "concatAst2 = " << mk_ismt2_pp(concatAst2, mgr) << std::endl;
              );

        if (!u.str.is_concat(to_app(concatAst1))) {
            TRACE("str", tout << "concatAst1 is not a concat function" << std::endl;);
            return;
        }
        if (!u.str.is_concat(to_app(concatAst2))) {
            TRACE("str", tout << "concatAst2 is not a concat function" << std::endl;);
            return;
        }

        expr * v1_arg0 = to_app(concatAst1)->get_arg(0);
        expr * v1_arg1 = to_app(concatAst1)->get_arg(1);
        expr * v2_arg0 = to_app(concatAst2)->get_arg(0);
        expr * v2_arg1 = to_app(concatAst2)->get_arg(1);

        expr * x = v1_arg0;
        expr * str1Ast = v1_arg1;
        expr * m = v2_arg0;
        expr * str2Ast = v2_arg1;

        zstring str1Value, str2Value;
        u.str.is_string(str1Ast, str1Value);
        u.str.is_string(str2Ast, str2Value);

        unsigned int str1Len = str1Value.length();
        unsigned int str2Len = str2Value.length();

        int cLen = (str1Len > str2Len) ? str2Len : str1Len;
        if (str1Value.extract(str1Len - cLen, cLen) != str2Value.extract(str2Len - cLen, cLen)) {
            TRACE("str", tout << "Conflict: " << mk_ismt2_pp(concatAst1, mgr)
                  << " has no common suffix with " << mk_ismt2_pp(concatAst2, mgr) << std::endl;);
            expr_ref toNegate(mgr.mk_not(ctx.mk_eq_atom(concatAst1, concatAst2)), mgr);
            assert_axiom(toNegate);
            return;
        } else {
            if (str1Len > str2Len) {
                zstring deltaStr = str1Value.extract(0, str1Len - str2Len);
                expr_ref x_deltaStr(mk_concat(x, mk_string(deltaStr)), mgr);
                if (!in_same_eqc(m, x_deltaStr)) {
                    expr_ref implyR(ctx.mk_eq_atom(m, x_deltaStr), mgr);
                    if (m_params.m_StrongArrangements) {
                        expr_ref ax_strong(ctx.mk_eq_atom( ctx.mk_eq_atom(concatAst1, concatAst2), implyR ), mgr);
                        assert_axiom(ax_strong);
                    } else {
                        assert_implication(ctx.mk_eq_atom(concatAst1, concatAst2), implyR);
                    }
                }
            } else if (str1Len == str2Len) {
                // test
                if (!in_same_eqc(x, m)) {
                    expr_ref implyR(ctx.mk_eq_atom(x, m), mgr);
                    if (m_params.m_StrongArrangements) {
                        expr_ref ax_strong(ctx.mk_eq_atom( ctx.mk_eq_atom(concatAst1, concatAst2), implyR ), mgr);
                        assert_axiom(ax_strong);
                    } else {
                        assert_implication(ctx.mk_eq_atom(concatAst1, concatAst2), implyR);
                    }
                }
            } else {
                zstring deltaStr = str2Value.extract(0, str2Len - str1Len);
                expr_ref m_deltaStr(mk_concat(m, mk_string(deltaStr)), mgr);
                if (!in_same_eqc(x, m_deltaStr)) {
                    expr_ref implyR(ctx.mk_eq_atom(x, m_deltaStr), mgr);
                    if (m_params.m_StrongArrangements) {
                        expr_ref ax_strong(ctx.mk_eq_atom( ctx.mk_eq_atom(concatAst1, concatAst2), implyR ), mgr);
                        assert_axiom(ax_strong);
                    } else {
                        assert_implication(ctx.mk_eq_atom(concatAst1, concatAst2), implyR);
                    }
                }
            }
        }
    }

    /*************************************************************
     *  case 6: concat("str1", y) = concat(m, "str2")
     *************************************************************/
    bool theory_str::is_concat_eq_type6(expr * concatAst1, expr * concatAst2) {
        expr * v1_arg0 = to_app(concatAst1)->get_arg(0);
        expr * v1_arg1 = to_app(concatAst1)->get_arg(1);
        expr * v2_arg0 = to_app(concatAst2)->get_arg(0);
        expr * v2_arg1 = to_app(concatAst2)->get_arg(1);

        if (u.str.is_string(v1_arg0) && (!u.str.is_string(v1_arg1))
            && (!u.str.is_string(v2_arg0)) && u.str.is_string(v2_arg1)) {
            return true;
        } else if (u.str.is_string(v2_arg0) && (!u.str.is_string(v2_arg1))
                   && (!u.str.is_string(v1_arg0)) && u.str.is_string(v1_arg1)) {
            return true;
        } else {
            return false;
        }
    }

    void theory_str::process_concat_eq_type6(expr * concatAst1, expr * concatAst2) {
        ast_manager & mgr = get_manager();
        context & ctx = get_context();
        TRACE("str", tout << "process_concat_eq TYPE 6" << std::endl
              << "concatAst1 = " << mk_ismt2_pp(concatAst1, mgr) << std::endl
              << "concatAst2 = " << mk_ismt2_pp(concatAst2, mgr) << std::endl;
              );

        if (!u.str.is_concat(to_app(concatAst1))) {
            TRACE("str", tout << "concatAst1 is not a concat function" << std::endl;);
            return;
        }
        if (!u.str.is_concat(to_app(concatAst2))) {
            TRACE("str", tout << "concatAst2 is not a concat function" << std::endl;);
            return;
        }

        expr * v1_arg0 = to_app(concatAst1)->get_arg(0);
        expr * v1_arg1 = to_app(concatAst1)->get_arg(1);
        expr * v2_arg0 = to_app(concatAst2)->get_arg(0);
        expr * v2_arg1 = to_app(concatAst2)->get_arg(1);


        expr * str1Ast = nullptr;
        expr * y = nullptr;
        expr * m = nullptr;
        expr * str2Ast = nullptr;

        if (u.str.is_string(v1_arg0)) {
            str1Ast = v1_arg0;
            y = v1_arg1;
            m = v2_arg0;
            str2Ast = v2_arg1;
        } else {
            str1Ast = v2_arg0;
            y = v2_arg1;
            m = v1_arg0;
            str2Ast = v1_arg1;
        }

        zstring str1Value, str2Value;
        u.str.is_string(str1Ast, str1Value);
        u.str.is_string(str2Ast, str2Value);

        unsigned int str1Len = str1Value.length();
        unsigned int str2Len = str2Value.length();

        //----------------------------------------
        //(a)  |---str1---|----y----|
        //     |--m--|-----str2-----|
        //
        //(b)  |---str1---|----y----|
        //     |-----m----|--str2---|
        //
        //(c)  |---str1---|----y----|
        //     |------m------|-str2-|
        //----------------------------------------

        std::list<unsigned int> overlapLen;
        overlapLen.push_back(0);

        for (unsigned int i = 1; i <= str1Len && i <= str2Len; i++) {
            if (str1Value.extract(str1Len - i, i) == str2Value.extract(0, i))
                overlapLen.push_back(i);
        }

        //----------------------------------------------------------------
        expr * commonVar = nullptr;
        expr * xorFlag = nullptr;
        std::pair<expr*, expr*> key1(concatAst1, concatAst2);
        std::pair<expr*, expr*> key2(concatAst2, concatAst1);

        // check the entries in this map to make sure they're still in scope
        // before we use them.

        std::map<std::pair<expr*,expr*>, std::map<int, expr*> >::iterator entry1 = varForBreakConcat.find(key1);
        std::map<std::pair<expr*,expr*>, std::map<int, expr*> >::iterator entry2 = varForBreakConcat.find(key2);

        bool entry1InScope;
        if (entry1 == varForBreakConcat.end()) {
            entry1InScope = false;
        } else {
            if (internal_variable_set.find((entry1->second)[0]) == internal_variable_set.end()
                /* || internal_variable_set.find((entry1->second)[1]) == internal_variable_set.end() */) {
                entry1InScope = false;
            } else {
                entry1InScope = true;
            }
        }

        bool entry2InScope;
        if (entry2 == varForBreakConcat.end()) {
            entry2InScope = false;
        } else {
            if (internal_variable_set.find((entry2->second)[0]) == internal_variable_set.end()
                /* || internal_variable_set.find((entry2->second)[1]) == internal_variable_set.end() */) {
                entry2InScope = false;
            } else {
                entry2InScope = true;
            }
        }

        TRACE("str", tout << "entry 1 " << (entry1InScope ? "in scope" : "not in scope") << std::endl
              << "entry 2 " << (entry2InScope ? "in scope" : "not in scope") << std::endl;);

        if (!entry1InScope && !entry2InScope) {
            commonVar = mk_nonempty_str_var();
            xorFlag = mk_internal_xor_var();
            varForBreakConcat[key1][0] = commonVar;
            varForBreakConcat[key1][1] = xorFlag;
        } else {
            if (entry1InScope) {
                commonVar = (entry1->second)[0];
                xorFlag = (entry1->second)[1];
            } else {
                commonVar = (entry2->second)[0];
                xorFlag = (entry2->second)[1];
            }
            refresh_theory_var(commonVar);
            add_nonempty_constraint(commonVar);
        }

        bool overlapAssumptionUsed = false;

        expr_ref_vector arrangement_disjunction(mgr);
        int pos = 1;

        if (!avoidLoopCut || !has_self_cut(m, y)) {
            expr_ref_vector and_item(mgr);

            expr_ref str1_commonVar(mk_concat(str1Ast, commonVar), mgr);
            and_item.push_back(ctx.mk_eq_atom(m, str1_commonVar));
            pos += 1;

            expr_ref commonVar_str2(mk_concat(commonVar, str2Ast), mgr);
            and_item.push_back(ctx.mk_eq_atom(y, commonVar_str2));
            pos += 1;

            and_item.push_back(ctx.mk_eq_atom(mk_strlen(m),
                                              m_autil.mk_add(mk_strlen(str1Ast), mk_strlen(commonVar)) ));
            pos += 1;

            //    addItems[0] = mk_length(t, commonVar);
            //    addItems[1] = mk_length(t, str2Ast);
            //    and_item[pos++] = Z3_mk_eq(ctx, or_item[option], Z3_mk_eq(ctx, mk_length(t, y), Z3_mk_add(ctx, 2, addItems)));

            expr_ref option1(mk_and(and_item), mgr);
            arrangement_disjunction.push_back(option1);
            add_theory_aware_branching_info(option1, 0.1, l_true);
        } else {
            loopDetected = true;

            if (m_params.m_FiniteOverlapModels) {
                expr_ref tester = set_up_finite_model_test(concatAst1, concatAst2);
                arrangement_disjunction.push_back(tester);
                add_theory_aware_branching_info(tester, m_params.m_OverlapTheoryAwarePriority, l_true);
            } else {
                TRACE("str", tout << "AVOID LOOP: SKIPPED." << std::endl;);
                TRACE("str", print_cut_var(m, tout); print_cut_var(y, tout););

                // only add the overlap assumption one time
                if (!overlapAssumptionUsed) {
                    arrangement_disjunction.push_back(m_theoryStrOverlapAssumption_term);
                    overlapAssumptionUsed = true;
                }
            }
        }

        for (unsigned int overLen : overlapLen) {
            zstring prefix = str1Value.extract(0, str1Len - overLen);
            zstring suffix = str2Value.extract(overLen, str2Len - overLen);

            expr_ref_vector and_item(mgr);

            expr_ref prefixAst(mk_string(prefix), mgr);
            expr_ref x_eq_prefix(ctx.mk_eq_atom(m, prefixAst), mgr);
            and_item.push_back(x_eq_prefix);
            pos += 1;

            and_item.push_back(
                ctx.mk_eq_atom(mk_strlen(m), mk_strlen(prefixAst)));
            pos += 1;

            // adding length constraint for _ = constStr seems slowing things down.

            expr_ref suffixAst(mk_string(suffix), mgr);
            expr_ref y_eq_suffix(ctx.mk_eq_atom(y, suffixAst), mgr);
            and_item.push_back(y_eq_suffix);
            pos += 1;

            and_item.push_back(ctx.mk_eq_atom(mk_strlen(y), mk_strlen(suffixAst)));
            pos += 1;

            expr_ref option2(mk_and(and_item), mgr);
            arrangement_disjunction.push_back(option2);
            double priority;
            // prefer the option "str1" = x
            if (prefix == str1Value) {
                priority = 0.5;
            } else {
                priority = 0.1;
            }
            add_theory_aware_branching_info(option2, priority, l_true);
        }

        //  case 6: concat("str1", y) = concat(m, "str2")

        expr_ref implyR(mk_or(arrangement_disjunction), mgr);

        if (m_params.m_StrongArrangements) {
            expr_ref ax_strong(ctx.mk_eq_atom( ctx.mk_eq_atom(concatAst1, concatAst2), implyR ), mgr);
            assert_axiom(ax_strong);
        } else {
            assert_implication(ctx.mk_eq_atom(concatAst1, concatAst2), implyR);
        }
        generate_mutual_exclusion(arrangement_disjunction);
    }

    void theory_str::process_unroll_eq_const_str(expr * unrollFunc, expr * constStr) {
        if (!u.re.is_unroll(to_app(unrollFunc))) {
            return;
        }
        if (!u.str.is_string(constStr)) {
            return;
        }

        expr * funcInUnroll = to_app(unrollFunc)->get_arg(0);
        zstring strValue;
        u.str.is_string(constStr, strValue);

        TRACE("str", tout << "unrollFunc: " << mk_pp(unrollFunc, get_manager()) << std::endl
              << "constStr: " << mk_pp(constStr, get_manager()) << std::endl;);

        if (strValue == "") {
            return;
        }

        if (u.re.is_to_re(to_app(funcInUnroll))) {
            unroll_str2reg_constStr(unrollFunc, constStr);
            return;
        }
    }

    void theory_str::process_concat_eq_unroll(expr * concat, expr * unroll) {
        context & ctx = get_context();
        ast_manager & mgr = get_manager();

        TRACE("str", tout << "concat = " << mk_pp(concat, mgr) << ", unroll = " << mk_pp(unroll, mgr) << std::endl;);

        expr_ref toAssert(mgr);
        expr * _toAssert;

        if (!concat_eq_unroll_ast_map.find(concat, unroll, _toAssert)) {
            expr_ref arg1(to_app(concat)->get_arg(0), mgr);
            expr_ref arg2(to_app(concat)->get_arg(1), mgr);
            expr_ref r1(to_app(unroll)->get_arg(0), mgr);
            expr_ref t1(to_app(unroll)->get_arg(1), mgr);

            expr_ref v1(mk_regex_rep_var(), mgr);
            expr_ref v2(mk_regex_rep_var(), mgr);
            expr_ref v3(mk_regex_rep_var(), mgr);
            expr_ref v4(mk_regex_rep_var(), mgr);
            expr_ref v5(mk_regex_rep_var(), mgr);

            expr_ref t2(mk_unroll_bound_var(), mgr);
            expr_ref t3(mk_unroll_bound_var(), mgr);
            expr_ref emptyStr(mk_string(""), mgr);

            expr_ref unroll1(mk_unroll(r1, t2), mgr);
            expr_ref unroll2(mk_unroll(r1, t3), mgr);

            expr_ref op0(ctx.mk_eq_atom(t1, mk_int(0)), mgr);
            expr_ref op1(m_autil.mk_ge(t1, mk_int(1)), mgr);

            expr_ref_vector op1Items(mgr);
            expr_ref_vector op2Items(mgr);

            op1Items.push_back(ctx.mk_eq_atom(arg1, emptyStr));
            op1Items.push_back(ctx.mk_eq_atom(arg2, emptyStr));
            op1Items.push_back(ctx.mk_eq_atom(mk_strlen(arg1), mk_int(0)));
            op1Items.push_back(ctx.mk_eq_atom(mk_strlen(arg2), mk_int(0)));
            expr_ref opAnd1(ctx.mk_eq_atom(op0, mk_and(op1Items)), mgr);

            expr_ref v1v2(mk_concat(v1, v2), mgr);
            op2Items.push_back(ctx.mk_eq_atom(arg1, v1v2));
            op2Items.push_back(ctx.mk_eq_atom(mk_strlen(arg1), m_autil.mk_add(mk_strlen(v1), mk_strlen(v2))));
            expr_ref v3v4(mk_concat(v3, v4), mgr);
            op2Items.push_back(ctx.mk_eq_atom(arg2, v3v4));
            op2Items.push_back(ctx.mk_eq_atom(mk_strlen(arg2), m_autil.mk_add(mk_strlen(v3), mk_strlen(v4))));

            op2Items.push_back(ctx.mk_eq_atom(v1, unroll1));
            op2Items.push_back(ctx.mk_eq_atom(mk_strlen(v1), mk_strlen(unroll1)));
            op2Items.push_back(ctx.mk_eq_atom(v4, unroll2));
            op2Items.push_back(ctx.mk_eq_atom(mk_strlen(v4), mk_strlen(unroll2)));
            expr_ref v2v3(mk_concat(v2, v3), mgr);
            op2Items.push_back(ctx.mk_eq_atom(v5, v2v3));
            reduce_virtual_regex_in(v5, r1, op2Items);
            op2Items.push_back(ctx.mk_eq_atom(mk_strlen(v5), m_autil.mk_add(mk_strlen(v2), mk_strlen(v3))));
            op2Items.push_back(ctx.mk_eq_atom(m_autil.mk_add(t2, t3), m_autil.mk_add(t1, mk_int(-1))));
            expr_ref opAnd2(ctx.mk_eq_atom(op1, mk_and(op2Items)), mgr);

            toAssert = mgr.mk_and(opAnd1, opAnd2);
            m_trail.push_back(toAssert);
            concat_eq_unroll_ast_map.insert(concat, unroll, toAssert);
        } else {
            toAssert = _toAssert;
        }

        assert_axiom(toAssert);
    }

    void theory_str::unroll_str2reg_constStr(expr * unrollFunc, expr * eqConstStr) {
        context & ctx = get_context();
        ast_manager & m = get_manager();

        expr * str2RegFunc = to_app(unrollFunc)->get_arg(0);
        expr * strInStr2RegFunc = to_app(str2RegFunc)->get_arg(0);
        expr * oriCnt = to_app(unrollFunc)->get_arg(1);

        zstring strValue;
        u.str.is_string(eqConstStr, strValue);
        zstring regStrValue;
        u.str.is_string(strInStr2RegFunc, regStrValue);
        unsigned int strLen = strValue.length();
        unsigned int regStrLen = regStrValue.length();
        SASSERT(regStrLen != 0); // this should never occur -- the case for empty string is handled elsewhere
        unsigned int cnt = strLen / regStrLen;

        expr_ref implyL(ctx.mk_eq_atom(unrollFunc, eqConstStr), m);
        expr_ref implyR1(ctx.mk_eq_atom(oriCnt, mk_int(cnt)), m);
        expr_ref implyR2(ctx.mk_eq_atom(mk_strlen(unrollFunc), mk_int(strLen)), m);
        expr_ref axiomRHS(m.mk_and(implyR1, implyR2), m);
        SASSERT(implyL);
        SASSERT(axiomRHS);
        assert_implication(implyL, axiomRHS);
    }

    /*
     * Look through the equivalence class of n to find a string constant.
     * Return that constant if it is found, and set hasEqcValue to true.
     * Otherwise, return n, and set hasEqcValue to false.
     */

    expr * theory_str::get_eqc_value(expr * n, bool & hasEqcValue) {
        return z3str2_get_eqc_value(n, hasEqcValue);
    }


    // Simulate the behaviour of get_eqc_value() from Z3str2.
    // We only check m_find for a string constant.

    expr * theory_str::z3str2_get_eqc_value(expr * n , bool & hasEqcValue) {
        theory_var curr = get_var(n);
        if (curr != null_theory_var) {
            curr = m_find.find(curr);
            theory_var first = curr;
            do {
                expr* a = get_ast(curr);
                if (u.str.is_string(a)) {
                    hasEqcValue = true;
                    return a;
                }
                curr = m_find.next(curr);
            } 
            while (curr != first && curr != null_theory_var);
        }
        hasEqcValue = false;
        return n;
    }

    // from Z3: theory_seq.cpp

    static theory_mi_arith* get_th_arith(context& ctx, theory_id afid, expr* e) {
        theory* th = ctx.get_theory(afid);
        if (th && ctx.e_internalized(e)) {
            return dynamic_cast<theory_mi_arith*>(th);
        }
        else {
            return nullptr;
        }
    }

    bool theory_str::get_arith_value(expr* e, rational& val) const {
        context& ctx = get_context();
        ast_manager & m = get_manager();
        // safety
        if (!ctx.e_internalized(e)) {
            return false;
        }
        // if an integer constant exists in the eqc, it should be the root
        enode * en_e = ctx.get_enode(e);
        enode * root_e = en_e->get_root();
        if (m_autil.is_numeral(root_e->get_owner(), val) && val.is_int()) {
            TRACE("str", tout << mk_pp(e, m) << " ~= " << mk_pp(root_e->get_owner(), m) << std::endl;);
            return true;
        } else {
            TRACE("str", tout << "root of eqc of " << mk_pp(e, m) << " is not a numeral" << std::endl;);
            return false;
            theory_mi_arith* tha = get_th_arith(ctx, m_autil.get_family_id(), e);
            if (!tha) return false;
            expr_ref val_e(m);
            if (tha->get_value(root_e, val_e) && m_autil.is_numeral(val_e, val) && val.is_int()) return true;
            return false;
        }
    }

    bool theory_str::lower_bound(expr* _e, rational& lo) {
        if (opt_DisableIntegerTheoryIntegration) {
            TRACE("str", tout << "WARNING: integer theory integration disabled" << std::endl;);
            return false;
        }

        context& ctx = get_context();
        ast_manager & m = get_manager();
        theory_mi_arith* tha = get_th_arith(ctx, m_autil.get_family_id(), _e);
        expr_ref _lo(m);
        if (!tha || !tha->get_lower(ctx.get_enode(_e), _lo)) return false;
        return m_autil.is_numeral(_lo, lo) && lo.is_int();
    }

    bool theory_str::upper_bound(expr* _e, rational& hi) {
        if (opt_DisableIntegerTheoryIntegration) {
            TRACE("str", tout << "WARNING: integer theory integration disabled" << std::endl;);
            return false;
        }

        context& ctx = get_context();
        ast_manager & m = get_manager();
        theory_mi_arith* tha = get_th_arith(ctx, m_autil.get_family_id(), _e);
        expr_ref _hi(m);
        if (!tha || !tha->get_upper(ctx.get_enode(_e), _hi)) return false;
        return m_autil.is_numeral(_hi, hi) && hi.is_int();
    }

    bool theory_str::get_len_value(expr* e, rational& val) {
        if (opt_DisableIntegerTheoryIntegration) {
            TRACE("str", tout << "WARNING: integer theory integration disabled" << std::endl;);
            return false;
        }

        context& ctx = get_context();
        ast_manager & m = get_manager();

        theory* th = ctx.get_theory(m_autil.get_family_id());
        if (!th) {
            TRACE("str", tout << "oops, can't get m_autil's theory" << std::endl;);
            return false;
        }
        theory_mi_arith* tha = dynamic_cast<theory_mi_arith*>(th);
        if (!tha) {
            TRACE("str", tout << "oops, can't cast to theory_mi_arith" << std::endl;);
            return false;
        }

        TRACE("str", tout << "checking len value of " << mk_ismt2_pp(e, m) << std::endl;);

        rational val1;
        expr_ref len(m), len_val(m);
        expr* e1, *e2;
        ptr_vector<expr> todo;
        todo.push_back(e);
        val.reset();
        while (!todo.empty()) {
            expr* c = todo.back();
            todo.pop_back();
            if (u.str.is_concat(to_app(c))) {
                e1 = to_app(c)->get_arg(0);
                e2 = to_app(c)->get_arg(1);
                todo.push_back(e1);
                todo.push_back(e2);
            }
            else if (u.str.is_string(to_app(c))) {
                zstring tmp;
                u.str.is_string(to_app(c), tmp);
                unsigned int sl = tmp.length();
                val += rational(sl);
            }
            else {
                len = mk_strlen(c);

                // debugging
                TRACE("str", {
                        tout << mk_pp(len, m) << ":" << std::endl
                             << (ctx.is_relevant(len.get()) ? "relevant" : "not relevant") << std::endl
                             << (ctx.e_internalized(len) ? "internalized" : "not internalized") << std::endl
                            ;
                        if (ctx.e_internalized(len)) {
                            enode * e_len = ctx.get_enode(len);
                            tout << "has " << e_len->get_num_th_vars() << " theory vars" << std::endl;

                            // eqc debugging
                            {
                                tout << "dump equivalence class of " << mk_pp(len, get_manager()) << std::endl;
                                enode * nNode = ctx.get_enode(len);
                                enode * eqcNode = nNode;
                                do {
                                    app * ast = eqcNode->get_owner();
                                    tout << mk_pp(ast, get_manager()) << std::endl;
                                    eqcNode = eqcNode->get_next();
                                } while (eqcNode != nNode);
                            }
                        }
                    });

                if (ctx.e_internalized(len) && get_arith_value(len, val1)) {
                    val += val1;
                    TRACE("str", tout << "integer theory: subexpression " << mk_ismt2_pp(len, m) << " has length " << val1 << std::endl;);
                }
                else {
                    TRACE("str", tout << "integer theory: subexpression " << mk_ismt2_pp(len, m) << " has no length assignment; bailing out" << std::endl;);
                    return false;
                }
            }
        }

        TRACE("str", tout << "length of " << mk_ismt2_pp(e, m) << " is " << val << std::endl;);
        return val.is_int();
    }

    /*
     * Decide whether n1 and n2 are already in the same equivalence class.
     * This only checks whether the core considers them to be equal;
     * they may not actually be equal.
     */
    bool theory_str::in_same_eqc(expr * n1, expr * n2) {
        if (n1 == n2) return true;
        context & ctx = get_context();

        // similar to get_eqc_value(), make absolutely sure
        // that we've set this up properly for the context

        if (!ctx.e_internalized(n1)) {
            TRACE("str", tout << "WARNING: expression " << mk_ismt2_pp(n1, get_manager()) << " was not internalized" << std::endl;);
            ctx.internalize(n1, false);
        }
        if (!ctx.e_internalized(n2)) {
            TRACE("str", tout << "WARNING: expression " << mk_ismt2_pp(n2, get_manager()) << " was not internalized" << std::endl;);
            ctx.internalize(n2, false);
        }

        expr * curr = get_eqc_next(n1);
        while (curr != n1) {
            if (curr == n2)
                return true;
            curr = get_eqc_next(curr);
        }
        return false;
    }

    expr * theory_str::collect_eq_nodes(expr * n, expr_ref_vector & eqcSet) {
        expr * constStrNode = nullptr;

        expr * ex = n;
        do {
            if (u.str.is_string(to_app(ex))) {
                constStrNode = ex;
            }
            eqcSet.push_back(ex);

            ex = get_eqc_next(ex);
        } while (ex != n);
        return constStrNode;
    }

    /*
     * Collect constant strings (from left to right) in an AST node.
     */
    void theory_str::get_const_str_asts_in_node(expr * node, expr_ref_vector & astList) {
        if (u.str.is_string(node)) {
            astList.push_back(node);
            //} else if (getNodeType(t, node) == my_Z3_Func) {
        } else if (is_app(node)) {
            app * func_app = to_app(node);
            unsigned int argCount = func_app->get_num_args();
            for (unsigned int i = 0; i < argCount; i++) {
                expr * argAst = func_app->get_arg(i);
                get_const_str_asts_in_node(argAst, astList);
            }
        }
    }

    void theory_str::check_contain_by_eqc_val(expr * varNode, expr * constNode) {
        context & ctx = get_context();
        ast_manager & m = get_manager();

        TRACE("str", tout << "varNode = " << mk_pp(varNode, m) << ", constNode = " << mk_pp(constNode, m) << std::endl;);

        expr_ref_vector litems(m);

        if (contain_pair_idx_map.contains(varNode)) {
            for (auto entry : contain_pair_idx_map[varNode]) {
                expr * strAst = entry.first;
                expr * substrAst = entry.second;

                expr * boolVar = nullptr;
                if (!contain_pair_bool_map.find(strAst, substrAst, boolVar)) {
                    TRACE("str", tout << "warning: no entry for boolVar in contain_pair_bool_map" << std::endl;);
                }

                // we only want to inspect the Contains terms where either of strAst or substrAst
                // are equal to varNode.

                TRACE("t_str_detail", tout << "considering Contains with strAst = " << mk_pp(strAst, m) << ", substrAst = " << mk_pp(substrAst, m) << "..." << std::endl;);

                if (varNode != strAst && varNode != substrAst) {
                    TRACE("str", tout << "varNode not equal to strAst or substrAst, skip" << std::endl;);
                    continue;
                }
                TRACE("str", tout << "varNode matched one of strAst or substrAst. Continuing" << std::endl;);

                // varEqcNode is str
                if (strAst == varNode) {
                    expr_ref implyR(m);
                    litems.reset();

                    if (strAst != constNode) {
                        litems.push_back(ctx.mk_eq_atom(strAst, constNode));
                    }
                    zstring strConst;
                    u.str.is_string(constNode, strConst);
                    bool subStrHasEqcValue = false;
                    expr * substrValue = get_eqc_value(substrAst, subStrHasEqcValue);
                    if (substrValue != substrAst) {
                        litems.push_back(ctx.mk_eq_atom(substrAst, substrValue));
                    }

                    if (subStrHasEqcValue) {
                        // subStr has an eqc constant value
                        zstring subStrConst;
                        u.str.is_string(substrValue, subStrConst);

                        TRACE("t_str_detail", tout << "strConst = " << strConst << ", subStrConst = " << subStrConst << "\n";);

                        if (strConst.contains(subStrConst)) {
                            //implyR = ctx.mk_eq(ctx, boolVar, Z3_mk_true(ctx));
                            implyR = boolVar;
                        } else {
                            //implyR = Z3_mk_eq(ctx, boolVar, Z3_mk_false(ctx));
                            implyR = mk_not(m, boolVar);
                        }
                    } else {
                        // ------------------------------------------------------------------------------------------------
                        // subStr doesn't have an eqc contant value
                        // however, subStr equals to some concat(arg_1, arg_2, ..., arg_n)
                        // if arg_j is a constant and is not a part of the strConst, it's sure that the contains is false
                        // ** This check is needed here because the "strConst" and "strAst" may not be in a same eqc yet
                        // ------------------------------------------------------------------------------------------------
                        // collect eqc concat
                        std::set<expr*> eqcConcats;
                        get_concats_in_eqc(substrAst, eqcConcats);
                        for (expr * aConcat : eqcConcats) {
                            expr_ref_vector constList(m);
                            bool counterEgFound = false;
                            get_const_str_asts_in_node(aConcat, constList);
                            for (auto const& cst : constList) {
                                zstring pieceStr;
                                u.str.is_string(cst, pieceStr);
                                if (!strConst.contains(pieceStr)) {
                                    counterEgFound = true;
                                    if (aConcat != substrAst) {
                                        litems.push_back(ctx.mk_eq_atom(substrAst, aConcat));
                                    }
                                    implyR = mk_not(m, boolVar);
                                    break;
                                }
                            }
                            if (counterEgFound) {
                                TRACE("str", tout << "Inconsistency found!" << std::endl;);
                                break;
                            }
                        }
                    }
                    // add assertion
                    if (implyR) {
                        expr_ref implyLHS(mk_and(litems), m);
                        assert_implication(implyLHS, implyR);
                    }
                }
                // varEqcNode is subStr
                else if (substrAst == varNode) {
                    expr_ref implyR(m);
                    litems.reset();

                    if (substrAst != constNode) {
                        litems.push_back(ctx.mk_eq_atom(substrAst, constNode));
                    }
                    bool strHasEqcValue = false;
                    expr * strValue = get_eqc_value(strAst, strHasEqcValue);
                    if (strValue != strAst) {
                        litems.push_back(ctx.mk_eq_atom(strAst, strValue));
                    }

                    if (strHasEqcValue) {
                        zstring strConst, subStrConst;
                        u.str.is_string(strValue, strConst);
                        u.str.is_string(constNode, subStrConst);
                        if (strConst.contains(subStrConst)) {
                            //implyR = Z3_mk_eq(ctx, boolVar, Z3_mk_true(ctx));
                            implyR = boolVar;
                        } else {
                            // implyR = Z3_mk_eq(ctx, boolVar, Z3_mk_false(ctx));
                            implyR = mk_not(m, boolVar);
                        }
                    }

                    // add assertion
                    if (implyR) {
                        expr_ref implyLHS(mk_and(litems), m);
                        assert_implication(implyLHS, implyR);
                    }
                }
            } // for (itor1 : contains_map)
        } // if varNode in contain_pair_idx_map
    }

    void theory_str::check_contain_by_substr(expr * varNode, expr_ref_vector & willEqClass) {
        context & ctx = get_context();
        ast_manager & m = get_manager();
        expr_ref_vector litems(m);

        if (contain_pair_idx_map.contains(varNode)) {
            for (auto entry : contain_pair_idx_map[varNode]) {
                expr * strAst = entry.first;
                expr * substrAst = entry.second;

                expr * boolVar = nullptr;
                if (!contain_pair_bool_map.find(strAst, substrAst, boolVar)) {
                    TRACE("str", tout << "warning: no entry for boolVar in contain_pair_bool_map" << std::endl;);
                }

                // we only want to inspect the Contains terms where either of strAst or substrAst
                // are equal to varNode.

                TRACE("t_str_detail", tout << "considering Contains with strAst = " << mk_pp(strAst, m) << ", substrAst = " << mk_pp(substrAst, m) << "..." << std::endl;);

                if (varNode != strAst && varNode != substrAst) {
                    TRACE("str", tout << "varNode not equal to strAst or substrAst, skip" << std::endl;);
                    continue;
                }
                TRACE("str", tout << "varNode matched one of strAst or substrAst. Continuing" << std::endl;);

                if (substrAst == varNode) {
                    bool strAstHasVal = false;
                    expr * strValue = get_eqc_value(strAst, strAstHasVal);
                    if (strAstHasVal) {
                        TRACE("str", tout << mk_pp(strAst, m) << " has constant eqc value " << mk_pp(strValue, m) << std::endl;);
                        if (strValue != strAst) {
                            litems.push_back(ctx.mk_eq_atom(strAst, strValue));
                        }
                        zstring strConst;
                        u.str.is_string(strValue, strConst);
                        // iterate eqc (also eqc-to-be) of substr
                        for (auto itAst : willEqClass) {
                            bool counterEgFound = false;
                            if (u.str.is_concat(to_app(itAst))) {
                                expr_ref_vector constList(m);
                                // get constant strings in concat
                                app * aConcat = to_app(itAst);
                                get_const_str_asts_in_node(aConcat, constList);
                                for (auto cst : constList) {
                                    zstring pieceStr;
                                    u.str.is_string(cst, pieceStr);
                                    if (!strConst.contains(pieceStr)) {
                                        TRACE("str", tout << "Inconsistency found!" << std::endl;);
                                        counterEgFound = true;
                                        if (aConcat != substrAst) {
                                            litems.push_back(ctx.mk_eq_atom(substrAst, aConcat));
                                        }
                                        expr_ref implyLHS(mk_and(litems), m);
                                        expr_ref implyR(mk_not(m, boolVar), m);
                                        assert_implication(implyLHS, implyR);
                                        break;
                                    }
                                }
                            }
                            if (counterEgFound) {
                                break;
                            }
                        }
                    }
                }
            }
        } // varNode in contain_pair_idx_map
    }

    bool theory_str::in_contain_idx_map(expr * n) {
        return contain_pair_idx_map.contains(n);
    }

    void theory_str::check_contain_by_eq_nodes(expr * n1, expr * n2) {
        context & ctx = get_context();
        ast_manager & m = get_manager();

        if (in_contain_idx_map(n1) && in_contain_idx_map(n2)) {
            for (auto const& key1 : contain_pair_idx_map[n1]) {
                // keysItor1 is on set {<.., n1>, ..., <n1, ...>, ...}
                //std::pair<expr*, expr*> key1 = *keysItor1;
                if (key1.first == n1 && key1.second == n2) {
                    expr_ref implyL(m);
                    expr_ref implyR(contain_pair_bool_map[key1], m);
                    if (n1 != n2) {
                        implyL = ctx.mk_eq_atom(n1, n2);
                        assert_implication(implyL, implyR);
                    } else {
                        assert_axiom(implyR);
                    }
                }

                //for (keysItor2 = contain_pair_idx_map[n2].begin(); keysItor2 != contain_pair_idx_map[n2].end(); keysItor2++) {
                for (auto const& key2 : contain_pair_idx_map[n2]) {
                    // keysItor2 is on set {<.., n2>, ..., <n2, ...>, ...}
                    //std::pair<expr*, expr*> key2 = *keysItor2;
                    // skip if the pair is eq
                    if (key1 == key2) {
                        continue;
                    }

                    // ***************************
                    // Case 1: Contains(m, ...) /\ Contains(n, ) /\ m = n
                    // ***************************
                    if (key1.first == n1 && key2.first == n2) {
                        expr * subAst1 = key1.second;
                        expr * subAst2 = key2.second;
                        bool subAst1HasValue = false;
                        bool subAst2HasValue = false;
                        expr * subValue1 = get_eqc_value(subAst1, subAst1HasValue);
                        expr * subValue2 = get_eqc_value(subAst2, subAst2HasValue);

                        TRACE("str",
                              tout << "(Contains " << mk_pp(n1, m) << " " << mk_pp(subAst1, m) << ")" << std::endl;
                              tout << "(Contains " << mk_pp(n2, m) << " " << mk_pp(subAst2, m) << ")" << std::endl;
                              if (subAst1 != subValue1) {
                                  tout << mk_pp(subAst1, m) << " = " << mk_pp(subValue1, m) << std::endl;
                              }
                              if (subAst2 != subValue2) {
                                  tout << mk_pp(subAst2, m) << " = " << mk_pp(subValue2, m) << std::endl;
                              }
                              );

                        if (subAst1HasValue && subAst2HasValue) {
                            expr_ref_vector litems1(m);
                            if (n1 != n2) {
                                litems1.push_back(ctx.mk_eq_atom(n1, n2));
                            }
                            if (subValue1 != subAst1) {
                                litems1.push_back(ctx.mk_eq_atom(subAst1, subValue1));
                            }
                            if (subValue2 != subAst2) {
                                litems1.push_back(ctx.mk_eq_atom(subAst2, subValue2));
                            }

                            zstring subConst1, subConst2;
                            u.str.is_string(subValue1, subConst1);
                            u.str.is_string(subValue2, subConst2);
                            expr_ref implyR(m);
                            if (subConst1 == subConst2) {
                                // key1.first = key2.first /\ key1.second = key2.second
                                // ==> (containPairBoolMap[key1] = containPairBoolMap[key2])
                                implyR = ctx.mk_eq_atom(contain_pair_bool_map[key1], contain_pair_bool_map[key2]);
                            } else if (subConst1.contains(subConst2)) {
                                // key1.first = key2.first /\ Contains(key1.second, key2.second)
                                // ==> (containPairBoolMap[key1] --> containPairBoolMap[key2])
                                implyR = rewrite_implication(contain_pair_bool_map[key1], contain_pair_bool_map[key2]);
                            } else if (subConst2.contains(subConst1)) {
                                // key1.first = key2.first /\ Contains(key2.second, key1.second)
                                // ==> (containPairBoolMap[key2] --> containPairBoolMap[key1])
                                implyR = rewrite_implication(contain_pair_bool_map[key2], contain_pair_bool_map[key1]);
                            }

                            if (implyR) {
                                if (litems1.empty()) {
                                    assert_axiom(implyR);
                                } else {
                                    assert_implication(mk_and(litems1), implyR);
                                }
                            }
                        } else {
                            expr_ref_vector subAst1Eqc(m);
                            expr_ref_vector subAst2Eqc(m);
                            collect_eq_nodes(subAst1, subAst1Eqc);
                            collect_eq_nodes(subAst2, subAst2Eqc);

                            if (subAst1Eqc.contains(subAst2)) {
                                // -----------------------------------------------------------
                                // * key1.first = key2.first /\ key1.second = key2.second
                                //   -->  containPairBoolMap[key1] = containPairBoolMap[key2]
                                // -----------------------------------------------------------
                                expr_ref_vector litems2(m);
                                if (n1 != n2) {
                                    litems2.push_back(ctx.mk_eq_atom(n1, n2));
                                }
                                if (subAst1 != subAst2) {
                                    litems2.push_back(ctx.mk_eq_atom(subAst1, subAst2));
                                }
                                expr_ref implyR(ctx.mk_eq_atom(contain_pair_bool_map[key1], contain_pair_bool_map[key2]), m);
                                if (litems2.empty()) {
                                    assert_axiom(implyR);
                                } else {
                                    assert_implication(mk_and(litems2), implyR);
                                }
                            } else {
                                // -----------------------------------------------------------
                                // * key1.first = key2.first
                                //   check eqc(key1.second) and eqc(key2.second)
                                // -----------------------------------------------------------
                                //expr_ref_vector::iterator eqItorSub1 = subAst1Eqc.begin();
                                //for (; eqItorSub1 != subAst1Eqc.end(); eqItorSub1++) {
                                for (auto eqSubVar1 : subAst1Eqc) {
                                    //expr_ref_vector::iterator eqItorSub2 = subAst2Eqc.begin();
                                    //for (; eqItorSub2 != subAst2Eqc.end(); eqItorSub2++) {
                                    for (auto eqSubVar2 : subAst2Eqc) {
                                        // ------------
                                        // key1.first = key2.first /\ containPairBoolMap[<eqc(key1.second), eqc(key2.second)>]
                                        // ==>  (containPairBoolMap[key1] --> containPairBoolMap[key2])
                                        // ------------
                                        {
                                            expr_ref_vector litems3(m);
                                            if (n1 != n2) {
                                                litems3.push_back(ctx.mk_eq_atom(n1, n2));
                                            }

                                            if (eqSubVar1 != subAst1) {
                                                litems3.push_back(ctx.mk_eq_atom(subAst1, eqSubVar1));
                                            }

                                            if (eqSubVar2 != subAst2) {
                                                litems3.push_back(ctx.mk_eq_atom(subAst2, eqSubVar2));
                                            }
                                            std::pair<expr*, expr*> tryKey1 = std::make_pair(eqSubVar1, eqSubVar2);
                                            if (contain_pair_bool_map.contains(tryKey1)) {
                                                TRACE("str", tout << "(Contains " << mk_pp(eqSubVar1, m) << " " << mk_pp(eqSubVar2, m) << ")" << std::endl;);
                                                litems3.push_back(contain_pair_bool_map[tryKey1]);
                                                expr_ref implR(rewrite_implication(contain_pair_bool_map[key1], contain_pair_bool_map[key2]), m);
                                                assert_implication(mk_and(litems3), implR);
                                            }
                                        }
                                        // ------------
                                        // key1.first = key2.first /\ containPairBoolMap[<eqc(key2.second), eqc(key1.second)>]
                                        // ==>  (containPairBoolMap[key2] --> containPairBoolMap[key1])
                                        // ------------
                                        {
                                            expr_ref_vector litems4(m);
                                            if (n1 != n2) {
                                                litems4.push_back(ctx.mk_eq_atom(n1, n2));
                                            }

                                            if (eqSubVar1 != subAst1) {
                                                litems4.push_back(ctx.mk_eq_atom(subAst1, eqSubVar1));
                                            }

                                            if (eqSubVar2 != subAst2) {
                                                litems4.push_back(ctx.mk_eq_atom(subAst2, eqSubVar2));
                                            }
                                            std::pair<expr*, expr*> tryKey2 = std::make_pair(eqSubVar2, eqSubVar1);
                                            if (contain_pair_bool_map.contains(tryKey2)) {
                                                TRACE("str", tout << "(Contains " << mk_pp(eqSubVar2, m) << " " << mk_pp(eqSubVar1, m) << ")" << std::endl;);
                                                litems4.push_back(contain_pair_bool_map[tryKey2]);
                                                expr_ref implR(rewrite_implication(contain_pair_bool_map[key2], contain_pair_bool_map[key1]), m);
                                                assert_implication(mk_and(litems4), implR);
                                            }
                                        }
                                    }
                                }
                            }
                        }
                    }
                    // ***************************
                    // Case 2: Contains(..., m) /\ Contains(... , n) /\ m = n
                    // ***************************
                    else if (key1.second == n1 && key2.second == n2) {
                        expr * str1 = key1.first;
                        expr * str2 = key2.first;
                        bool str1HasValue = false;
                        bool str2HasValue = false;
                        expr * strVal1 = get_eqc_value(str1, str1HasValue);
                        expr * strVal2 = get_eqc_value(str2, str2HasValue);

                        TRACE("str",
                              tout << "(Contains " << mk_pp(str1, m) << " " << mk_pp(n1, m) << ")" << std::endl;
                              tout << "(Contains " << mk_pp(str2, m) << " " << mk_pp(n2, m) << ")" << std::endl;
                              if (str1 != strVal1) {
                                  tout << mk_pp(str1, m) << " = " << mk_pp(strVal1, m) << std::endl;
                              }
                              if (str2 != strVal2) {
                                  tout << mk_pp(str2, m) << " = " << mk_pp(strVal2, m) << std::endl;
                              }
                              );

                        if (str1HasValue && str2HasValue) {
                            expr_ref_vector litems1(m);
                            if (n1 != n2) {
                                litems1.push_back(ctx.mk_eq_atom(n1, n2));
                            }
                            if (strVal1 != str1) {
                                litems1.push_back(ctx.mk_eq_atom(str1, strVal1));
                            }
                            if (strVal2 != str2) {
                                litems1.push_back(ctx.mk_eq_atom(str2, strVal2));
                            }

                            zstring const1, const2;
                            u.str.is_string(strVal1, const1);
                            u.str.is_string(strVal2, const2);
                            expr_ref implyR(m);

                            if (const1 == const2) {
                                // key1.second = key2.second /\ key1.first = key2.first
                                // ==> (containPairBoolMap[key1] = containPairBoolMap[key2])
                                implyR = ctx.mk_eq_atom(contain_pair_bool_map[key1], contain_pair_bool_map[key2]);
                            } else if (const1.contains(const2)) {
                                // key1.second = key2.second /\ Contains(key1.first, key2.first)
                                // ==> (containPairBoolMap[key2] --> containPairBoolMap[key1])
                                implyR = rewrite_implication(contain_pair_bool_map[key2], contain_pair_bool_map[key1]);
                            } else if (const2.contains(const1)) {
                                // key1.first = key2.first /\ Contains(key2.first, key1.first)
                                // ==> (containPairBoolMap[key1] --> containPairBoolMap[key2])
                                implyR = rewrite_implication(contain_pair_bool_map[key1], contain_pair_bool_map[key2]);
                            }

                            if (implyR) {
                                if (litems1.size() == 0) {
                                    assert_axiom(implyR);
                                } else {
                                    assert_implication(mk_and(litems1), implyR);
                                }
                            }
                        }

                        else {
                            expr_ref_vector str1Eqc(m);
                            expr_ref_vector str2Eqc(m);
                            collect_eq_nodes(str1, str1Eqc);
                            collect_eq_nodes(str2, str2Eqc);

                            if (str1Eqc.contains(str2)) {
                                // -----------------------------------------------------------
                                // * key1.first = key2.first /\ key1.second = key2.second
                                //   -->  containPairBoolMap[key1] = containPairBoolMap[key2]
                                // -----------------------------------------------------------
                                expr_ref_vector litems2(m);
                                if (n1 != n2) {
                                    litems2.push_back(ctx.mk_eq_atom(n1, n2));
                                }
                                if (str1 != str2) {
                                    litems2.push_back(ctx.mk_eq_atom(str1, str2));
                                }
                                expr_ref implyR(ctx.mk_eq_atom(contain_pair_bool_map[key1], contain_pair_bool_map[key2]), m);
                                if (litems2.empty()) {
                                    assert_axiom(implyR);
                                } else {
                                    assert_implication(mk_and(litems2), implyR);
                                }
                            } else {
                                // -----------------------------------------------------------
                                // * key1.second = key2.second
                                //   check eqc(key1.first) and eqc(key2.first)
                                // -----------------------------------------------------------
                                for (auto const& eqStrVar1 : str1Eqc) {
                                    for (auto const& eqStrVar2 : str2Eqc) {
                                        {
                                            expr_ref_vector litems3(m);
                                            if (n1 != n2) {
                                                litems3.push_back(ctx.mk_eq_atom(n1, n2));
                                            }

                                            if (eqStrVar1 != str1) {
                                                litems3.push_back(ctx.mk_eq_atom(str1, eqStrVar1));
                                            }

                                            if (eqStrVar2 != str2) {
                                                litems3.push_back(ctx.mk_eq_atom(str2, eqStrVar2));
                                            }
                                            std::pair<expr*, expr*> tryKey1 = std::make_pair(eqStrVar1, eqStrVar2);
                                            if (contain_pair_bool_map.contains(tryKey1)) {
                                                TRACE("str", tout << "(Contains " << mk_pp(eqStrVar1, m) << " " << mk_pp(eqStrVar2, m) << ")" << std::endl;);
                                                litems3.push_back(contain_pair_bool_map[tryKey1]);

                                                // ------------
                                                // key1.second = key2.second /\ containPairBoolMap[<eqc(key1.first), eqc(key2.first)>]
                                                // ==>  (containPairBoolMap[key2] --> containPairBoolMap[key1])
                                                // ------------
                                                expr_ref implR(rewrite_implication(contain_pair_bool_map[key2], contain_pair_bool_map[key1]), m);
                                                assert_implication(mk_and(litems3), implR);
                                            }
                                        }

                                        {
                                            expr_ref_vector litems4(m);
                                            if (n1 != n2) {
                                                litems4.push_back(ctx.mk_eq_atom(n1, n2));
                                            }
                                            if (eqStrVar1 != str1) {
                                                litems4.push_back(ctx.mk_eq_atom(str1, eqStrVar1));
                                            }
                                            if (eqStrVar2 != str2) {
                                                litems4.push_back(ctx.mk_eq_atom(str2, eqStrVar2));
                                            }
                                            std::pair<expr*, expr*> tryKey2 = std::make_pair(eqStrVar2, eqStrVar1);

                                            if (contain_pair_bool_map.contains(tryKey2)) {
                                                TRACE("str", tout << "(Contains " << mk_pp(eqStrVar2, m) << " " << mk_pp(eqStrVar1, m) << ")" << std::endl;);
                                                litems4.push_back(contain_pair_bool_map[tryKey2]);
                                                // ------------
                                                // key1.first = key2.first /\ containPairBoolMap[<eqc(key2.second), eqc(key1.second)>]
                                                // ==>  (containPairBoolMap[key1] --> containPairBoolMap[key2])
                                                // ------------
                                                expr_ref implR(rewrite_implication(contain_pair_bool_map[key1], contain_pair_bool_map[key2]), m);
                                                assert_implication(mk_and(litems4), implR);
                                            }
                                        }
                                    }
                                }
                            }
                        }

                    }
                }

                if (n1 == n2) {
                    break;
                }
            }
        } // (in_contain_idx_map(n1) && in_contain_idx_map(n2))
    }

    void theory_str::check_contain_in_new_eq(expr * n1, expr * n2) {
        if (contains_map.empty()) {
            return;
        }

        ast_manager & m = get_manager();
        TRACE("str", tout << "consistency check for contains wrt. " << mk_pp(n1, m) << " and " << mk_pp(n2, m) << std::endl;);

        expr_ref_vector willEqClass(m);
        expr * constStrAst_1 = collect_eq_nodes(n1, willEqClass);
        expr * constStrAst_2 = collect_eq_nodes(n2, willEqClass);
        expr * constStrAst = (constStrAst_1 != nullptr) ? constStrAst_1 : constStrAst_2;

        TRACE("str", tout << "eqc of n1 is {";
              for (expr * el : willEqClass) {
                  tout << " " << mk_pp(el, m);
              }
              tout << std::endl;
              if (constStrAst == NULL) {
                  tout << "constStrAst = NULL" << std::endl;
              } else {
                  tout << "constStrAst = " << mk_pp(constStrAst, m) << std::endl;
              }
              );

        // step 1: we may have constant values for Contains checks now
        if (constStrAst != nullptr) {
            for (auto a : willEqClass) {
                if (a == constStrAst) {
                    continue;
                }
                check_contain_by_eqc_val(a, constStrAst);
            }
        } else {
            // no concrete value to be put in eqc, solely based on context
            // Check here is used to detected the facts as follows:
            //   * known: contains(Z, Y) /\ Z = "abcdefg" /\ Y = M
            //   * new fact: M = concat(..., "jio", ...)
            // Note that in this branch, either M or concat(..., "jio", ...) has a constant value
            // So, only need to check
            //   * "EQC(M) U EQC(concat(..., "jio", ...))" as substr and
            //   * If strAst registered has an eqc constant in the context
            // -------------------------------------------------------------
            for (auto a : willEqClass) {
                check_contain_by_substr(a, willEqClass);
            }
        }

        // ------------------------------------------
        // step 2: check for b1 = contains(x, m), b2 = contains(y, n)
        //         (1) x = y /\ m = n  ==>  b1 = b2
        //         (2) x = y /\ Contains(const(m), const(n))  ==>  (b1 -> b2)
        //         (3) x = y /\ Contains(const(n), const(m))  ==>  (b2 -> b1)
        //         (4) x = y /\ containPairBoolMap[<eqc(m), eqc(n)>]  ==>  (b1 -> b2)
        //         (5) x = y /\ containPairBoolMap[<eqc(n), eqc(m)>]  ==>  (b2 -> b1)
        //         (6) Contains(const(x), const(y)) /\ m = n  ==>  (b2 -> b1)
        //         (7) Contains(const(y), const(x)) /\ m = n  ==>  (b1 -> b2)
        //         (8) containPairBoolMap[<eqc(x), eqc(y)>] /\ m = n  ==>  (b2 -> b1)
        //         (9) containPairBoolMap[<eqc(y), eqc(x)>] /\ m = n  ==>  (b1 -> b2)
        // ------------------------------------------

        for (auto varAst1 : willEqClass) {
            for (auto varAst2 : willEqClass) {
                check_contain_by_eq_nodes(varAst1, varAst2);
            }
        }
    }

    expr * theory_str::dealias_node(expr * node, std::map<expr*, expr*> & varAliasMap, std::map<expr*, expr*> & concatAliasMap) {
        if (variable_set.find(node) != variable_set.end()) {
            return get_alias_index_ast(varAliasMap, node);
        } else if (u.str.is_concat(to_app(node))) {
            return get_alias_index_ast(concatAliasMap, node);
        }
        return node;
    }

    void theory_str::get_grounded_concats(unsigned depth,
                                          expr* node, std::map<expr*, expr*> & varAliasMap,
                                          std::map<expr*, expr*> & concatAliasMap, std::map<expr*, expr*> & varConstMap,
                                          std::map<expr*, expr*> & concatConstMap, std::map<expr*, std::map<expr*, int> > & varEqConcatMap,
                                          std::map<expr*, std::map<std::vector<expr*>, std::set<expr*> > > & groundedMap) {
        if (u.re.is_unroll(to_app(node))) {
            return;
        }
        // **************************************************
        // first deAlias the node if it is a var or concat
        // **************************************************
        node = dealias_node(node, varAliasMap, concatAliasMap);

        if (groundedMap.find(node) != groundedMap.end()) {
            return;
        }
        IF_VERBOSE(100, verbose_stream() << "concats " << depth << "\n";
                   if (depth > 100) verbose_stream() << mk_pp(node, get_manager()) << "\n";
                   );

        // haven't computed grounded concats for "node" (de-aliased)
        // ---------------------------------------------------------

        context & ctx = get_context();

        // const strings: node is de-aliased
        if (u.str.is_string(node)) {
            std::vector<expr*> concatNodes;
            concatNodes.push_back(node);
            groundedMap[node][concatNodes].clear();   // no condition
        }
        // Concat functions
        else if (u.str.is_concat(to_app(node))) {
            // if "node" equals to a constant string, thenjust push the constant into the concat vector
            // Again "node" has been de-aliased at the very beginning
            if (concatConstMap.find(node) != concatConstMap.end()) {
                std::vector<expr*> concatNodes;
                concatNodes.push_back(concatConstMap[node]);
                groundedMap[node][concatNodes].clear();
                groundedMap[node][concatNodes].insert(ctx.mk_eq_atom(node, concatConstMap[node]));
            }
            // node doesn't have eq constant value. Process its children.
            else {
                // merge arg0 and arg1
                expr * arg0 = to_app(node)->get_arg(0);
                expr * arg1 = to_app(node)->get_arg(1);
                expr * arg0DeAlias = dealias_node(arg0, varAliasMap, concatAliasMap);
                expr * arg1DeAlias = dealias_node(arg1, varAliasMap, concatAliasMap);
                get_grounded_concats(depth + 1, arg0DeAlias, varAliasMap, concatAliasMap, varConstMap, concatConstMap, varEqConcatMap, groundedMap);
                get_grounded_concats(depth + 1, arg1DeAlias, varAliasMap, concatAliasMap, varConstMap, concatConstMap, varEqConcatMap, groundedMap);

                std::map<std::vector<expr*>, std::set<expr*> >::iterator arg0_grdItor = groundedMap[arg0DeAlias].begin();
                std::map<std::vector<expr*>, std::set<expr*> >::iterator arg1_grdItor;
                for (; arg0_grdItor != groundedMap[arg0DeAlias].end(); arg0_grdItor++) {
                    arg1_grdItor = groundedMap[arg1DeAlias].begin();
                    for (; arg1_grdItor != groundedMap[arg1DeAlias].end(); arg1_grdItor++) {
                        std::vector<expr*> ndVec;
                        ndVec.insert(ndVec.end(), arg0_grdItor->first.begin(), arg0_grdItor->first.end());
                        size_t arg0VecSize = arg0_grdItor->first.size();
                        size_t arg1VecSize = arg1_grdItor->first.size();
                        if (arg0VecSize > 0 && arg1VecSize > 0 && u.str.is_string(arg0_grdItor->first[arg0VecSize - 1]) && u.str.is_string(arg1_grdItor->first[0])) {
                            ndVec.pop_back();
                            ndVec.push_back(mk_concat(arg0_grdItor->first[arg0VecSize - 1], arg1_grdItor->first[0]));
                            for (size_t i = 1; i < arg1VecSize; i++) {
                                ndVec.push_back(arg1_grdItor->first[i]);
                            }
                        } else {
                            ndVec.insert(ndVec.end(), arg1_grdItor->first.begin(), arg1_grdItor->first.end());
                        }
                        // only insert if we don't know "node = concat(ndVec)" since one set of condition leads to this is enough
                        if (groundedMap[node].find(ndVec) == groundedMap[node].end()) {
                            groundedMap[node][ndVec];
                            if (arg0 != arg0DeAlias) {
                                groundedMap[node][ndVec].insert(ctx.mk_eq_atom(arg0, arg0DeAlias));
                            }
                            groundedMap[node][ndVec].insert(arg0_grdItor->second.begin(), arg0_grdItor->second.end());

                            if (arg1 != arg1DeAlias) {
                                groundedMap[node][ndVec].insert(ctx.mk_eq_atom(arg1, arg1DeAlias));
                            }
                            groundedMap[node][ndVec].insert(arg1_grdItor->second.begin(), arg1_grdItor->second.end());
                        }
                    }
                }
            }
        }
        // string variables
        else if (variable_set.find(node) != variable_set.end()) {
            // deAliasedVar = Constant
            if (varConstMap.find(node) != varConstMap.end()) {
                std::vector<expr*> concatNodes;
                concatNodes.push_back(varConstMap[node]);
                groundedMap[node][concatNodes].clear();
                groundedMap[node][concatNodes].insert(ctx.mk_eq_atom(node, varConstMap[node]));
            }
            // deAliasedVar = someConcat
            else if (varEqConcatMap.find(node) != varEqConcatMap.end()) {
                expr * eqConcat = varEqConcatMap[node].begin()->first;
                expr * deAliasedEqConcat = dealias_node(eqConcat, varAliasMap, concatAliasMap);
                get_grounded_concats(depth + 1, deAliasedEqConcat, varAliasMap, concatAliasMap, varConstMap, concatConstMap, varEqConcatMap, groundedMap);

                std::map<std::vector<expr*>, std::set<expr*> >::iterator grdItor = groundedMap[deAliasedEqConcat].begin();
                for (; grdItor != groundedMap[deAliasedEqConcat].end(); grdItor++) {
                    std::vector<expr*> ndVec;
                    ndVec.insert(ndVec.end(), grdItor->first.begin(), grdItor->first.end());
                    // only insert if we don't know "node = concat(ndVec)" since one set of condition leads to this is enough
                    if (groundedMap[node].find(ndVec) == groundedMap[node].end()) {
                        // condition: node = deAliasedEqConcat
                        groundedMap[node][ndVec].insert(ctx.mk_eq_atom(node, deAliasedEqConcat));
                        // appending conditions for "deAliasedEqConcat = CONCAT(ndVec)"
                        groundedMap[node][ndVec].insert(grdItor->second.begin(), grdItor->second.end());
                    }
                }
            }
            // node (has been de-aliased) != constant && node (has been de-aliased) != any concat
            // just push in the deAliasedVar
            else {
                std::vector<expr*> concatNodes;
                concatNodes.push_back(node);
                groundedMap[node][concatNodes];
            }
        }
    }

    void theory_str::print_grounded_concat(expr * node, std::map<expr*, std::map<std::vector<expr*>, std::set<expr*> > > & groundedMap) {
        TRACE("str", tout << mk_pp(node, get_manager()) << std::endl;);
        if (groundedMap.find(node) != groundedMap.end()) {
            std::map<std::vector<expr*>, std::set<expr*> >::iterator itor = groundedMap[node].begin();
            for (; itor != groundedMap[node].end(); ++itor) {
                TRACE("str",
                      tout << "\t[grounded] ";
                      std::vector<expr*>::const_iterator vIt = itor->first.begin();
                      for (; vIt != itor->first.end(); ++vIt) {
                          tout << mk_pp(*vIt, get_manager()) << ", ";
                      }
                      tout << std::endl;
                      tout << "\t[condition] ";
                      std::set<expr*>::iterator sIt = itor->second.begin();
                      for (; sIt != itor->second.end(); sIt++) {
                          tout << mk_pp(*sIt, get_manager()) << ", ";
                      }
                      tout << std::endl;
                      );
            }
        } else {
            TRACE("str", tout << "not found" << std::endl;);
        }
    }

    bool theory_str::is_partial_in_grounded_concat(const std::vector<expr*> & strVec, const std::vector<expr*> & subStrVec) {
        size_t strCnt = strVec.size();
        size_t subStrCnt = subStrVec.size();

        if (strCnt == 0 || subStrCnt == 0) {
            return false;
        }

        // The assumption is that all consecutive constant strings are merged into one node
        if (strCnt < subStrCnt) {
            return false;
        }

        if (subStrCnt == 1) {
            zstring subStrVal;
            if (u.str.is_string(subStrVec[0], subStrVal)) {
                for (size_t i = 0; i < strCnt; i++) {
                    zstring strVal;
                    if (u.str.is_string(strVec[i], strVal)) {
                        if (strVal.contains(subStrVal)) {
                            return true;
                        }
                    }
                }
            } else {
                for (size_t i = 0; i < strCnt; i++) {
                    if (strVec[i] == subStrVec[0]) {
                        return true;
                    }
                }
            }
            return false;
        } else {
            for (size_t i = 0; i <= (strCnt - subStrCnt); i++) {
                // The first node in subStrVect should be
                //   * constant: a suffix of a note in strVec[i]
                //   * variable:
                bool firstNodesOK = true;
                zstring subStrHeadVal;
                if (u.str.is_string(subStrVec[0], subStrHeadVal)) {
                    zstring strHeadVal;
                    if (u.str.is_string(strVec[i], strHeadVal)) {
                        if (strHeadVal.length() >= subStrHeadVal.length()) {
                            zstring suffix = strHeadVal.extract(strHeadVal.length() - subStrHeadVal.length(), subStrHeadVal.length());
                            if (suffix != subStrHeadVal) {
                                firstNodesOK = false;
                            }
                        } else {
                            firstNodesOK = false;
                        }
                    } else {
                        if (subStrVec[0] != strVec[i]) {
                            firstNodesOK = false;
                        }
                    }
                }
                if (!firstNodesOK) {
                    continue;
                }

                // middle nodes
                bool midNodesOK = true;
                for (size_t j = 1; j < subStrCnt - 1; j++) {
                    if (subStrVec[j] != strVec[i + j]) {
                        midNodesOK = false;
                        break;
                    }
                }
                if (!midNodesOK) {
                    continue;
                }

                // tail nodes
                size_t tailIdx = i + subStrCnt - 1;
                zstring subStrTailVal;
                if (u.str.is_string(subStrVec[subStrCnt - 1], subStrTailVal)) {
                    zstring strTailVal;
                    if (u.str.is_string(strVec[tailIdx], strTailVal)) {
                        if (strTailVal.length() >= subStrTailVal.length()) {
                            zstring prefix = strTailVal.extract(0, subStrTailVal.length());
                            if (prefix == subStrTailVal) {
                                return true;
                            } else {
                                continue;
                            }
                        } else {
                            continue;
                        }
                    }
                } else {
                    if (subStrVec[subStrCnt - 1] == strVec[tailIdx]) {
                        return true;
                    } else {
                        continue;
                    }
                }
            }
            return false;
        }
    }

    void theory_str::check_subsequence(expr* str, expr* strDeAlias, expr* subStr, expr* subStrDeAlias, expr* boolVar,
                                       std::map<expr*, std::map<std::vector<expr*>, std::set<expr*> > > & groundedMap) {

        context & ctx = get_context();
        ast_manager & m = get_manager();
        std::map<std::vector<expr*>, std::set<expr*> >::iterator itorStr = groundedMap[strDeAlias].begin();
        std::map<std::vector<expr*>, std::set<expr*> >::iterator itorSubStr;
        for (; itorStr != groundedMap[strDeAlias].end(); itorStr++) {
            itorSubStr = groundedMap[subStrDeAlias].begin();
            for (; itorSubStr != groundedMap[subStrDeAlias].end(); itorSubStr++) {
                bool contain = is_partial_in_grounded_concat(itorStr->first, itorSubStr->first);
                if (contain) {
                    expr_ref_vector litems(m);
                    if (str != strDeAlias) {
                        litems.push_back(ctx.mk_eq_atom(str, strDeAlias));
                    }
                    if (subStr != subStrDeAlias) {
                        litems.push_back(ctx.mk_eq_atom(subStr, subStrDeAlias));
                    }

                    //litems.insert(itorStr->second.begin(), itorStr->second.end());
                    //litems.insert(itorSubStr->second.begin(), itorSubStr->second.end());
                    for (std::set<expr*>::const_iterator i1 = itorStr->second.begin();
                         i1 != itorStr->second.end(); ++i1) {
                        litems.push_back(*i1);
                    }
                    for (std::set<expr*>::const_iterator i1 = itorSubStr->second.begin();
                         i1 != itorSubStr->second.end(); ++i1) {
                        litems.push_back(*i1);
                    }

                    expr_ref implyR(boolVar, m);

                    if (litems.empty()) {
                        assert_axiom(implyR);
                    } else {
                        expr_ref implyL(mk_and(litems), m);
                        assert_implication(implyL, implyR);
                    }

                }
            }
        }
    }

    void theory_str::compute_contains(std::map<expr*, expr*> & varAliasMap,
                                      std::map<expr*, expr*> & concatAliasMap, std::map<expr*, expr*> & varConstMap,
                                      std::map<expr*, expr*> & concatConstMap, std::map<expr*, std::map<expr*, int> > & varEqConcatMap) {
        std::map<expr*, std::map<std::vector<expr*>, std::set<expr*> > > groundedMap;
        for (auto const& kv : contain_pair_bool_map) {
            expr* containBoolVar = kv.get_value();
            expr* str = kv.get_key1();
            expr* subStr = kv.get_key2();

            expr* strDeAlias = dealias_node(str, varAliasMap, concatAliasMap);
            expr* subStrDeAlias = dealias_node(subStr, varAliasMap, concatAliasMap);

            get_grounded_concats(0, strDeAlias, varAliasMap, concatAliasMap, varConstMap, concatConstMap, varEqConcatMap, groundedMap);
            get_grounded_concats(0, subStrDeAlias, varAliasMap, concatAliasMap, varConstMap, concatConstMap, varEqConcatMap, groundedMap);

            // debugging
            print_grounded_concat(strDeAlias, groundedMap);
            print_grounded_concat(subStrDeAlias, groundedMap);

            check_subsequence(str, strDeAlias, subStr, subStrDeAlias, containBoolVar, groundedMap);
        }
    }

    bool theory_str::can_concat_eq_str(expr * concat, zstring& str) {
        unsigned int strLen = str.length();
        if (u.str.is_concat(to_app(concat))) {
            ptr_vector<expr> args;
            get_nodes_in_concat(concat, args);
            expr * ml_node = args[0];
            expr * mr_node = args[args.size() - 1];

            zstring ml_str;
            if (u.str.is_string(ml_node, ml_str)) {
                unsigned int ml_len = ml_str.length();
                if (ml_len > strLen) {
                    return false;
                }
                unsigned int cLen = ml_len;
                if (ml_str != str.extract(0, cLen)) {
                    return false;
                }
            }

            zstring mr_str;
            if (u.str.is_string(mr_node, mr_str)) {
                unsigned int mr_len = mr_str.length();
                if (mr_len > strLen) {
                    return false;
                }
                unsigned int cLen = mr_len;
                if (mr_str != str.extract(strLen - cLen, cLen)) {
                    return false;
                }
            }

            unsigned int sumLen = 0;
            for (unsigned int i = 0 ; i < args.size() ; i++) {
                expr * oneArg = args[i];
                zstring arg_str;
                if (u.str.is_string(oneArg, arg_str)) {
                    if (!str.contains(arg_str)) {
                        return false;
                    }
                    sumLen += arg_str.length();
                }
            }

            if (sumLen > strLen) {
                return false;
            }
        }
        return true;
    }

    bool theory_str::can_concat_eq_concat(expr * concat1, expr * concat2) {
        if (u.str.is_concat(to_app(concat1)) && u.str.is_concat(to_app(concat2))) {
            {
                // Suppose concat1 = (Concat X Y) and concat2 = (Concat M N).
                expr * concat1_mostL = getMostLeftNodeInConcat(concat1);
                expr * concat2_mostL = getMostLeftNodeInConcat(concat2);
                // if both X and M are constant strings, check whether they have the same prefix
                zstring concat1_mostL_str, concat2_mostL_str;
                if (u.str.is_string(concat1_mostL, concat1_mostL_str) && u.str.is_string(concat2_mostL, concat2_mostL_str)) {
                    unsigned int cLen = std::min(concat1_mostL_str.length(), concat2_mostL_str.length());
                    if (concat1_mostL_str.extract(0, cLen) != concat2_mostL_str.extract(0, cLen)) {
                        return false;
                    }
                }
            }

            {
                // Similarly, if both Y and N are constant strings, check whether they have the same suffix
                expr * concat1_mostR = getMostRightNodeInConcat(concat1);
                expr * concat2_mostR = getMostRightNodeInConcat(concat2);
                zstring concat1_mostR_str, concat2_mostR_str;
                if (u.str.is_string(concat1_mostR, concat1_mostR_str) && u.str.is_string(concat2_mostR, concat2_mostR_str)) {
                    unsigned int cLen = std::min(concat1_mostR_str.length(), concat2_mostR_str.length());
                    if (concat1_mostR_str.extract(concat1_mostR_str.length() - cLen, cLen) !=
                        concat2_mostR_str.extract(concat2_mostR_str.length() - cLen, cLen)) {
                        return false;
                    }
                }
            }
        }
        return true;
    }

    /*
     * Check whether n1 and n2 could be equal.
     * Returns true if n1 could equal n2 (maybe),
     * and false if n1 is definitely not equal to n2 (no).
     */
    bool theory_str::can_two_nodes_eq(expr * n1, expr * n2) {
        app * n1_curr = to_app(n1);
        app * n2_curr = to_app(n2);

        // case 0: n1_curr is const string, n2_curr is const string
        zstring n1_curr_str, n2_curr_str;
        if (u.str.is_string(n1_curr, n1_curr_str) && u.str.is_string(n2_curr, n2_curr_str)) {
            TRACE("str", tout << "checking string constants: n1=" << n1_curr_str << ", n2=" << n2_curr_str << std::endl;);
            if (n1_curr_str == n2_curr_str) {
                // TODO(mtrberzi) potential correction: if n1_curr != n2_curr,
                // assert that these two terms are in fact equal, because they ought to be
                return true;
            } else {
                return false;
            }
        }
        // case 1: n1_curr is concat, n2_curr is const string
        else if (u.str.is_concat(n1_curr) && u.str.is_string(n2_curr)) {
            zstring n2_curr_str;
            u.str.is_string(n2_curr, n2_curr_str);
            if (!can_concat_eq_str(n1_curr, n2_curr_str)) {
                return false;
            }
        }
        // case 2: n2_curr is concat, n1_curr is const string
        else if (u.str.is_concat(n2_curr) && u.str.is_string(n1_curr)) {
            zstring n1_curr_str;
            u.str.is_string(n1_curr, n1_curr_str);
            if (!can_concat_eq_str(n2_curr, n1_curr_str)) {
                return false;
            }
        }
        // case 3: both are concats
        else if (u.str.is_concat(n1_curr) && u.str.is_concat(n2_curr)) {
            if (!can_concat_eq_concat(n1_curr, n2_curr)) {
                return false;
            }
        }

        return true;
    }

    // was checkLength2ConstStr() in Z3str2
    // returns true if everything is OK, or false if inconsistency detected
    // - note that these are different from the semantics in Z3str2
    bool theory_str::check_length_const_string(expr * n1, expr * constStr) {
        ast_manager & mgr = get_manager();
        context & ctx = get_context();

        zstring tmp;
        u.str.is_string(constStr, tmp);
        rational strLen(tmp.length());

        if (u.str.is_concat(to_app(n1))) {
            ptr_vector<expr> args;
            expr_ref_vector items(mgr);

            get_nodes_in_concat(n1, args);

            rational sumLen(0);
            for (unsigned int i = 0; i < args.size(); ++i) {
                rational argLen;
                bool argLen_exists = get_len_value(args[i], argLen);
                if (argLen_exists) {
                    if (!u.str.is_string(args[i])) {
                        items.push_back(ctx.mk_eq_atom(mk_strlen(args[i]), mk_int(argLen)));
                    }
                    TRACE("str", tout << "concat arg: " << mk_pp(args[i], mgr) << " has len = " << argLen.to_string() << std::endl;);
                    sumLen += argLen;
                    if (sumLen > strLen) {
                        items.push_back(ctx.mk_eq_atom(n1, constStr));
                        expr_ref toAssert(mgr.mk_not(mk_and(items)), mgr);
                        TRACE("str", tout << "inconsistent length: concat (len = " << sumLen << ") <==> string constant (len = " << strLen << ")" << std::endl;);
                        assert_axiom(toAssert);
                        return false;
                    }
                }
            }
        } else { // !is_concat(n1)
            rational oLen;
            bool oLen_exists = get_len_value(n1, oLen);
            if (oLen_exists && oLen != strLen) {
                TRACE("str", tout << "inconsistent length: var (len = " << oLen << ") <==> string constant (len = " << strLen << ")" << std::endl;);
                expr_ref l(ctx.mk_eq_atom(n1, constStr), mgr);
                expr_ref r(ctx.mk_eq_atom(mk_strlen(n1), mk_strlen(constStr)), mgr);
                assert_implication(l, r);
                return false;
            }
        }
        rational unused;
        if (get_len_value(n1, unused) == false) {
            expr_ref l(ctx.mk_eq_atom(n1, constStr), mgr);
            expr_ref r(ctx.mk_eq_atom(mk_strlen(n1), mk_strlen(constStr)), mgr);
            assert_implication(l, r);
        }
        return true;
    }

    bool theory_str::check_length_concat_concat(expr * n1, expr * n2) {
        context & ctx = get_context();
        ast_manager & mgr = get_manager();

        ptr_vector<expr> concat1Args;
        ptr_vector<expr> concat2Args;
        get_nodes_in_concat(n1, concat1Args);
        get_nodes_in_concat(n2, concat2Args);

        bool concat1LenFixed = true;
        bool concat2LenFixed = true;

        expr_ref_vector items(mgr);

        rational sum1(0), sum2(0);

        for (unsigned int i = 0; i < concat1Args.size(); ++i) {
            expr * oneArg = concat1Args[i];
            rational argLen;
            bool argLen_exists = get_len_value(oneArg, argLen);
            if (argLen_exists) {
                sum1 += argLen;
                if (!u.str.is_string(oneArg)) {
                    items.push_back(ctx.mk_eq_atom(mk_strlen(oneArg), mk_int(argLen)));
                }
            } else {
                concat1LenFixed = false;
            }
        }

        for (unsigned int i = 0; i < concat2Args.size(); ++i) {
            expr * oneArg = concat2Args[i];
            rational argLen;
            bool argLen_exists = get_len_value(oneArg, argLen);
            if (argLen_exists) {
                sum2 += argLen;
                if (!u.str.is_string(oneArg)) {
                    items.push_back(ctx.mk_eq_atom(mk_strlen(oneArg), mk_int(argLen)));
                }
            } else {
                concat2LenFixed = false;
            }
        }

        items.push_back(ctx.mk_eq_atom(n1, n2));

        bool conflict = false;

        if (concat1LenFixed && concat2LenFixed) {
            if (sum1 != sum2) {
                conflict = true;
            }
        } else if (!concat1LenFixed && concat2LenFixed) {
            if (sum1 > sum2) {
                conflict = true;
            }
        } else if (concat1LenFixed && !concat2LenFixed) {
            if (sum1 < sum2) {
                conflict = true;
            }
        }

        if (conflict) {
            TRACE("str", tout << "inconsistent length detected in concat <==> concat" << std::endl;);
            expr_ref toAssert(mgr.mk_not(mk_and(items)), mgr);
            assert_axiom(toAssert);
            return false;
        }
        return true;
    }

    bool theory_str::check_length_concat_var(expr * concat, expr * var) {
        context & ctx = get_context();
        ast_manager & mgr = get_manager();

        rational varLen;
        bool varLen_exists = get_len_value(var, varLen);
        if (!varLen_exists) {
            return true;
        } else {
            rational sumLen(0);
            ptr_vector<expr> args;
            expr_ref_vector items(mgr);
            get_nodes_in_concat(concat, args);
            for (unsigned int i = 0; i < args.size(); ++i) {
                expr * oneArg = args[i];
                rational argLen;
                bool argLen_exists = get_len_value(oneArg, argLen);
                if (argLen_exists) {
                    if (!u.str.is_string(oneArg) && !argLen.is_zero()) {
                        items.push_back(ctx.mk_eq_atom(mk_strlen(oneArg), mk_int(argLen)));
                    }
                    sumLen += argLen;
                    if (sumLen > varLen) {
                        TRACE("str", tout << "inconsistent length detected in concat <==> var" << std::endl;);
                        items.push_back(ctx.mk_eq_atom(mk_strlen(var), mk_int(varLen)));
                        items.push_back(ctx.mk_eq_atom(concat, var));
                        expr_ref toAssert(mgr.mk_not(mk_and(items)), mgr);
                        assert_axiom(toAssert);
                        return false;
                    }
                }
            }
            return true;
        }
    }

    bool theory_str::check_length_var_var(expr * var1, expr * var2) {
        context & ctx = get_context();
        ast_manager & mgr = get_manager();

        rational var1Len, var2Len;
        bool var1Len_exists = get_len_value(var1, var1Len);
        bool var2Len_exists = get_len_value(var2, var2Len);

        if (var1Len_exists && var2Len_exists && var1Len != var2Len) {
            TRACE("str", tout << "inconsistent length detected in var <==> var" << std::endl;);
            expr_ref_vector items(mgr);
            items.push_back(ctx.mk_eq_atom(mk_strlen(var1), mk_int(var1Len)));
            items.push_back(ctx.mk_eq_atom(mk_strlen(var2), mk_int(var2Len)));
            items.push_back(ctx.mk_eq_atom(var1, var2));
            expr_ref toAssert(mgr.mk_not(mk_and(items)), mgr);
            assert_axiom(toAssert);
            return false;
        }
        return true;
    }

    // returns true if everything is OK, or false if inconsistency detected
    // - note that these are different from the semantics in Z3str2
    bool theory_str::check_length_eq_var_concat(expr * n1, expr * n2) {
        // n1 and n2 are not const string: either variable or concat
        bool n1Concat = u.str.is_concat(to_app(n1));
        bool n2Concat = u.str.is_concat(to_app(n2));
        if (n1Concat && n2Concat) {
            return check_length_concat_concat(n1, n2);
        }
        // n1 is concat, n2 is variable
        else if (n1Concat && (!n2Concat)) {
            return check_length_concat_var(n1, n2);
        }
        // n1 is variable, n2 is concat
        else if ((!n1Concat) && n2Concat) {
            return check_length_concat_var(n2, n1);
        }
        // n1 and n2 are both variables
        else {
            return check_length_var_var(n1, n2);
        }
        return true;
    }

    // returns false if an inconsistency is detected, or true if no inconsistencies were found
    // - note that these are different from the semantics of checkLengConsistency() in Z3str2
    bool theory_str::check_length_consistency(expr * n1, expr * n2) {
        if (u.str.is_string(n1) && u.str.is_string(n2)) {
            // consistency has already been checked in can_two_nodes_eq().
            return true;
        } else if (u.str.is_string(n1) && (!u.str.is_string(n2))) {
            return check_length_const_string(n2, n1);
        } else if (u.str.is_string(n2) && (!u.str.is_string(n1))) {
            return check_length_const_string(n1, n2);
        } else {
            // n1 and n2 are vars or concats
            return check_length_eq_var_concat(n1, n2);
        }
        return true;
    }

    // Modified signature: returns true if nothing was learned, or false if at least one axiom was asserted.
    // (This is used for deferred consistency checking)
    bool theory_str::check_concat_len_in_eqc(expr * concat) {
        bool no_assertions = true;

        expr * eqc_n = concat;
        do {
            if (u.str.is_concat(to_app(eqc_n))) {
                rational unused;
                bool status = infer_len_concat(eqc_n, unused);
                if (status) {
                    no_assertions = false;
                }
            }
            eqc_n = get_eqc_next(eqc_n);
        } while (eqc_n != concat);

        return no_assertions;
    }

    // Convert a regular expression to an e-NFA using Thompson's construction
    void nfa::convert_re(expr * e, unsigned & start, unsigned & end, seq_util & u) {
        start = next_id();
        end = next_id();
        if (u.re.is_to_re(e)) {
            app * a = to_app(e);
            expr * arg_str = a->get_arg(0);
            zstring str;
            if (u.str.is_string(arg_str, str)) {
                if (str.length() == 0) {
                    // transitioning on the empty string is handled specially
                    TRACE("str", tout << "empty string epsilon-move " << start << " --> " << end << std::endl;);
                    make_epsilon_move(start, end);
                } else {
                    TRACE("str", tout << "build NFA for '" << str << "'" << "\n";);
                    /*
                     * For an n-character string, we make (n-1) intermediate states,
                     * labelled i_(0) through i_(n-2).
                     * Then we construct the following transitions:
                     * start --str[0]--> i_(0) --str[1]--> i_(1) --...--> i_(n-2) --str[n-1]--> final
                     */
                    unsigned last = start;
                    for (int i = 0; i <= ((int)str.length()) - 2; ++i) {
                        unsigned i_state = next_id();
                        make_transition(last, str[i], i_state);
                        TRACE("str", tout << "string transition " << last << "--" << str[i] << "--> " << i_state << "\n";);
                        last = i_state;
                    }
                    make_transition(last, str[(str.length() - 1)], end);
                    TRACE("str", tout << "string transition " << last << "--" << str[(str.length() - 1)] << "--> " << end << "\n";);
                }
            } else { // ! u.str.is_string(arg_str, str)
                TRACE("str", tout << "WARNING: invalid string constant in str.to.re! Cancelling." << std::endl;);
                u.get_manager().raise_exception("invalid term in str.to.re, argument must be a string constant");
                m_valid = false;
                return;
            }
        } else if (u.re.is_concat(e)){
            app * a = to_app(e);
            expr * re1 = a->get_arg(0);
            expr * re2 = a->get_arg(1);
            unsigned start1, end1;
            convert_re(re1, start1, end1, u);
            unsigned start2, end2;
            convert_re(re2, start2, end2, u);
            // start --e--> start1 --...--> end1 --e--> start2 --...--> end2 --e--> end
            make_epsilon_move(start, start1);
            make_epsilon_move(end1, start2);
            make_epsilon_move(end2, end);
            TRACE("str", tout << "concat NFA: start = " << start << ", end = " << end << std::endl;);
        } else if (u.re.is_union(e)) {
            app * a = to_app(e);
            expr * re1 = a->get_arg(0);
            expr * re2 = a->get_arg(1);
            unsigned start1, end1;
            convert_re(re1, start1, end1, u);
            unsigned start2, end2;
            convert_re(re2, start2, end2, u);

            // start --e--> start1 ; start --e--> start2
            // end1 --e--> end ; end2 --e--> end
            make_epsilon_move(start, start1);
            make_epsilon_move(start, start2);
            make_epsilon_move(end1, end);
            make_epsilon_move(end2, end);
            TRACE("str", tout << "union NFA: start = " << start << ", end = " << end << std::endl;);
        } else if (u.re.is_star(e)) {
            app * a = to_app(e);
            expr * subex = a->get_arg(0);
            unsigned start_subex, end_subex;
            convert_re(subex, start_subex, end_subex, u);
            // start --e--> start_subex, start --e--> end
            // end_subex --e--> start_subex, end_subex --e--> end
            make_epsilon_move(start, start_subex);
            make_epsilon_move(start, end);
            make_epsilon_move(end_subex, start_subex);
            make_epsilon_move(end_subex, end);
            TRACE("str", tout << "star NFA: start = " << start << ", end = " << end << std::endl;);
        } else if (u.re.is_range(e)) {
            // range('a', 'z')
            // start --'a'--> end
            // start --'b'--> end
            // ...
            // start --'z'--> end
            app * a = to_app(e);
            expr * c1 = a->get_arg(0);
            expr * c2 = a->get_arg(1);
            zstring s_c1, s_c2;
            u.str.is_string(c1, s_c1);
            u.str.is_string(c2, s_c2);

            unsigned int id1 = s_c1[0];
            unsigned int id2 = s_c2[0];
            if (id1 > id2) {
                unsigned int tmp = id1;
                id1 = id2;
                id2 = tmp;
            }

            for (unsigned int i = id1; i <= id2; ++i) {
                char ch = (char)i;
                make_transition(start, ch, end);
            }

            TRACE("str", tout << "range NFA: start = " << start << ", end = " << end << std::endl;);
        } else if (u.re.is_full_seq(e)) {
            // effectively the same as .* where . can be any single character
            // start --e--> tmp
            // tmp --e--> end
            // tmp --C--> tmp for every character C
            unsigned tmp = next_id();
            make_epsilon_move(start, tmp);
            make_epsilon_move(tmp, end);
            for (unsigned int i = 0; i < 256; ++i) {
                char ch = (char)i;
                make_transition(tmp, ch, tmp);
            }
            TRACE("str", tout << "re.all NFA: start = " << start << ", end = " << end << std::endl;);
        } else if (u.re.is_full_char(e)) {
            // effectively . (match any one character)
            for (unsigned int i = 0; i < 256; ++i) {
                char ch = (char)i;
                make_transition(start, ch, end);
            }
            TRACE("str", tout << "re.allchar NFA: start = " << start << ", end = " << end << std::endl;);
        } else {
            TRACE("str", tout << "invalid regular expression" << std::endl;);
            m_valid = false;
            return;
        }
    }

    void nfa::epsilon_closure(unsigned start, std::set<unsigned> & closure) {
        std::deque<unsigned> worklist;
        closure.insert(start);
        worklist.push_back(start);

        while(!worklist.empty()) {
            unsigned state = worklist.front();
            worklist.pop_front();
            if (epsilon_map.find(state) != epsilon_map.end()) {
                for (std::set<unsigned>::iterator it = epsilon_map[state].begin();
                     it != epsilon_map[state].end(); ++it) {
                    unsigned new_state = *it;
                    if (closure.find(new_state) == closure.end()) {
                        closure.insert(new_state);
                        worklist.push_back(new_state);
                    }
                }
            }
        }
    }

    bool nfa::matches(zstring input) {
        /*
         * Keep a set of all states the NFA can currently be in.
         * Initially this is the e-closure of m_start_state
         * For each character A in the input string,
         * the set of next states contains
         * all states in transition_map[S][A] for each S in current_states,
         * and all states in epsilon_map[S] for each S in current_states.
         * After consuming the entire input string,
         * the match is successful iff current_states contains m_end_state.
         */
        std::set<unsigned> current_states;
        epsilon_closure(m_start_state, current_states);
        for (unsigned i = 0; i < input.length(); ++i) {
            char A = (char)input[i];
            std::set<unsigned> next_states;
            for (std::set<unsigned>::iterator it = current_states.begin();
                 it != current_states.end(); ++it) {
                unsigned S = *it;
                // check transition_map
                if (transition_map[S].find(A) != transition_map[S].end()) {
                    next_states.insert(transition_map[S][A]);
                }
            }

            // take e-closure over next_states to compute the actual next_states
            std::set<unsigned> epsilon_next_states;
            for (std::set<unsigned>::iterator it = next_states.begin(); it != next_states.end(); ++it) {
                unsigned S = *it;
                std::set<unsigned> closure;
                epsilon_closure(S, closure);
                epsilon_next_states.insert(closure.begin(), closure.end());
            }
            current_states = epsilon_next_states;
        }
        if (current_states.find(m_end_state) != current_states.end()) {
            return true;
        } else {
            return false;
        }
    }

    void theory_str::check_regex_in(expr * nn1, expr * nn2) {
        context & ctx = get_context();
        ast_manager & m = get_manager();

        expr_ref_vector eqNodeSet(m);

        expr * constStr_1 = collect_eq_nodes(nn1, eqNodeSet);
        expr * constStr_2 = collect_eq_nodes(nn2, eqNodeSet);
        expr * constStr = (constStr_1 != nullptr) ? constStr_1 : constStr_2;

        if (constStr == nullptr) {
            return;
        } else {
            expr_ref_vector::iterator itor = eqNodeSet.begin();
            for (; itor != eqNodeSet.end(); itor++) {
                if (regex_in_var_reg_str_map.contains(*itor)) {
                    std::set<zstring>::iterator strItor = regex_in_var_reg_str_map[*itor].begin();
                    for (; strItor != regex_in_var_reg_str_map[*itor].end(); strItor++) {
                        zstring regStr = *strItor;
                        zstring constStrValue;
                        u.str.is_string(constStr, constStrValue);
                        std::pair<expr*, zstring> key1 = std::make_pair(*itor, regStr);
                        if (regex_in_bool_map.find(key1) != regex_in_bool_map.end()) {
                            expr * boolVar = regex_in_bool_map[key1]; // actually the RegexIn term
                            app * a_regexIn = to_app(boolVar);
                            expr * regexTerm = a_regexIn->get_arg(1);

                            // TODO figure out regex NFA stuff
                            if (!regex_nfa_cache.contains(regexTerm)) {
                                TRACE("str", tout << "regex_nfa_cache: cache miss" << std::endl;);
                                regex_nfa_cache.insert(regexTerm, nfa(u, regexTerm));
                            } else {
                                TRACE("str", tout << "regex_nfa_cache: cache hit" << std::endl;);
                            }

                            nfa regexNFA = regex_nfa_cache[regexTerm];
                            ENSURE(regexNFA.is_valid());
                            bool matchRes = regexNFA.matches(constStrValue);

                            TRACE("str", tout << mk_pp(*itor, m) << " in " << regStr << " : " << (matchRes ? "yes" : "no") << std::endl;);

                            expr_ref implyL(ctx.mk_eq_atom(*itor, constStr), m);
                            if (matchRes) {
                                assert_implication(implyL, boolVar);
                            } else {
                                assert_implication(implyL, mk_not(m, boolVar));
                            }
                        }
                    }
                }
            }
        }
    }

    /*
     * strArgmt::solve_concat_eq_str()
     * Solve concatenations of the form:
     *   const == Concat(const, X)
     *   const == Concat(X, const)
     */
    void theory_str::solve_concat_eq_str(expr * concat, expr * str) {
        ast_manager & m = get_manager();
        context & ctx = get_context();

        TRACE("str", tout << mk_ismt2_pp(concat, m) << " == " << mk_ismt2_pp(str, m) << std::endl;);

        zstring const_str;
        if (u.str.is_concat(to_app(concat)) && u.str.is_string(to_app(str), const_str)) {
            app * a_concat = to_app(concat);
            SASSERT(a_concat->get_num_args() == 2);
            expr * a1 = a_concat->get_arg(0);
            expr * a2 = a_concat->get_arg(1);

            if (const_str.empty()) {
                TRACE("str", tout << "quick path: concat == \"\"" << std::endl;);
                // assert the following axiom:
                // ( (Concat a1 a2) == "" ) -> ( (a1 == "") AND (a2 == "") )


                expr_ref premise(ctx.mk_eq_atom(concat, str), m);
                expr_ref c1(ctx.mk_eq_atom(a1, str), m);
                expr_ref c2(ctx.mk_eq_atom(a2, str), m);
                expr_ref conclusion(m.mk_and(c1, c2), m);
                assert_implication(premise, conclusion);

                return;
            }
            bool arg1_has_eqc_value = false;
            bool arg2_has_eqc_value = false;
            expr * arg1 = get_eqc_value(a1, arg1_has_eqc_value);
            expr * arg2 = get_eqc_value(a2, arg2_has_eqc_value);
            expr_ref newConcat(m);
            if (arg1 != a1 || arg2 != a2) {
                TRACE("str", tout << "resolved concat argument(s) to eqc string constants" << std::endl;);
                int iPos = 0;
                expr_ref_vector item1(m);
                if (a1 != arg1) {
                    item1.push_back(ctx.mk_eq_atom(a1, arg1));
                    iPos += 1;
                }
                if (a2 != arg2) {
                    item1.push_back(ctx.mk_eq_atom(a2, arg2));
                    iPos += 1;
                }
                expr_ref implyL1(mk_and(item1), m);
                newConcat = mk_concat(arg1, arg2);
                if (newConcat != str) {
                    expr_ref implyR1(ctx.mk_eq_atom(concat, newConcat), m);
                    assert_implication(implyL1, implyR1);
                }
            } else {
                newConcat = concat;
            }
            if (newConcat == str) {
                return;
            }
            if (!u.str.is_concat(to_app(newConcat))) {
                return;
            }
            if (arg1_has_eqc_value && arg2_has_eqc_value) {
                // Case 1: Concat(const, const) == const
                TRACE("str", tout << "Case 1: Concat(const, const) == const" << std::endl;);
                zstring arg1_str, arg2_str;
                u.str.is_string(arg1, arg1_str);
                u.str.is_string(arg2, arg2_str);

                zstring result_str = arg1_str + arg2_str;
                if (result_str != const_str) {
                    // Inconsistency
                    TRACE("str", tout << "inconsistency detected: \""
                          << arg1_str << "\" + \"" << arg2_str <<
                          "\" != \"" << const_str << "\"" << "\n";);
                    expr_ref equality(ctx.mk_eq_atom(concat, str), m);
                    expr_ref diseq(mk_not(m, equality), m);
                    assert_axiom(diseq);
                    return;
                }
            } else if (!arg1_has_eqc_value && arg2_has_eqc_value) {
                // Case 2: Concat(var, const) == const
                TRACE("str", tout << "Case 2: Concat(var, const) == const" << std::endl;);
                zstring arg2_str;
                u.str.is_string(arg2, arg2_str);
                unsigned int resultStrLen = const_str.length();
                unsigned int arg2StrLen = arg2_str.length();
                if (resultStrLen < arg2StrLen) {
                    // Inconsistency
                    TRACE("str", tout << "inconsistency detected: \""
                          << arg2_str <<
                          "\" is longer than \"" << const_str << "\","
                          << " so cannot be concatenated with anything to form it" << "\n";);
                    expr_ref equality(ctx.mk_eq_atom(newConcat, str), m);
                    expr_ref diseq(mk_not(m, equality), m);
                    assert_axiom(diseq);
                    return;
                } else {
                    int varStrLen = resultStrLen - arg2StrLen;
                    zstring firstPart = const_str.extract(0, varStrLen);
                    zstring secondPart = const_str.extract(varStrLen, arg2StrLen);
                    if (arg2_str != secondPart) {
                        // Inconsistency
                        TRACE("str", tout << "inconsistency detected: "
                              << "suffix of concatenation result expected \"" << secondPart << "\", "
                              << "actually \"" << arg2_str << "\""
                              << "\n";);
                        expr_ref equality(ctx.mk_eq_atom(newConcat, str), m);
                        expr_ref diseq(mk_not(m, equality), m);
                        assert_axiom(diseq);
                        return;
                    } else {
                        expr_ref tmpStrConst(mk_string(firstPart), m);
                        expr_ref premise(ctx.mk_eq_atom(newConcat, str), m);
                        expr_ref conclusion(ctx.mk_eq_atom(arg1, tmpStrConst), m);
                        assert_implication(premise, conclusion);
                        return;
                    }
                }
            } else if (arg1_has_eqc_value && !arg2_has_eqc_value) {
                // Case 3: Concat(const, var) == const
                TRACE("str", tout << "Case 3: Concat(const, var) == const" << std::endl;);
                zstring arg1_str;
                u.str.is_string(arg1, arg1_str);
                unsigned int resultStrLen = const_str.length();
                unsigned int arg1StrLen = arg1_str.length();
                if (resultStrLen < arg1StrLen) {
                    // Inconsistency
                    TRACE("str", tout << "inconsistency detected: \""
                          << arg1_str <<
                          "\" is longer than \"" << const_str << "\","
                          << " so cannot be concatenated with anything to form it" << "\n";);
                    expr_ref equality(ctx.mk_eq_atom(newConcat, str), m);
                    expr_ref diseq(m.mk_not(equality), m);
                    assert_axiom(diseq);
                    return;
                } else {
                    int varStrLen = resultStrLen - arg1StrLen;
                    zstring firstPart = const_str.extract(0, arg1StrLen);
                    zstring secondPart = const_str.extract(arg1StrLen, varStrLen);
                    if (arg1_str != firstPart) {
                        // Inconsistency
                        TRACE("str", tout << "inconsistency detected: "
                              << "prefix of concatenation result expected \"" << secondPart << "\", "
                              << "actually \"" << arg1_str << "\""
                              << "\n";);
                        expr_ref equality(ctx.mk_eq_atom(newConcat, str), m);
                        expr_ref diseq(m.mk_not(equality), m);
                        assert_axiom(diseq);
                        return;
                    } else {
                        expr_ref tmpStrConst(mk_string(secondPart), m);
                        expr_ref premise(ctx.mk_eq_atom(newConcat, str), m);
                        expr_ref conclusion(ctx.mk_eq_atom(arg2, tmpStrConst), m);
                        assert_implication(premise, conclusion);
                        return;
                    }
                }
            } else {
                // Case 4: Concat(var, var) == const
                TRACE("str", tout << "Case 4: Concat(var, var) == const" << std::endl;);
                if (eval_concat(arg1, arg2) == nullptr) {
                    rational arg1Len, arg2Len;
                    bool arg1Len_exists = get_len_value(arg1, arg1Len);
                    bool arg2Len_exists = get_len_value(arg2, arg2Len);
                    rational concatStrLen((unsigned)const_str.length());
                    if (arg1Len_exists || arg2Len_exists) {
                        expr_ref ax_l1(ctx.mk_eq_atom(concat, str), m);
                        expr_ref ax_l2(m);
                        zstring prefixStr, suffixStr;
                        if (arg1Len_exists) {
                            if (arg1Len.is_neg()) {
                                TRACE("str", tout << "length conflict: arg1Len = " << arg1Len << ", concatStrLen = " << concatStrLen << std::endl;);
                                expr_ref toAssert(m_autil.mk_ge(mk_strlen(arg1), mk_int(0)), m);
                                assert_axiom(toAssert);
                                return;
                            } else if (arg1Len > concatStrLen) {
                                TRACE("str", tout << "length conflict: arg1Len = " << arg1Len << ", concatStrLen = " << concatStrLen << std::endl;);
                                expr_ref ax_r1(m_autil.mk_le(mk_strlen(arg1), mk_int(concatStrLen)), m);
                                assert_implication(ax_l1, ax_r1);
                                return;
                            }

                            prefixStr = const_str.extract(0, arg1Len.get_unsigned());
                            rational concat_minus_arg1 = concatStrLen - arg1Len;
                            suffixStr = const_str.extract(arg1Len.get_unsigned(), concat_minus_arg1.get_unsigned());
                            ax_l2 = ctx.mk_eq_atom(mk_strlen(arg1), mk_int(arg1Len));
                        } else {
                            // arg2's length is available
                            if (arg2Len.is_neg()) {
                                TRACE("str", tout << "length conflict: arg2Len = " << arg2Len << ", concatStrLen = " << concatStrLen << std::endl;);
                                expr_ref toAssert(m_autil.mk_ge(mk_strlen(arg2), mk_int(0)), m);
                                assert_axiom(toAssert);
                                return;
                            } else if (arg2Len > concatStrLen) {
                                TRACE("str", tout << "length conflict: arg2Len = " << arg2Len << ", concatStrLen = " << concatStrLen << std::endl;);
                                expr_ref ax_r1(m_autil.mk_le(mk_strlen(arg2), mk_int(concatStrLen)), m);
                                assert_implication(ax_l1, ax_r1);
                                return;
                            }

                            rational concat_minus_arg2 = concatStrLen - arg2Len;
                            prefixStr = const_str.extract(0, concat_minus_arg2.get_unsigned());
                            suffixStr = const_str.extract(concat_minus_arg2.get_unsigned(), arg2Len.get_unsigned());
                            ax_l2 = ctx.mk_eq_atom(mk_strlen(arg2), mk_int(arg2Len));
                        }
                        // consistency check
                        if (u.str.is_concat(to_app(arg1)) && !can_concat_eq_str(arg1, prefixStr)) {
                            expr_ref ax_r(m.mk_not(ax_l2), m);
                            assert_implication(ax_l1, ax_r);
                            return;
                        }
                        if (u.str.is_concat(to_app(arg2)) && !can_concat_eq_str(arg2, suffixStr)) {
                            expr_ref ax_r(m.mk_not(ax_l2), m);
                            assert_implication(ax_l1, ax_r);
                            return;
                        }
                        expr_ref_vector r_items(m);
                        r_items.push_back(ctx.mk_eq_atom(arg1, mk_string(prefixStr)));
                        r_items.push_back(ctx.mk_eq_atom(arg2, mk_string(suffixStr)));
                        if (!arg1Len_exists) {
                            r_items.push_back(ctx.mk_eq_atom(mk_strlen(arg1), mk_int(prefixStr.length())));
                        }
                        if (!arg2Len_exists) {
                            r_items.push_back(ctx.mk_eq_atom(mk_strlen(arg2), mk_int(suffixStr.length())));
                        }
                        expr_ref lhs(m.mk_and(ax_l1, ax_l2), m);
                        expr_ref rhs(mk_and(r_items), m);
                        assert_implication(lhs, rhs);
                    } else { /* ! (arg1Len != 1 || arg2Len != 1) */
                        expr_ref xorFlag(m);
                        std::pair<expr*, expr*> key1(arg1, arg2);
                        std::pair<expr*, expr*> key2(arg2, arg1);

                        // check the entries in this map to make sure they're still in scope
                        // before we use them.

                        std::map<std::pair<expr*,expr*>, std::map<int, expr*> >::iterator entry1 = varForBreakConcat.find(key1);
                        std::map<std::pair<expr*,expr*>, std::map<int, expr*> >::iterator entry2 = varForBreakConcat.find(key2);

                        bool entry1InScope;
                        if (entry1 == varForBreakConcat.end()) {
                            TRACE("str", tout << "key1 no entry" << std::endl;);
                            entry1InScope = false;
                        } else {
                            // OVERRIDE.
                            entry1InScope = true;
                            TRACE("str", tout << "key1 entry" << std::endl;);
                            /*
                              if (internal_variable_set.find((entry1->second)[0]) == internal_variable_set.end()) {
                              TRACE("str", tout << "key1 entry not in scope" << std::endl;);
                              entry1InScope = false;
                              } else {
                              TRACE("str", tout << "key1 entry in scope" << std::endl;);
                              entry1InScope = true;
                              }
                            */
                        }

                        bool entry2InScope;
                        if (entry2 == varForBreakConcat.end()) {
                            TRACE("str", tout << "key2 no entry" << std::endl;);
                            entry2InScope = false;
                        } else {
                            // OVERRIDE.
                            entry2InScope = true;
                            TRACE("str", tout << "key2 entry" << std::endl;);
                            /*
                              if (internal_variable_set.find((entry2->second)[0]) == internal_variable_set.end()) {
                              TRACE("str", tout << "key2 entry not in scope" << std::endl;);
                              entry2InScope = false;
                              } else {
                              TRACE("str", tout << "key2 entry in scope" << std::endl;);
                              entry2InScope = true;
                              }
                            */
                        }

                        TRACE("str", tout << "entry 1 " << (entry1InScope ? "in scope" : "not in scope") << std::endl
                              << "entry 2 " << (entry2InScope ? "in scope" : "not in scope") << std::endl;);

                        if (!entry1InScope && !entry2InScope) {
                            xorFlag = mk_internal_xor_var();
                            varForBreakConcat[key1][0] = xorFlag;
                        } else if (entry1InScope) {
                            xorFlag = varForBreakConcat[key1][0];
                        } else { // entry2InScope
                            xorFlag = varForBreakConcat[key2][0];
                        }

                        int concatStrLen = const_str.length();
                        int and_count = 1;

                        expr_ref_vector arrangement_disjunction(m);

                        for (int i = 0; i < concatStrLen + 1; ++i) {
                            expr_ref_vector and_items(m);
                            zstring prefixStr = const_str.extract(0, i);
                            zstring suffixStr = const_str.extract(i, concatStrLen - i);
                            // skip invalid options
                            if (u.str.is_concat(to_app(arg1)) && !can_concat_eq_str(arg1, prefixStr)) {
                                continue;
                            }
                            if (u.str.is_concat(to_app(arg2)) && !can_concat_eq_str(arg2, suffixStr)) {
                                continue;
                            }

                            expr_ref prefixAst(mk_string(prefixStr), m);
                            expr_ref arg1_eq (ctx.mk_eq_atom(arg1, prefixAst), m);
                            and_items.push_back(arg1_eq);
                            and_count += 1;

                            expr_ref suffixAst(mk_string(suffixStr), m);
                            expr_ref arg2_eq (ctx.mk_eq_atom(arg2, suffixAst), m);
                            and_items.push_back(arg2_eq);
                            and_count += 1;

                            arrangement_disjunction.push_back(mk_and(and_items));
                        }

                        expr_ref implyL(ctx.mk_eq_atom(concat, str), m);
                        expr_ref implyR1(m);
                        if (arrangement_disjunction.empty()) {
                            // negate
                            expr_ref concat_eq_str(ctx.mk_eq_atom(concat, str), m);
                            expr_ref negate_ast(m.mk_not(concat_eq_str), m);
                            assert_axiom(negate_ast);
                        } else {
                            implyR1 = mk_or(arrangement_disjunction);
                            if (m_params.m_StrongArrangements) {
                                expr_ref ax_strong(ctx.mk_eq_atom(implyL, implyR1), m);
                                assert_axiom(ax_strong);
                            } else {
                                assert_implication(implyL, implyR1);
                            }
                            generate_mutual_exclusion(arrangement_disjunction);
                        }
                    } /* (arg1Len != 1 || arg2Len != 1) */
                } /* if (Concat(arg1, arg2) == NULL) */
            }
        }
    }

    expr_ref theory_str::set_up_finite_model_test(expr * lhs, expr * rhs) {
        context & ctx = get_context();
        ast_manager & m = get_manager();

        TRACE("str", tout << "activating finite model testing for overlapping concats "
              << mk_pp(lhs, m) << " and " << mk_pp(rhs, m) << std::endl;);
        std::map<expr*, int> concatMap;
        std::map<expr*, int> unrollMap;
        std::map<expr*, int> varMap;
        classify_ast_by_type(lhs, varMap, concatMap, unrollMap);
        classify_ast_by_type(rhs, varMap, concatMap, unrollMap);
        TRACE("str", tout << "found vars:";
              for (std::map<expr*,int>::iterator it = varMap.begin(); it != varMap.end(); ++it) {
                  tout << " " << mk_pp(it->first, m);
              }
              tout << std::endl;
              );

        expr_ref testvar(mk_str_var("finiteModelTest"), m);
        m_trail.push_back(testvar);
        ptr_vector<expr> varlist;

        for (std::map<expr*, int>::iterator it = varMap.begin(); it != varMap.end(); ++it) {
            expr * v = it->first;
            varlist.push_back(v);
        }

        // make things easy for the core wrt. testvar
        expr_ref t1(ctx.mk_eq_atom(testvar, mk_string("")), m);
        expr_ref t_yes(ctx.mk_eq_atom(testvar, mk_string("yes")), m);
        expr_ref testvaraxiom(m.mk_or(t1, t_yes), m);
        assert_axiom(testvaraxiom);

        finite_model_test_varlists.insert(testvar, varlist);
        m_trail_stack.push(insert_obj_map<theory_str, expr, ptr_vector<expr> >(finite_model_test_varlists, testvar) );
        return t_yes;
    }

    void theory_str::finite_model_test(expr * testvar, expr * str) {
        context & ctx = get_context();
        ast_manager & m = get_manager();

        zstring s;
        if (!u.str.is_string(str, s)) return;
        if (s == "yes") {
            TRACE("str", tout << "start finite model test for " << mk_pp(testvar, m) << std::endl;);
            ptr_vector<expr> & vars = finite_model_test_varlists[testvar];
            for (ptr_vector<expr>::iterator it = vars.begin(); it != vars.end(); ++it) {
                expr * v = *it;
                bool v_has_eqc = false;
                get_eqc_value(v, v_has_eqc);
                if (v_has_eqc) {
                    TRACE("str", tout << "variable " << mk_pp(v,m) << " already equivalent to a string constant" << std::endl;);
                    continue;
                }
                // check for any sort of existing length tester we might interfere with
                if (m_params.m_UseBinarySearch) {
                    if (binary_search_len_tester_stack.contains(v) && !binary_search_len_tester_stack[v].empty()) {
                        TRACE("str", tout << "already found existing length testers for " << mk_pp(v, m) << std::endl;);
                        continue;
                    } else {
                        // start binary search as normal
                        expr_ref implLhs(ctx.mk_eq_atom(testvar, str), m);
                        expr_ref implRhs(binary_search_length_test(v, nullptr, ""), m);
                        assert_implication(implLhs, implRhs);
                    }
                } else {
                    bool map_effectively_empty = false;
                    if (!fvar_len_count_map.contains(v)) {
                        map_effectively_empty = true;
                    }

                    if (!map_effectively_empty) {
                        map_effectively_empty = true;
<<<<<<< HEAD
                        for (expr * indicator : fvar_lenTester_map[v]) {
                            if (internal_variable_set.contains(indicator)) {
                                map_effectively_empty = false;
                                break;
=======
                        if (fvar_lenTester_map.contains(v)) {
                            ptr_vector<expr> indicator_set = fvar_lenTester_map[v];
                            for (ptr_vector<expr>::iterator it = indicator_set.begin(); it != indicator_set.end(); ++it) {
                                expr * indicator = *it;
                                if (internal_variable_set.find(indicator) != internal_variable_set.end()) {
                                    map_effectively_empty = false;
                                    break;
                                }
>>>>>>> d99068e4
                            }
                        }
                    }

                    if (map_effectively_empty) {
                        TRACE("str", tout << "no existing length testers for " << mk_pp(v, m) << std::endl;);
                        rational v_len;
                        rational v_lower_bound;
                        rational v_upper_bound;
                        expr_ref vLengthExpr(mk_strlen(v), m);
                        if (get_len_value(v, v_len)) {
                            TRACE("str", tout << "length = " << v_len.to_string() << std::endl;);
                            v_lower_bound = v_len;
                            v_upper_bound = v_len;
                        } else {
                            bool lower_bound_exists = lower_bound(vLengthExpr, v_lower_bound);
                            bool upper_bound_exists = upper_bound(vLengthExpr, v_upper_bound);
                            TRACE("str", tout << "bounds = [" << (lower_bound_exists?v_lower_bound.to_string():"?")
                                  << ".." << (upper_bound_exists?v_upper_bound.to_string():"?") << "]" << std::endl;);

                            // make sure the bounds are non-negative
                            if (lower_bound_exists && v_lower_bound.is_neg()) {
                                v_lower_bound = rational::zero();
                            }
                            if (upper_bound_exists && v_upper_bound.is_neg()) {
                                v_upper_bound = rational::zero();
                            }

                            if (lower_bound_exists && upper_bound_exists) {
                                // easiest case. we will search within these bounds
                            } else if (upper_bound_exists && !lower_bound_exists) {
                                // search between 0 and the upper bound
                                v_lower_bound = rational::zero();
                            } else if (lower_bound_exists && !upper_bound_exists) {
                                // check some finite portion of the search space
                                v_upper_bound = v_lower_bound + rational(10);
                            } else {
                                // no bounds information
                                v_lower_bound = rational::zero();
                                v_upper_bound = v_lower_bound + rational(10);
                            }
                        }
                        // now create a fake length tester over this finite disjunction of lengths

                        fvar_len_count_map.insert(v, 1);
                        unsigned int testNum = fvar_len_count_map[v];

                        expr_ref indicator(mk_internal_lenTest_var(v, testNum), m);
                        SASSERT(indicator);
                        m_trail.push_back(indicator);

                        if (!fvar_lenTester_map.contains(v)) {
                            fvar_lenTester_map.insert(v, ptr_vector<expr>());
                        }
                        fvar_lenTester_map[v].shrink(0);
                        fvar_lenTester_map[v].push_back(indicator);
                        lenTester_fvar_map.insert(indicator, v);

                        expr_ref_vector orList(m);
                        expr_ref_vector andList(m);

                        for (rational l = v_lower_bound; l <= v_upper_bound; l += rational::one()) {
                            zstring lStr = zstring(l.to_string().c_str());
                            expr_ref str_indicator(mk_string(lStr), m);
                            expr_ref or_expr(ctx.mk_eq_atom(indicator, str_indicator), m);
                            orList.push_back(or_expr);
                            expr_ref and_expr(ctx.mk_eq_atom(or_expr, ctx.mk_eq_atom(vLengthExpr, m_autil.mk_numeral(l, true))), m);
                            andList.push_back(and_expr);
                        }
                        andList.push_back(mk_or(orList));
                        expr_ref implLhs(ctx.mk_eq_atom(testvar, str), m);
                        expr_ref implRhs(mk_and(andList), m);
                        assert_implication(implLhs, implRhs);
                    } else {
                        TRACE("str", tout << "already found existing length testers for " << mk_pp(v, m) << std::endl;);
                        continue;
                    }
                }
            } // foreach (v in vars)
        } // (s == "yes")
    }

    void theory_str::more_len_tests(expr * lenTester, zstring lenTesterValue) {
        ast_manager & m = get_manager();
        if (lenTester_fvar_map.contains(lenTester)) {
            expr * fVar = lenTester_fvar_map[lenTester];
            expr_ref toAssert(gen_len_val_options_for_free_var(fVar, lenTester, lenTesterValue), m);
            TRACE("str", tout << "asserting more length tests for free variable " << mk_ismt2_pp(fVar, m) << std::endl;);
            if (toAssert) {
                assert_axiom(toAssert);
            }
        }
    }

    void theory_str::more_value_tests(expr * valTester, zstring valTesterValue) {
        ast_manager & m = get_manager(); (void)m;

        expr * fVar = valueTester_fvar_map[valTester];
        if (m_params.m_UseBinarySearch) {
            if (!binary_search_len_tester_stack.contains(fVar) || binary_search_len_tester_stack[fVar].empty()) {
                TRACE("str", tout << "WARNING: no active length testers for " << mk_pp(fVar, m) << std::endl;);
                NOT_IMPLEMENTED_YET();
            }
            expr * effectiveLenInd = binary_search_len_tester_stack[fVar].back();
            bool hasEqcValue;
            expr * len_indicator_value = get_eqc_value(effectiveLenInd, hasEqcValue);
            if (!hasEqcValue) {
                TRACE("str", tout << "WARNING: length tester " << mk_pp(effectiveLenInd, m) << " at top of stack for " << mk_pp(fVar, m) << " has no EQC value" << std::endl;);
            } else {
                // safety check
                zstring effectiveLenIndiStr;
                u.str.is_string(len_indicator_value, effectiveLenIndiStr);
                if (effectiveLenIndiStr == "more" || effectiveLenIndiStr == "less") {
                    TRACE("str", tout << "ERROR: illegal state -- requesting 'more value tests' but a length tester is not yet concrete!" << std::endl;);
                    UNREACHABLE();
                }
                expr * valueAssert = gen_free_var_options(fVar, effectiveLenInd, effectiveLenIndiStr, valTester, valTesterValue);
                TRACE("str", tout << "asserting more value tests for free variable " << mk_ismt2_pp(fVar, m) << std::endl;);
                if (valueAssert != nullptr) {
                    assert_axiom(valueAssert);
                }
            }
        } else {
            int lenTesterCount;
            if (fvar_lenTester_map.contains(fVar)) {
                lenTesterCount = fvar_lenTester_map[fVar].size();
            } else {
                lenTesterCount = 0;
            }

            expr * effectiveLenInd = nullptr;
            zstring effectiveLenIndiStr = "";
            for (int i = 0; i < lenTesterCount; ++i) {
                expr * len_indicator_pre = fvar_lenTester_map[fVar][i];
                bool indicatorHasEqcValue = false;
                expr * len_indicator_value = get_eqc_value(len_indicator_pre, indicatorHasEqcValue);
                if (indicatorHasEqcValue) {
                    zstring len_pIndiStr;
                    u.str.is_string(len_indicator_value, len_pIndiStr);
                    if (len_pIndiStr != "more") {
                        effectiveLenInd = len_indicator_pre;
                        effectiveLenIndiStr = len_pIndiStr;
                        break;
                    }
                }
            }
            expr * valueAssert = gen_free_var_options(fVar, effectiveLenInd, effectiveLenIndiStr, valTester, valTesterValue);
            TRACE("str", tout << "asserting more value tests for free variable " << mk_ismt2_pp(fVar, m) << std::endl;);
            if (valueAssert != nullptr) {
                assert_axiom(valueAssert);
            }
        }
    }

    bool theory_str::free_var_attempt(expr * nn1, expr * nn2) {
        zstring nn2_str;
        if (internal_lenTest_vars.contains(nn1) && u.str.is_string(nn2, nn2_str)) {
            TRACE("str", tout << "acting on equivalence between length tester var " << mk_pp(nn1, get_manager())
                  << " and constant " << mk_pp(nn2, get_manager()) << std::endl;);
            more_len_tests(nn1, nn2_str);
            return true;
        } else if (internal_valTest_vars.contains(nn1) && u.str.is_string(nn2, nn2_str)) {
            if (nn2_str == "more") {
                TRACE("str", tout << "acting on equivalence between value var " << mk_pp(nn1, get_manager())
                      << " and constant " << mk_pp(nn2, get_manager()) << std::endl;);
                more_value_tests(nn1, nn2_str);
            }
            return true;
        } else if (internal_unrollTest_vars.contains(nn1)) {
            return true;
        } else {
            return false;
        }
    }

    void theory_str::handle_equality(expr * lhs, expr * rhs) {
        ast_manager & m = get_manager();
        context & ctx = get_context();
        // both terms must be of sort String
        sort * lhs_sort = m.get_sort(lhs);
        sort * rhs_sort = m.get_sort(rhs);
        sort * str_sort = u.str.mk_string_sort();

        if (lhs_sort != str_sort || rhs_sort != str_sort) {
            TRACE("str", tout << "skip equality: not String sort" << std::endl;);
            return;
        }

        /* // temporarily disabled, we are borrowing these testers for something else
           if (m_params.m_FiniteOverlapModels && !finite_model_test_varlists.empty()) {
           if (finite_model_test_varlists.contains(lhs)) {
           finite_model_test(lhs, rhs); return;
           } else if (finite_model_test_varlists.contains(rhs)) {
           finite_model_test(rhs, lhs); return;
           }
           }
        */

        if (free_var_attempt(lhs, rhs) || free_var_attempt(rhs, lhs)) {
            return;
        }

        if (u.str.is_concat(to_app(lhs)) && u.str.is_concat(to_app(rhs))) {
            bool nn1HasEqcValue = false;
            bool nn2HasEqcValue = false;
            expr * nn1_value = get_eqc_value(lhs, nn1HasEqcValue);
            expr * nn2_value = get_eqc_value(rhs, nn2HasEqcValue);
            if (nn1HasEqcValue && !nn2HasEqcValue) {
                simplify_parent(rhs, nn1_value);
            }
            if (!nn1HasEqcValue && nn2HasEqcValue) {
                simplify_parent(lhs, nn2_value);
            }

            expr * nn1_arg0 = to_app(lhs)->get_arg(0);
            expr * nn1_arg1 = to_app(lhs)->get_arg(1);
            expr * nn2_arg0 = to_app(rhs)->get_arg(0);
            expr * nn2_arg1 = to_app(rhs)->get_arg(1);
            if (nn1_arg0 == nn2_arg0 && in_same_eqc(nn1_arg1, nn2_arg1)) {
                TRACE("str", tout << "skip: lhs arg0 == rhs arg0" << std::endl;);
                return;
            }

            if (nn1_arg1 == nn2_arg1 && in_same_eqc(nn1_arg0, nn2_arg0)) {
                TRACE("str", tout << "skip: lhs arg1 == rhs arg1" << std::endl;);
                return;
            }
        }

        if (opt_DeferEQCConsistencyCheck) {
            TRACE("str", tout << "opt_DeferEQCConsistencyCheck is set; deferring new_eq_check call" << std::endl;);
        } else {
            // newEqCheck() -- check consistency wrt. existing equivalence classes
            if (!new_eq_check(lhs, rhs)) {
                return;
            }
        }

        // BEGIN new_eq_handler() in strTheory

        {
            rational nn1Len, nn2Len;
            bool nn1Len_exists = get_len_value(lhs, nn1Len);
            bool nn2Len_exists = get_len_value(rhs, nn2Len);
            expr * emptyStr = mk_string("");

            if (nn1Len_exists && nn1Len.is_zero()) {
                if (!in_same_eqc(lhs, emptyStr) && rhs != emptyStr) {
                    expr_ref eql(ctx.mk_eq_atom(mk_strlen(lhs), mk_int(0)), m);
                    expr_ref eqr(ctx.mk_eq_atom(lhs, emptyStr), m);
                    expr_ref toAssert(ctx.mk_eq_atom(eql, eqr), m);
                    assert_axiom(toAssert);
                }
            }

            if (nn2Len_exists && nn2Len.is_zero()) {
                if (!in_same_eqc(rhs, emptyStr) && lhs != emptyStr) {
                    expr_ref eql(ctx.mk_eq_atom(mk_strlen(rhs), mk_int(0)), m);
                    expr_ref eqr(ctx.mk_eq_atom(rhs, emptyStr), m);
                    expr_ref toAssert(ctx.mk_eq_atom(eql, eqr), m);
                    assert_axiom(toAssert);
                }
            }
        }

        instantiate_str_eq_length_axiom(ctx.get_enode(lhs), ctx.get_enode(rhs));

        // group terms by equivalence class (groupNodeInEqc())

        std::set<expr*> eqc_concat_lhs;
        std::set<expr*> eqc_var_lhs;
        std::set<expr*> eqc_const_lhs;
        group_terms_by_eqc(lhs, eqc_concat_lhs, eqc_var_lhs, eqc_const_lhs);

        std::set<expr*> eqc_concat_rhs;
        std::set<expr*> eqc_var_rhs;
        std::set<expr*> eqc_const_rhs;
        group_terms_by_eqc(rhs, eqc_concat_rhs, eqc_var_rhs, eqc_const_rhs);

        TRACE("str",
              tout << "lhs eqc:" << std::endl;
              tout << "Concats:" << std::endl;
              for (std::set<expr*>::iterator it = eqc_concat_lhs.begin(); it != eqc_concat_lhs.end(); ++it) {
                  expr * ex = *it;
                  tout << mk_ismt2_pp(ex, get_manager()) << std::endl;
              }
              tout << "Variables:" << std::endl;
              for (std::set<expr*>::iterator it = eqc_var_lhs.begin(); it != eqc_var_lhs.end(); ++it) {
                  expr * ex = *it;
                  tout << mk_ismt2_pp(ex, get_manager()) << std::endl;
              }
              tout << "Constants:" << std::endl;
              for (std::set<expr*>::iterator it = eqc_const_lhs.begin(); it != eqc_const_lhs.end(); ++it) {
                  expr * ex = *it;
                  tout << mk_ismt2_pp(ex, get_manager()) << std::endl;
              }

              tout << "rhs eqc:" << std::endl;
              tout << "Concats:" << std::endl;
              for (std::set<expr*>::iterator it = eqc_concat_rhs.begin(); it != eqc_concat_rhs.end(); ++it) {
                  expr * ex = *it;
                  tout << mk_ismt2_pp(ex, get_manager()) << std::endl;
              }
              tout << "Variables:" << std::endl;
              for (std::set<expr*>::iterator it = eqc_var_rhs.begin(); it != eqc_var_rhs.end(); ++it) {
                  expr * ex = *it;
                  tout << mk_ismt2_pp(ex, get_manager()) << std::endl;
              }
              tout << "Constants:" << std::endl;
              for (std::set<expr*>::iterator it = eqc_const_rhs.begin(); it != eqc_const_rhs.end(); ++it) {
                  expr * ex = *it;
                  tout << mk_ismt2_pp(ex, get_manager()) << std::endl;
              }
              );

        // step 1: Concat == Concat
        int hasCommon = 0;
        if (eqc_concat_lhs.size() != 0 && eqc_concat_rhs.size() != 0) {
            std::set<expr*>::iterator itor1 = eqc_concat_lhs.begin();
            std::set<expr*>::iterator itor2 = eqc_concat_rhs.begin();
            for (; itor1 != eqc_concat_lhs.end(); itor1++) {
                if (eqc_concat_rhs.find(*itor1) != eqc_concat_rhs.end()) {
                    hasCommon = 1;
                    break;
                }
            }
            for (; itor2 != eqc_concat_rhs.end(); itor2++) {
                if (eqc_concat_lhs.find(*itor2) != eqc_concat_lhs.end()) {
                    hasCommon = 1;
                    break;
                }
            }
            if (hasCommon == 0) {
                if (opt_ConcatOverlapAvoid) {
                    bool found = false;
                    // check each pair and take the first ones that won't immediately overlap
                    for (itor1 = eqc_concat_lhs.begin(); itor1 != eqc_concat_lhs.end() && !found; ++itor1) {
                        expr * concat_lhs = *itor1;
                        for (itor2 = eqc_concat_rhs.begin(); itor2 != eqc_concat_rhs.end() && !found; ++itor2) {
                            expr * concat_rhs = *itor2;
                            if (will_result_in_overlap(concat_lhs, concat_rhs)) {
                                TRACE("str", tout << "Concats " << mk_pp(concat_lhs, m) << " and "
                                      << mk_pp(concat_rhs, m) << " will result in overlap; skipping." << std::endl;);
                            } else {
                                TRACE("str", tout << "Concats " << mk_pp(concat_lhs, m) << " and "
                                      << mk_pp(concat_rhs, m) << " won't overlap. Simplifying here." << std::endl;);
                                simplify_concat_equality(concat_lhs, concat_rhs);
                                found = true;
                                break;
                            }
                        }
                    }
                    if (!found) {
                        TRACE("str", tout << "All pairs of concats expected to overlap, falling back." << std::endl;);
                        simplify_concat_equality(*(eqc_concat_lhs.begin()), *(eqc_concat_rhs.begin()));
                    }
                } else {
                    // default behaviour
                    simplify_concat_equality(*(eqc_concat_lhs.begin()), *(eqc_concat_rhs.begin()));
                }
            }
        }

        // step 2: Concat == Constant

        if (eqc_const_lhs.size() != 0) {
            expr * conStr = *(eqc_const_lhs.begin());
            std::set<expr*>::iterator itor2 = eqc_concat_rhs.begin();
            for (; itor2 != eqc_concat_rhs.end(); itor2++) {
                solve_concat_eq_str(*itor2, conStr);
            }
        } else if (eqc_const_rhs.size() != 0) {
            expr* conStr = *(eqc_const_rhs.begin());
            std::set<expr*>::iterator itor1 = eqc_concat_lhs.begin();
            for (; itor1 != eqc_concat_lhs.end(); itor1++) {
                solve_concat_eq_str(*itor1, conStr);
            }
        }

        // simplify parents wrt. the equivalence class of both sides
        bool nn1HasEqcValue = false;
        bool nn2HasEqcValue = false;
        // we want the Z3str2 eqc check here...
        expr * nn1_value = z3str2_get_eqc_value(lhs, nn1HasEqcValue);
        expr * nn2_value = z3str2_get_eqc_value(rhs, nn2HasEqcValue);
        if (nn1HasEqcValue && !nn2HasEqcValue) {
            simplify_parent(rhs, nn1_value);
        }

        if (!nn1HasEqcValue && nn2HasEqcValue) {
            simplify_parent(lhs, nn2_value);
        }

        expr * nn1EqConst = nullptr;
        std::set<expr*> nn1EqUnrollFuncs;
        get_eqc_allUnroll(lhs, nn1EqConst, nn1EqUnrollFuncs);
        expr * nn2EqConst = nullptr;
        std::set<expr*> nn2EqUnrollFuncs;
        get_eqc_allUnroll(rhs, nn2EqConst, nn2EqUnrollFuncs);

        if (nn2EqConst != nullptr) {
            for (std::set<expr*>::iterator itor1 = nn1EqUnrollFuncs.begin(); itor1 != nn1EqUnrollFuncs.end(); itor1++) {
                process_unroll_eq_const_str(*itor1, nn2EqConst);
            }
        }

        if (nn1EqConst != nullptr) {
            for (std::set<expr*>::iterator itor2 = nn2EqUnrollFuncs.begin(); itor2 != nn2EqUnrollFuncs.end(); itor2++) {
                process_unroll_eq_const_str(*itor2, nn1EqConst);
            }
        }

    }

    void theory_str::set_up_axioms(expr * ex) {
        ast_manager & m = get_manager();
        context & ctx = get_context();

        sort * ex_sort = m.get_sort(ex);
        sort * str_sort = u.str.mk_string_sort();
        sort * bool_sort = m.mk_bool_sort();

        family_id m_arith_fid = m.mk_family_id("arith");
        sort * int_sort = m.mk_sort(m_arith_fid, INT_SORT);

        if (ex_sort == str_sort) {
            TRACE("str", tout << "setting up axioms for " << mk_ismt2_pp(ex, get_manager()) <<
                  ": expr is of sort String" << std::endl;);
            // set up basic string axioms
            enode * n = ctx.get_enode(ex);
            SASSERT(n);
            m_basicstr_axiom_todo.push_back(n);
            TRACE("str", tout << "add " << mk_pp(ex, m) << " to m_basicstr_axiom_todo" << std::endl;);


            if (is_app(ex)) {
                app * ap = to_app(ex);
                if (u.str.is_concat(ap)) {
                    // if ex is a concat, set up concat axioms later
                    m_concat_axiom_todo.push_back(n);
                    // we also want to check whether we can eval this concat,
                    // in case the rewriter did not totally finish with this term
                    m_concat_eval_todo.push_back(n);
                } else if (u.str.is_length(ap)) {
                    // if the argument is a variable,
                    // keep track of this for later, we'll need it during model gen
                    expr * var = ap->get_arg(0);
                    app * aVar = to_app(var);
                    if (aVar->get_num_args() == 0 && !u.str.is_string(aVar)) {
                        input_var_in_len.insert(var);
                    }
                } else if (u.str.is_at(ap) || u.str.is_extract(ap) || u.str.is_replace(ap)) {
                    m_library_aware_axiom_todo.push_back(n);
                } else if (u.str.is_itos(ap)) {
                    TRACE("str", tout << "found string-integer conversion term: " << mk_pp(ex, get_manager()) << std::endl;);
                    string_int_conversion_terms.push_back(ap);
                    m_library_aware_axiom_todo.push_back(n);
                } else if (ap->get_num_args() == 0 && !u.str.is_string(ap)) {
                    // if ex is a variable, add it to our list of variables
                    TRACE("str", tout << "tracking variable " << mk_ismt2_pp(ap, get_manager()) << std::endl;);
                    variable_set.insert(ex);
                    ctx.mark_as_relevant(ex);
                    // this might help??
                    theory_var v = mk_var(n);
                    TRACE("str", tout << "variable " << mk_ismt2_pp(ap, get_manager()) << " is #" << v << std::endl;);
                    (void)v;
                }
            }
        } else if (ex_sort == bool_sort && !is_quantifier(ex)) {
            TRACE("str", tout << "setting up axioms for " << mk_ismt2_pp(ex, get_manager()) <<
                  ": expr is of sort Bool" << std::endl;);
            // set up axioms for boolean terms

            ensure_enode(ex);
            if (ctx.e_internalized(ex)) {
                enode * n = ctx.get_enode(ex);
                SASSERT(n);

                if (is_app(ex)) {
                    app * ap = to_app(ex);
                    if (u.str.is_prefix(ap) || u.str.is_suffix(ap) || u.str.is_contains(ap) || u.str.is_in_re(ap)) {
                        m_library_aware_axiom_todo.push_back(n);
                    }
                }
            } else {
                TRACE("str", tout << "WARNING: Bool term " << mk_ismt2_pp(ex, get_manager()) << " not internalized. Delaying axiom setup to prevent a crash." << std::endl;);
                ENSURE(!search_started); // infinite loop prevention
                m_delayed_axiom_setup_terms.push_back(ex);
                return;
            }
        } else if (ex_sort == int_sort) {
            TRACE("str", tout << "setting up axioms for " << mk_ismt2_pp(ex, get_manager()) <<
                  ": expr is of sort Int" << std::endl;);
            // set up axioms for integer terms
            enode * n = ensure_enode(ex);
            SASSERT(n);

            if (is_app(ex)) {
                app * ap = to_app(ex);
                if (u.str.is_index(ap)) {
                    m_library_aware_axiom_todo.push_back(n);
                } else if (u.str.is_stoi(ap)) {
                    TRACE("str", tout << "found string-integer conversion term: " << mk_pp(ex, get_manager()) << std::endl;);
                    string_int_conversion_terms.push_back(ap);
                    m_library_aware_axiom_todo.push_back(n);
                }
            }
        } else {
            TRACE("str", tout << "setting up axioms for " << mk_ismt2_pp(ex, get_manager()) <<
                  ": expr is of wrong sort, ignoring" << std::endl;);
        }

        // if expr is an application, recursively inspect all arguments
        if (is_app(ex)) {
            app * term = to_app(ex);
            unsigned num_args = term->get_num_args();
            for (unsigned i = 0; i < num_args; i++) {
                set_up_axioms(term->get_arg(i));
            }
        }
    }

    void theory_str::add_theory_assumptions(expr_ref_vector & assumptions) {
        TRACE("str", tout << "add overlap assumption for theory_str" << std::endl;);
        const char* strOverlap = "!!TheoryStrOverlapAssumption!!";
        seq_util m_sequtil(get_manager());
        sort * s = get_manager().mk_bool_sort();
        m_theoryStrOverlapAssumption_term = expr_ref(mk_fresh_const(strOverlap, s), get_manager());
        assumptions.push_back(get_manager().mk_not(m_theoryStrOverlapAssumption_term));
    }

    lbool theory_str::validate_unsat_core(expr_ref_vector & unsat_core) {
        app * target_term = to_app(get_manager().mk_not(m_theoryStrOverlapAssumption_term));
        get_context().internalize(target_term, false);
        for (unsigned i = 0; i < unsat_core.size(); ++i) {
            app * core_term = to_app(unsat_core.get(i));
            // not sure if this is the correct way to compare terms in this context
            enode * e1;
            enode * e2;
            e1 = get_context().get_enode(target_term);
            e2 = get_context().get_enode(core_term);
            if (e1 == e2) {
                TRACE("str", tout << "overlap detected in unsat core, changing UNSAT to UNKNOWN" << std::endl;);
                return l_undef;
            }
        }

        return l_false;
    }

    void theory_str::init_search_eh() {
        context & ctx = get_context();

        TRACE("str",
              tout << "dumping all asserted formulas:" << std::endl;
              unsigned nFormulas = ctx.get_num_asserted_formulas();
              for (unsigned i = 0; i < nFormulas; ++i) {
                  expr * ex = ctx.get_asserted_formula(i);
                  tout << mk_pp(ex, get_manager()) << (ctx.is_relevant(ex) ? " (rel)" : " (NOT REL)") << std::endl;
              }
              );
        /*
         * Recursive descent through all asserted formulas to set up axioms.
         * Note that this is just the input structure and not necessarily things
         * that we know to be true or false. We're just doing this to see
         * which terms are explicitly mentioned.
         */
        unsigned nFormulas = ctx.get_num_asserted_formulas();
        for (unsigned i = 0; i < nFormulas; ++i) {
            expr * ex = ctx.get_asserted_formula(i);
            set_up_axioms(ex);
        }

        // this might be cheating but we need to make sure that certain maps are populated
        // before the first call to new_eq_eh()
        propagate();

        TRACE("str", tout << "search started" << std::endl;);
        search_started = true;
    }

    void theory_str::new_eq_eh(theory_var x, theory_var y) {
        //TRACE("str", tout << "new eq: v#" << x << " = v#" << y << std::endl;);
        TRACE("str", tout << "new eq: " << mk_ismt2_pp(get_enode(x)->get_owner(), get_manager()) << " = " <<
              mk_ismt2_pp(get_enode(y)->get_owner(), get_manager()) << std::endl;);

        /*
          if (m_find.find(x) == m_find.find(y)) {
          return;
          }
        */
        handle_equality(get_enode(x)->get_owner(), get_enode(y)->get_owner());

        // replicate Z3str2 behaviour: merge eqc **AFTER** handle_equality
        m_find.merge(x, y);
    }

    void theory_str::new_diseq_eh(theory_var x, theory_var y) {
        //TRACE("str", tout << "new diseq: v#" << x << " != v#" << y << std::endl;);
        TRACE("str", tout << "new diseq: " << mk_ismt2_pp(get_enode(x)->get_owner(), get_manager()) << " != " <<
              mk_ismt2_pp(get_enode(y)->get_owner(), get_manager()) << std::endl;);
    }

    void theory_str::relevant_eh(app * n) {
        TRACE("str", tout << "relevant: " << mk_ismt2_pp(n, get_manager()) << std::endl;);
    }

    void theory_str::assign_eh(bool_var v, bool is_true) {
        TRACE("str", tout << "assert: v" << v << " #" << get_context().bool_var2expr(v)->get_id() << " is_true: " << is_true << std::endl;);
    }

    void theory_str::push_scope_eh() {
        theory::push_scope_eh();
        m_trail_stack.push_scope();

        sLevel += 1;
        TRACE("str", tout << "push to " << sLevel << std::endl;);
        TRACE_CODE(if (is_trace_enabled("t_str_dump_assign_on_scope_change")) { dump_assignments(); });
    }

    void theory_str::recursive_check_variable_scope(expr * ex) {
        ast_manager & m = get_manager();

        if (is_app(ex)) {
            app * a = to_app(ex);
            if (a->get_num_args() == 0) {
                // we only care about string variables
                sort * s = m.get_sort(ex);
                sort * string_sort = u.str.mk_string_sort();
                if (s != string_sort) {
                    return;
                }
                // base case: string constant / var
                if (u.str.is_string(a)) {
                    return;
                } else {
                    // assume var
                    if (variable_set.find(ex) == variable_set.end()
                        && internal_variable_set.find(ex) == internal_variable_set.end()) {
                        TRACE("str", tout << "WARNING: possible reference to out-of-scope variable " << mk_pp(ex, m) << std::endl;);
                    }
                }
            } else {
                for (unsigned i = 0; i < a->get_num_args(); ++i) {
                    recursive_check_variable_scope(a->get_arg(i));
                }
            }
        }
    }

    void theory_str::check_variable_scope() {
        if (!opt_CheckVariableScope) {
            return;
        }

        if (!is_trace_enabled("t_str_detail")) {
            return;
        }

        TRACE("str", tout << "checking scopes of variables in the current assignment" << std::endl;);

        context & ctx = get_context();
        ast_manager & m = get_manager();

        expr_ref_vector assignments(m);
        ctx.get_assignments(assignments);
        for (expr_ref_vector::iterator i = assignments.begin(); i != assignments.end(); ++i) {
            expr * ex = *i;
            recursive_check_variable_scope(ex);
        }
    }

    void theory_str::pop_scope_eh(unsigned num_scopes) {
        sLevel -= num_scopes;
        TRACE("str", tout << "pop " << num_scopes << " to " << sLevel << std::endl;);

        TRACE_CODE(if (is_trace_enabled("t_str_dump_assign_on_scope_change")) { dump_assignments(); });

        // list of expr* to remove from cut_var_map
        ptr_vector<expr> cutvarmap_removes;

        obj_map<expr, std::stack<T_cut *> >::iterator varItor = cut_var_map.begin();
        while (varItor != cut_var_map.end()) {
            std::stack<T_cut*> & val = cut_var_map[varItor->m_key];
            while ((val.size() > 0) && (val.top()->level != 0) && (val.top()->level >= sLevel)) {
                // TRACE("str", tout << "remove cut info for " << mk_pp(e, get_manager()) << std::endl; print_cut_var(e, tout););
                // T_cut * aCut = val.top();
                val.pop();
                // dealloc(aCut);
            }
            if (val.size() == 0) {
                cutvarmap_removes.insert(varItor->m_key);
            }
            varItor++;
        }

        if (!cutvarmap_removes.empty()) {
            ptr_vector<expr>::iterator it = cutvarmap_removes.begin();
            for (; it != cutvarmap_removes.end(); ++it) {
                expr * ex = *it;
                cut_var_map.remove(ex);
            }
        }

        ptr_vector<enode> new_m_basicstr;
        for (ptr_vector<enode>::iterator it = m_basicstr_axiom_todo.begin(); it != m_basicstr_axiom_todo.end(); ++it) {
            enode * e = *it;
            TRACE("str", tout << "consider deleting " << mk_pp(e->get_owner(), get_manager())
                  << ", enode scope level is " << e->get_iscope_lvl()
                  << std::endl;);
            if (e->get_iscope_lvl() <= (unsigned)sLevel) {
                new_m_basicstr.push_back(e);
            }
        }
        m_basicstr_axiom_todo.reset();
        m_basicstr_axiom_todo = new_m_basicstr;

        m_trail_stack.pop_scope(num_scopes);
        theory::pop_scope_eh(num_scopes);

        //check_variable_scope();
    }

    void theory_str::dump_assignments() {
        TRACE_CODE(
            ast_manager & m = get_manager();
            context & ctx = get_context();
            tout << "dumping all assignments:" << std::endl;
            expr_ref_vector assignments(m);
            ctx.get_assignments(assignments);
            for (expr_ref_vector::iterator i = assignments.begin(); i != assignments.end(); ++i) {
                expr * ex = *i;
                tout << mk_ismt2_pp(ex, m) << (ctx.is_relevant(ex) ? "" : " (NOT REL)") << std::endl;
            }
                   );
    }

    void theory_str::classify_ast_by_type(expr * node, std::map<expr*, int> & varMap,
                                          std::map<expr*, int> & concatMap, std::map<expr*, int> & unrollMap) {

        // check whether the node is a string variable;
        // testing set membership here bypasses several expensive checks.
        // note that internal variables don't count if they're only length tester / value tester vars.
        if (variable_set.find(node) != variable_set.end()
            && internal_lenTest_vars.find(node) == internal_lenTest_vars.end()
            && internal_valTest_vars.find(node) == internal_valTest_vars.end()
            && internal_unrollTest_vars.find(node) == internal_unrollTest_vars.end()) {
            if (varMap[node] != 1) {
                TRACE("str", tout << "new variable: " << mk_pp(node, get_manager()) << std::endl;);
            }
            varMap[node] = 1;
        }
        // check whether the node is a function that we want to inspect
        else if (is_app(node)) {
            app * aNode = to_app(node);
            if (u.str.is_length(aNode)) {
                // Length
                return;
            } else if (u.str.is_concat(aNode)) {
                expr * arg0 = aNode->get_arg(0);
                expr * arg1 = aNode->get_arg(1);
                bool arg0HasEq = false;
                bool arg1HasEq = false;
                expr * arg0Val = get_eqc_value(arg0, arg0HasEq);
                expr * arg1Val = get_eqc_value(arg1, arg1HasEq);

                int canskip = 0;
                zstring tmp;
                u.str.is_string(arg0Val, tmp);
                if (arg0HasEq && tmp.empty()) {
                    canskip = 1;
                }
                u.str.is_string(arg1Val, tmp);
                if (canskip == 0 && arg1HasEq && tmp.empty()) {
                    canskip = 1;
                }
                if (canskip == 0 && concatMap.find(node) == concatMap.end()) {
                    concatMap[node] = 1;
                }
            } else if (u.re.is_unroll(aNode)) {
                // Unroll
                if (unrollMap.find(node) == unrollMap.end()) {
                    unrollMap[node] = 1;
                }
            }
            // recursively visit all arguments
            for (unsigned i = 0; i < aNode->get_num_args(); ++i) {
                expr * arg = aNode->get_arg(i);
                classify_ast_by_type(arg, varMap, concatMap, unrollMap);
            }
        }
    }

    // NOTE: this function used to take an argument `Z3_ast node`;
    // it was not used and so was removed from the signature
    void theory_str::classify_ast_by_type_in_positive_context(std::map<expr*, int> & varMap,
                                                              std::map<expr*, int> & concatMap, std::map<expr*, int> & unrollMap) {

        context & ctx = get_context();
        ast_manager & m = get_manager();
        expr_ref_vector assignments(m);
        ctx.get_assignments(assignments);

        for (expr_ref_vector::iterator it = assignments.begin(); it != assignments.end(); ++it) {
            expr * argAst = *it;
            // the original code jumped through some hoops to check whether the AST node
            // is a function, then checked whether that function is "interesting".
            // however, the only thing that's considered "interesting" is an equality predicate.
            // so we bypass a huge amount of work by doing the following...

            if (m.is_eq(argAst)) {
                TRACE("str", tout
                      << "eq ast " << mk_pp(argAst, m) << " is between args of sort "
                      << m.get_sort(to_app(argAst)->get_arg(0))->get_name()
                      << std::endl;);
                classify_ast_by_type(argAst, varMap, concatMap, unrollMap);
            }
        }
    }

    inline expr * theory_str::get_alias_index_ast(std::map<expr*, expr*> & aliasIndexMap, expr * node) {
        if (aliasIndexMap.find(node) != aliasIndexMap.end())
            return aliasIndexMap[node];
        else
            return node;
    }

    inline expr * theory_str::getMostLeftNodeInConcat(expr * node) {
        app * aNode = to_app(node);
        if (!u.str.is_concat(aNode)) {
            return node;
        } else {
            expr * concatArgL = aNode->get_arg(0);
            return getMostLeftNodeInConcat(concatArgL);
        }
    }

    inline expr * theory_str::getMostRightNodeInConcat(expr * node) {
        app * aNode = to_app(node);
        if (!u.str.is_concat(aNode)) {
            return node;
        } else {
            expr * concatArgR = aNode->get_arg(1);
            return getMostRightNodeInConcat(concatArgR);
        }
    }

    void theory_str::trace_ctx_dep(std::ofstream & tout,
                                   std::map<expr*, expr*> & aliasIndexMap,
                                   std::map<expr*, expr*> & var_eq_constStr_map,
                                   std::map<expr*, std::map<expr*, int> > & var_eq_concat_map,
                                   std::map<expr*, std::map<expr*, int> > & var_eq_unroll_map,
                                   std::map<expr*, expr*> & concat_eq_constStr_map,
                                   std::map<expr*, std::map<expr*, int> > & concat_eq_concat_map,
                                   std::map<expr*, std::set<expr*> > & unrollGroupMap) {
#ifdef _TRACE
        context & ctx = get_context();
        ast_manager & mgr = get_manager();
        {
            tout << "(0) alias: variables" << std::endl;
            std::map<expr*, std::map<expr*, int> > aliasSumMap;
            std::map<expr*, expr*>::iterator itor0 = aliasIndexMap.begin();
            for (; itor0 != aliasIndexMap.end(); itor0++) {
                aliasSumMap[itor0->second][itor0->first] = 1;
            }
            std::map<expr*, std::map<expr*, int> >::iterator keyItor = aliasSumMap.begin();
            for (; keyItor != aliasSumMap.end(); keyItor++) {
                tout << "    * ";
                tout << mk_pp(keyItor->first, mgr);
                tout << " : ";
                std::map<expr*, int>::iterator innerItor = keyItor->second.begin();
                for (; innerItor != keyItor->second.end(); innerItor++) {
                    tout << mk_pp(innerItor->first, mgr);
                    tout << ", ";
                }
                tout << std::endl;
            }
            tout << std::endl;
        }

        {
            tout << "(1) var = constStr:" << std::endl;
            std::map<expr*, expr*>::iterator itor1 = var_eq_constStr_map.begin();
            for (; itor1 != var_eq_constStr_map.end(); itor1++) {
                tout << "    * ";
                tout << mk_pp(itor1->first, mgr);
                tout << " = ";
                tout << mk_pp(itor1->second, mgr);
                if (!in_same_eqc(itor1->first, itor1->second)) {
                    tout << "   (not true in ctx)";
                }
                tout << std::endl;
            }
            tout << std::endl;
        }

        {
            tout << "(2) var = concat:" << std::endl;
            std::map<expr*, std::map<expr*, int> >::iterator itor2 = var_eq_concat_map.begin();
            for (; itor2 != var_eq_concat_map.end(); itor2++) {
                tout << "    * ";
                tout << mk_pp(itor2->first, mgr);
                tout << " = { ";
                std::map<expr*, int>::iterator i_itor = itor2->second.begin();
                for (; i_itor != itor2->second.end(); i_itor++) {
                    tout << mk_pp(i_itor->first, mgr);
                    tout << ", ";
                }
                tout << std::endl;
            }
            tout << std::endl;
        }

        {
            tout << "(3) var = unrollFunc:" << std::endl;
            std::map<expr*, std::map<expr*, int> >::iterator itor2 = var_eq_unroll_map.begin();
            for (; itor2 != var_eq_unroll_map.end(); itor2++) {
                tout << "    * " << mk_pp(itor2->first, mgr) << " = { ";
                std::map<expr*, int>::iterator i_itor = itor2->second.begin();
                for (; i_itor != itor2->second.end(); i_itor++) {
                    tout << mk_pp(i_itor->first, mgr) << ", ";
                }
                tout << " }" << std::endl;
            }
            tout << std::endl;
        }

        {
            tout << "(4) concat = constStr:" << std::endl;
            std::map<expr*, expr*>::iterator itor3 = concat_eq_constStr_map.begin();
            for (; itor3 != concat_eq_constStr_map.end(); itor3++) {
                tout << "    * ";
                tout << mk_pp(itor3->first, mgr);
                tout << " = ";
                tout << mk_pp(itor3->second, mgr);
                tout << std::endl;

            }
            tout << std::endl;
        }

        {
            tout << "(5) eq concats:" << std::endl;
            std::map<expr*, std::map<expr*, int> >::iterator itor4 = concat_eq_concat_map.begin();
            for (; itor4 != concat_eq_concat_map.end(); itor4++) {
                if (itor4->second.size() > 1) {
                    std::map<expr*, int>::iterator i_itor = itor4->second.begin();
                    tout << "    * ";
                    for (; i_itor != itor4->second.end(); i_itor++) {
                        tout << mk_pp(i_itor->first, mgr);
                        tout << " , ";
                    }
                    tout << std::endl;
                }
            }
            tout << std::endl;
        }

        {
            tout << "(6) eq unrolls:" << std::endl;
            std::map<expr*, std::set<expr*> >::iterator itor5 = unrollGroupMap.begin();
            for (; itor5 != unrollGroupMap.end(); itor5++) {
                tout << "    * ";
                std::set<expr*>::iterator i_itor = itor5->second.begin();
                for (; i_itor != itor5->second.end(); i_itor++) {
                    tout << mk_pp(*i_itor, mgr) << ",  ";
                }
                tout << std::endl;
            }
            tout << std::endl;
        }

        {
            tout << "(7) unroll = concats:" << std::endl;
            std::map<expr*, std::set<expr*> >::iterator itor5 = unrollGroupMap.begin();
            for (; itor5 != unrollGroupMap.end(); itor5++) {
                tout << "    * ";
                expr * unroll = itor5->first;
                tout << mk_pp(unroll, mgr) << std::endl;
                enode * e_curr = ctx.get_enode(unroll);
                enode * e_curr_end = e_curr;
                do {
                    app * curr = e_curr->get_owner();
                    if (u.str.is_concat(curr)) {
                        tout << "      >>> " << mk_pp(curr, mgr) << std::endl;
                    }
                    e_curr = e_curr->get_next();
                } while (e_curr != e_curr_end);
                tout << std::endl;
            }
            tout << std::endl;
        }
#else
        return;
#endif // _TRACE
    }


    /*
     * Dependence analysis from current context assignment
     * - "freeVarMap" contains a set of variables that doesn't constrained by Concats.
     *    But it's possible that it's bounded by unrolls
     *    For the case of
     *    (1) var1 = unroll(r1, t1)
     *        var1 is in the freeVarMap
     *        > should unroll r1 for var1
     *    (2) var1 = unroll(r1, t1) /\ var1 = Concat(var2, var3)
     *        var2, var3 are all in freeVar
     *        > should split the unroll function so that var2 and var3 are bounded by new unrolls
     */
    int theory_str::ctx_dep_analysis(std::map<expr*, int> & strVarMap, std::map<expr*, int> & freeVarMap,
                                     std::map<expr*, std::set<expr*> > & unrollGroupMap, std::map<expr*, std::map<expr*, int> > & var_eq_concat_map) {
        std::map<expr*, int> concatMap;
        std::map<expr*, int> unrollMap;
        std::map<expr*, expr*> aliasIndexMap;
        std::map<expr*, expr*> var_eq_constStr_map;
        std::map<expr*, expr*> concat_eq_constStr_map;
        std::map<expr*, std::map<expr*, int> > var_eq_unroll_map;
        std::map<expr*, std::map<expr*, int> > concat_eq_concat_map;
        std::map<expr*, std::map<expr*, int> > depMap;

        context & ctx = get_context();
        ast_manager & m = get_manager();

        // note that the old API concatenated these assignments into
        // a massive conjunction; we may have the opportunity to avoid that here
        expr_ref_vector assignments(m);
        ctx.get_assignments(assignments);

        // Step 1: get variables / concat AST appearing in the context
        // the thing we iterate over should just be variable_set - internal_variable_set
        // so we avoid computing the set difference (but this might be slower)
        for (expr* var : variable_set) {
        //for(obj_hashtable<expr>::iterator it = variable_set.begin(); it != variable_set.end(); ++it) {
            //expr* var = *it;
            if (internal_variable_set.find(var) == internal_variable_set.end()) {
                TRACE("str", tout << "new variable: " << mk_pp(var, m) << std::endl;);
                strVarMap[var] = 1;
            }
        }
        classify_ast_by_type_in_positive_context(strVarMap, concatMap, unrollMap);

        std::map<expr*, expr*> aliasUnrollSet;
        std::map<expr*, int>::iterator unrollItor = unrollMap.begin();
        for (; unrollItor != unrollMap.end(); ++unrollItor) {
            if (aliasUnrollSet.find(unrollItor->first) != aliasUnrollSet.end()) {
                continue;
            }
            expr * aRoot = nullptr;
            enode * e_currEqc = ctx.get_enode(unrollItor->first);
            enode * e_curr = e_currEqc;
            do {
                app * curr = e_currEqc->get_owner();
                if (u.re.is_unroll(curr)) {
                    if (aRoot == nullptr) {
                        aRoot = curr;
                    }
                    aliasUnrollSet[curr] = aRoot;
                }
                e_currEqc = e_currEqc->get_next();
            } while (e_currEqc != e_curr);
        }

        for (unrollItor = unrollMap.begin(); unrollItor != unrollMap.end(); unrollItor++) {
            expr * unrFunc = unrollItor->first;
            expr * urKey = aliasUnrollSet[unrFunc];
            unrollGroupMap[urKey].insert(unrFunc);
        }

        // Step 2: collect alias relation
        // e.g. suppose we have the equivalence class {x, y, z};
        // then we set aliasIndexMap[y] = x
        // and aliasIndexMap[z] = x

        std::map<expr*, int>::iterator varItor = strVarMap.begin();
        for (; varItor != strVarMap.end(); ++varItor) {
            if (aliasIndexMap.find(varItor->first) != aliasIndexMap.end()) {
                continue;
            }
            expr * aRoot = nullptr;
            expr * curr = varItor->first;
            do {
                if (variable_set.find(curr) != variable_set.end()) {
                    if (aRoot == nullptr) {
                        aRoot = curr;
                    } else {
                        aliasIndexMap[curr] = aRoot;
                    }
                }
                curr = get_eqc_next(curr);
            } while (curr != varItor->first);
        }

        // Step 3: Collect interested cases

        varItor = strVarMap.begin();
        for (; varItor != strVarMap.end(); ++varItor) {
            expr * deAliasNode = get_alias_index_ast(aliasIndexMap, varItor->first);
            // Case 1: variable = string constant
            // e.g. z = "str1" ::= var_eq_constStr_map[z] = "str1"

            if (var_eq_constStr_map.find(deAliasNode) == var_eq_constStr_map.end()) {
                bool nodeHasEqcValue = false;
                expr * nodeValue = get_eqc_value(deAliasNode, nodeHasEqcValue);
                if (nodeHasEqcValue) {
                    var_eq_constStr_map[deAliasNode] = nodeValue;
                }
            }

            // Case 2: var_eq_concat
            // e.g. z = concat("str1", b) ::= var_eq_concat[z][concat(c, "str2")] = 1
            // var_eq_unroll
            // e.g. z = unroll(...) ::= var_eq_unroll[z][unroll(...)] = 1

            if (var_eq_concat_map.find(deAliasNode) == var_eq_concat_map.end()) {
                expr * curr = get_eqc_next(deAliasNode);
                while (curr != deAliasNode) {
                    app * aCurr = to_app(curr);
                    // collect concat
                    if (u.str.is_concat(aCurr)) {
                        expr * arg0 = aCurr->get_arg(0);
                        expr * arg1 = aCurr->get_arg(1);
                        bool arg0HasEqcValue = false;
                        bool arg1HasEqcValue = false;
                        expr * arg0_value = get_eqc_value(arg0, arg0HasEqcValue);
                        expr * arg1_value = get_eqc_value(arg1, arg1HasEqcValue);

                        bool is_arg0_emptyStr = false;
                        if (arg0HasEqcValue) {
                            zstring strval;
                            u.str.is_string(arg0_value, strval);
                            if (strval.empty()) {
                                is_arg0_emptyStr = true;
                            }
                        }

                        bool is_arg1_emptyStr = false;
                        if (arg1HasEqcValue) {
                            zstring strval;
                            u.str.is_string(arg1_value, strval);
                            if (strval.empty()) {
                                is_arg1_emptyStr = true;
                            }
                        }

                        if (!is_arg0_emptyStr && !is_arg1_emptyStr) {
                            var_eq_concat_map[deAliasNode][curr] = 1;
                        }
                    } else if (u.re.is_unroll(to_app(curr))) {
                        var_eq_unroll_map[deAliasNode][curr] = 1;
                    }

                    curr = get_eqc_next(curr);
                }
            }

        } // for(varItor in strVarMap)

        // --------------------------------------------------
        // * collect aliasing relation among eq concats
        //   e.g EQC={concat1, concat2, concat3}
        //       concats_eq_Index_map[concat2] = concat1
        //       concats_eq_Index_map[concat3] = concat1
        // --------------------------------------------------

        std::map<expr*, expr*> concats_eq_index_map;
        std::map<expr*, int>::iterator concatItor = concatMap.begin();
        for(; concatItor != concatMap.end(); ++concatItor) {
            if (concats_eq_index_map.find(concatItor->first) != concats_eq_index_map.end()) {
                continue;
            }
            expr * aRoot = nullptr;
            expr * curr = concatItor->first;
            do {
                if (u.str.is_concat(to_app(curr))) {
                    if (aRoot == nullptr) {
                        aRoot = curr;
                    } else {
                        concats_eq_index_map[curr] = aRoot;
                    }
                }
                curr = get_eqc_next(curr);
            } while (curr != concatItor->first);
        }

        concatItor = concatMap.begin();
        for(; concatItor != concatMap.end(); ++concatItor) {
            expr * deAliasConcat = nullptr;
            if (concats_eq_index_map.find(concatItor->first) != concats_eq_index_map.end()) {
                deAliasConcat = concats_eq_index_map[concatItor->first];
            } else {
                deAliasConcat = concatItor->first;
            }

            // (3) concat_eq_conststr, e.g. concat(a,b) = "str1"
            if (concat_eq_constStr_map.find(deAliasConcat) == concat_eq_constStr_map.end()) {
                bool nodeHasEqcValue = false;
                expr * nodeValue = get_eqc_value(deAliasConcat, nodeHasEqcValue);
                if (nodeHasEqcValue) {
                    concat_eq_constStr_map[deAliasConcat] = nodeValue;
                }
            }

            // (4) concat_eq_concat, e.g.
            // concat(a,b) = concat("str1", c) AND z = concat(a,b) AND z = concat(e,f)
            if (concat_eq_concat_map.find(deAliasConcat) == concat_eq_concat_map.end()) {
                expr * curr = deAliasConcat;
                do {
                    if (u.str.is_concat(to_app(curr))) {
                        // curr cannot be reduced
                        if (concatMap.find(curr) != concatMap.end()) {
                            concat_eq_concat_map[deAliasConcat][curr] = 1;
                        }
                    }
                    curr = get_eqc_next(curr);
                } while (curr != deAliasConcat);
            }
        }

        // print some debugging info
        TRACE("str", trace_ctx_dep(tout, aliasIndexMap, var_eq_constStr_map,
                                   var_eq_concat_map, var_eq_unroll_map,
                                   concat_eq_constStr_map, concat_eq_concat_map, unrollGroupMap););

        if (!contain_pair_bool_map.empty()) {
            compute_contains(aliasIndexMap, concats_eq_index_map, var_eq_constStr_map, concat_eq_constStr_map, var_eq_concat_map);
        }

        // step 4: dependence analysis

        // (1) var = string constant
        for (std::map<expr*, expr*>::iterator itor = var_eq_constStr_map.begin();
             itor != var_eq_constStr_map.end(); ++itor) {
            expr * var = get_alias_index_ast(aliasIndexMap, itor->first);
            expr * strAst = itor->second;
            depMap[var][strAst] = 1;
        }

        // (2) var = concat
        for (std::map<expr*, std::map<expr*, int> >::iterator itor = var_eq_concat_map.begin();
             itor != var_eq_concat_map.end(); ++itor) {
            expr * var = get_alias_index_ast(aliasIndexMap, itor->first);
            for (std::map<expr*, int>::iterator itor1 = itor->second.begin(); itor1 != itor->second.end(); ++itor1) {
                expr * concat = itor1->first;
                std::map<expr*, int> inVarMap;
                std::map<expr*, int> inConcatMap;
                std::map<expr*, int> inUnrollMap;
                classify_ast_by_type(concat, inVarMap, inConcatMap, inUnrollMap);
                for (std::map<expr*, int>::iterator itor2 = inVarMap.begin(); itor2 != inVarMap.end(); ++itor2) {
                    expr * varInConcat = get_alias_index_ast(aliasIndexMap, itor2->first);
                    if (!(depMap[var].find(varInConcat) != depMap[var].end() && depMap[var][varInConcat] == 1)) {
                        depMap[var][varInConcat] = 2;
                    }
                }
            }
        }

        for (std::map<expr*, std::map<expr*, int> >::iterator itor = var_eq_unroll_map.begin();
             itor != var_eq_unroll_map.end(); itor++) {
            expr * var = get_alias_index_ast(aliasIndexMap, itor->first);
            for (std::map<expr*, int>::iterator itor1 = itor->second.begin(); itor1 != itor->second.end(); itor1++) {
                expr * unrollFunc = itor1->first;
                std::map<expr*, int> inVarMap;
                std::map<expr*, int> inConcatMap;
                std::map<expr*, int> inUnrollMap;
                classify_ast_by_type(unrollFunc, inVarMap, inConcatMap, inUnrollMap);
                for (std::map<expr*, int>::iterator itor2 = inVarMap.begin(); itor2 != inVarMap.end(); itor2++) {
                    expr * varInFunc = get_alias_index_ast(aliasIndexMap, itor2->first);

                    TRACE("str", tout << "var in unroll = " <<
                          mk_ismt2_pp(itor2->first, m) << std::endl
                          << "dealiased var = " << mk_ismt2_pp(varInFunc, m) << std::endl;);

                    // it's possible that we have both (Unroll $$_regVar_0 $$_unr_0) /\ (Unroll abcd $$_unr_0),
                    // while $$_regVar_0 = "abcd"
                    // have to exclude such cases
                    bool varHasValue = false;
                    get_eqc_value(varInFunc, varHasValue);
                    if (varHasValue)
                        continue;

                    if (depMap[var].find(varInFunc) == depMap[var].end()) {
                        depMap[var][varInFunc] = 6;
                    }
                }
            }
        }

        // (3) concat = string constant
        for (std::map<expr*, expr*>::iterator itor = concat_eq_constStr_map.begin();
             itor != concat_eq_constStr_map.end(); itor++) {
            expr * concatAst = itor->first;
            expr * constStr = itor->second;
            std::map<expr*, int> inVarMap;
            std::map<expr*, int> inConcatMap;
            std::map<expr*, int> inUnrollMap;
            classify_ast_by_type(concatAst, inVarMap, inConcatMap, inUnrollMap);
            for (std::map<expr*, int>::iterator itor2 = inVarMap.begin(); itor2 != inVarMap.end(); itor2++) {
                expr * varInConcat = get_alias_index_ast(aliasIndexMap, itor2->first);
                if (!(depMap[varInConcat].find(constStr) != depMap[varInConcat].end() && depMap[varInConcat][constStr] == 1))
                    depMap[varInConcat][constStr] = 3;
            }
        }

        // (4) equivalent concats
        //     - possibility 1 : concat("str", v1) = concat(concat(v2, v3), v4) = concat(v5, v6)
        //         ==> v2, v5 are constrained by "str"
        //     - possibility 2 : concat(v1, "str") = concat(v2, v3) = concat(v4, v5)
        //         ==> v2, v4 are constrained by "str"
        //--------------------------------------------------------------

        std::map<expr*, expr*> mostLeftNodes;
        std::map<expr*, expr*> mostRightNodes;

        std::map<expr*, int> mLIdxMap;
        std::map<int, std::set<expr*> > mLMap;
        std::map<expr*, int> mRIdxMap;
        std::map<int, std::set<expr*> > mRMap;
        std::set<expr*> nSet;

        for (std::map<expr*, std::map<expr*, int> >::iterator itor = concat_eq_concat_map.begin();
             itor != concat_eq_concat_map.end(); itor++) {
            mostLeftNodes.clear();
            mostRightNodes.clear();

            expr * mLConst = nullptr;
            expr * mRConst = nullptr;

            for (std::map<expr*, int>::iterator itor1 = itor->second.begin(); itor1 != itor->second.end(); itor1++) {
                expr * concatNode = itor1->first;
                expr * mLNode = getMostLeftNodeInConcat(concatNode);
                zstring strval;
                if (u.str.is_string(to_app(mLNode), strval)) {
                    if (mLConst == nullptr && strval.empty()) {
                        mLConst = mLNode;
                    }
                } else {
                    mostLeftNodes[mLNode] = concatNode;
                }

                expr * mRNode = getMostRightNodeInConcat(concatNode);
                if (u.str.is_string(to_app(mRNode), strval)) {
                    if (mRConst == nullptr && strval.empty()) {
                        mRConst = mRNode;
                    }
                } else {
                    mostRightNodes[mRNode] = concatNode;
                }
            }

            if (mLConst != nullptr) {
                // -------------------------------------------------------------------------------------
                // The left most variable in a concat is constrained by a constant string in eqc concat
                // -------------------------------------------------------------------------------------
                // e.g. Concat(x, ...) = Concat("abc", ...)
                // -------------------------------------------------------------------------------------
                for (std::map<expr*, expr*>::iterator itor1 = mostLeftNodes.begin();
                     itor1 != mostLeftNodes.end(); itor1++) {
                    expr * deVar = get_alias_index_ast(aliasIndexMap, itor1->first);
                    if (depMap[deVar].find(mLConst) == depMap[deVar].end() || depMap[deVar][mLConst] != 1) {
                        depMap[deVar][mLConst] = 4;
                    }
                }
            }

            {
                // -------------------------------------------------------------------------------------
                // The left most variables in eqc concats are constrained by each other
                // -------------------------------------------------------------------------------------
                // e.g. concat(x, ...) = concat(u, ...) = ...
                //      x and u are constrained by each other
                // -------------------------------------------------------------------------------------
                nSet.clear();
                std::map<expr*, expr*>::iterator itl = mostLeftNodes.begin();
                for (; itl != mostLeftNodes.end(); itl++) {
                    bool lfHasEqcValue = false;
                    get_eqc_value(itl->first, lfHasEqcValue);
                    if (lfHasEqcValue)
                        continue;
                    expr * deVar = get_alias_index_ast(aliasIndexMap, itl->first);
                    nSet.insert(deVar);
                }

                if (nSet.size() > 1) {
                    int lId = -1;
                    for (std::set<expr*>::iterator itor2 = nSet.begin(); itor2 != nSet.end(); itor2++) {
                        if (mLIdxMap.find(*itor2) != mLIdxMap.end()) {
                            lId = mLIdxMap[*itor2];
                            break;
                        }
                    }
                    if (lId == -1)
                        lId = static_cast<int>(mLMap.size());
                    for (std::set<expr*>::iterator itor2 = nSet.begin(); itor2 != nSet.end(); itor2++) {
                        bool itorHasEqcValue = false;
                        get_eqc_value(*itor2, itorHasEqcValue);
                        if (itorHasEqcValue)
                            continue;
                        mLIdxMap[*itor2] = lId;
                        mLMap[lId].insert(*itor2);
                    }
                }
            }

            if (mRConst != nullptr) {
                for (std::map<expr*, expr*>::iterator itor1 = mostRightNodes.begin();
                     itor1 != mostRightNodes.end(); itor1++) {
                    expr * deVar = get_alias_index_ast(aliasIndexMap, itor1->first);
                    if (depMap[deVar].find(mRConst) == depMap[deVar].end() || depMap[deVar][mRConst] != 1) {
                        depMap[deVar][mRConst] = 5;
                    }
                }
            }

            {
                nSet.clear();
                std::map<expr*, expr*>::iterator itr = mostRightNodes.begin();
                for (; itr != mostRightNodes.end(); itr++) {
                    expr * deVar = get_alias_index_ast(aliasIndexMap, itr->first);
                    nSet.insert(deVar);
                }
                if (nSet.size() > 1) {
                    int rId = -1;
                    std::set<expr*>::iterator itor2 = nSet.begin();
                    for (; itor2 != nSet.end(); itor2++) {
                        if (mRIdxMap.find(*itor2) != mRIdxMap.end()) {
                            rId = mRIdxMap[*itor2];
                            break;
                        }
                    }
                    if (rId == -1)
                        rId = static_cast<int>(mRMap.size());
                    for (itor2 = nSet.begin(); itor2 != nSet.end(); itor2++) {
                        bool rHasEqcValue = false;
                        get_eqc_value(*itor2, rHasEqcValue);
                        if (rHasEqcValue)
                            continue;
                        mRIdxMap[*itor2] = rId;
                        mRMap[rId].insert(*itor2);
                    }
                }
            }
        }

        // print the dependence map
        TRACE("str",
              tout << "Dependence Map" << std::endl;
              for(std::map<expr*, std::map<expr*, int> >::iterator itor = depMap.begin(); itor != depMap.end(); itor++) {
                  tout << mk_pp(itor->first, m);
                  rational nnLen;
                  bool nnLen_exists = get_len_value(itor->first, nnLen);
                  tout << "  [len = " << (nnLen_exists ? nnLen.to_string() : "?") << "] \t-->\t";
                  for (std::map<expr*, int>::iterator itor1 = itor->second.begin(); itor1 != itor->second.end(); itor1++) {
                      tout << mk_pp(itor1->first, m) << "(" << itor1->second << "), ";
                  }
                  tout << std::endl;
              }
              );

        // step, errr, 5: compute free variables based on the dependence map

        // the case dependence map is empty, every var in VarMap is free
        //---------------------------------------------------------------
        // remove L/R most var in eq concat since they are constrained with each other
        std::map<expr*, std::map<expr*, int> > lrConstrainedMap;
        for (std::map<int, std::set<expr*> >::iterator itor = mLMap.begin(); itor != mLMap.end(); itor++) {
            for (std::set<expr*>::iterator it1 = itor->second.begin(); it1 != itor->second.end(); it1++) {
                std::set<expr*>::iterator it2 = it1;
                it2++;
                for (; it2 != itor->second.end(); it2++) {
                    expr * n1 = *it1;
                    expr * n2 = *it2;
                    lrConstrainedMap[n1][n2] = 1;
                    lrConstrainedMap[n2][n1] = 1;
                }
            }
        }
        for (std::map<int, std::set<expr*> >::iterator itor = mRMap.begin(); itor != mRMap.end(); itor++) {
            for (std::set<expr*>::iterator it1 = itor->second.begin(); it1 != itor->second.end(); it1++) {
                std::set<expr*>::iterator it2 = it1;
                it2++;
                for (; it2 != itor->second.end(); it2++) {
                    expr * n1 = *it1;
                    expr * n2 = *it2;
                    lrConstrainedMap[n1][n2] = 1;
                    lrConstrainedMap[n2][n1] = 1;
                }
            }
        }

        if (depMap.size() == 0) {
            std::map<expr*, int>::iterator itor = strVarMap.begin();
            for (; itor != strVarMap.end(); itor++) {
                expr * var = get_alias_index_ast(aliasIndexMap, itor->first);
                if (lrConstrainedMap.find(var) == lrConstrainedMap.end()) {
                    freeVarMap[var] = 1;
                } else {
                    int lrConstainted = 0;
                    std::map<expr*, int>::iterator lrit = freeVarMap.begin();
                    for (; lrit != freeVarMap.end(); lrit++) {
                        if (lrConstrainedMap[var].find(lrit->first) != lrConstrainedMap[var].end()) {
                            lrConstainted = 1;
                            break;
                        }
                    }
                    if (lrConstainted == 0) {
                        freeVarMap[var] = 1;
                    }
                }
            }
        } else {
            // if the keys in aliasIndexMap are not contained in keys in depMap, they are free
            // e.g.,  x= y /\ x = z /\ t = "abc"
            //        aliasIndexMap[y]= x, aliasIndexMap[z] = x
            //        depMap        t ~ "abc"(1)
            //        x should be free
            std::map<expr*, int>::iterator itor2 = strVarMap.begin();
            for (; itor2 != strVarMap.end(); itor2++) {
                if (aliasIndexMap.find(itor2->first) != aliasIndexMap.end()) {
                    expr * var = aliasIndexMap[itor2->first];
                    if (depMap.find(var) == depMap.end()) {
                        if (lrConstrainedMap.find(var) == lrConstrainedMap.end()) {
                            freeVarMap[var] = 1;
                        } else {
                            int lrConstainted = 0;
                            std::map<expr*, int>::iterator lrit = freeVarMap.begin();
                            for (; lrit != freeVarMap.end(); lrit++) {
                                if (lrConstrainedMap[var].find(lrit->first) != lrConstrainedMap[var].end()) {
                                    lrConstainted = 1;
                                    break;
                                }
                            }
                            if (lrConstainted == 0) {
                                freeVarMap[var] = 1;
                            }
                        }
                    }
                } else if (aliasIndexMap.find(itor2->first) == aliasIndexMap.end()) {
                    // if a variable is not in aliasIndexMap and not in depMap, it's free
                    if (depMap.find(itor2->first) == depMap.end()) {
                        expr * var = itor2->first;
                        if (lrConstrainedMap.find(var) == lrConstrainedMap.end()) {
                            freeVarMap[var] = 1;
                        } else {
                            int lrConstainted = 0;
                            std::map<expr*, int>::iterator lrit = freeVarMap.begin();
                            for (; lrit != freeVarMap.end(); lrit++) {
                                if (lrConstrainedMap[var].find(lrit->first) != lrConstrainedMap[var].end()) {
                                    lrConstainted = 1;
                                    break;
                                }
                            }
                            if (lrConstainted == 0) {
                                freeVarMap[var] = 1;
                            }
                        }
                    }
                }
            }

            std::map<expr*, std::map<expr*, int> >::iterator itor = depMap.begin();
            for (; itor != depMap.end(); itor++) {
                for (std::map<expr*, int>::iterator itor1 = itor->second.begin(); itor1 != itor->second.end(); itor1++) {
                    if (variable_set.find(itor1->first) != variable_set.end()) { // expr type = var
                        expr * var = get_alias_index_ast(aliasIndexMap, itor1->first);
                        // if a var is dep on itself and all dependence are type 2, it's a free variable
                        // e.g {y --> x(2), y(2), m --> m(2), n(2)} y,m are free
                        {
                            if (depMap.find(var) == depMap.end()) {
                                if (freeVarMap.find(var) == freeVarMap.end()) {
                                    if (lrConstrainedMap.find(var) == lrConstrainedMap.end()) {
                                        freeVarMap[var] = 1;
                                    } else {
                                        int lrConstainted = 0;
                                        std::map<expr*, int>::iterator lrit = freeVarMap.begin();
                                        for (; lrit != freeVarMap.end(); lrit++) {
                                            if (lrConstrainedMap[var].find(lrit->first) != lrConstrainedMap[var].end()) {
                                                lrConstainted = 1;
                                                break;
                                            }
                                        }
                                        if (lrConstainted == 0) {
                                            freeVarMap[var] = 1;
                                        }
                                    }

                                } else {
                                    freeVarMap[var] = freeVarMap[var] + 1;
                                }
                            }
                        }
                    }
                }
            }
        }

        return 0;
    }

    // Check agreement between integer and string theories for the term a = (str.to-int S).
    // Returns true if axioms were added, and false otherwise.
    bool theory_str::finalcheck_str2int(app * a) {
        SASSERT(u.str.is_stoi(a));
        bool axiomAdd = false;
        context & ctx = get_context();
        ast_manager & m = get_manager();

        expr * S = a->get_arg(0);

        // check integer theory
        rational Ival;
        bool Ival_exists = get_arith_value(a, Ival);
        if (Ival_exists) {
            TRACE("str", tout << "integer theory assigns " << mk_pp(a, m) << " = " << Ival.to_string() << std::endl;);
            // if that value is not -1, we can assert (str.to-int S) = Ival --> S = "Ival"
            if (!Ival.is_minus_one()) {
                zstring Ival_str(Ival.to_string().c_str());
                expr_ref premise(ctx.mk_eq_atom(a, m_autil.mk_numeral(Ival, true)), m);
                expr_ref conclusion(ctx.mk_eq_atom(S, mk_string(Ival_str)), m);
                expr_ref axiom(rewrite_implication(premise, conclusion), m);
                if (!string_int_axioms.contains(axiom)) {
                    string_int_axioms.insert(axiom);
                    assert_axiom(axiom);
                    m_trail_stack.push(insert_obj_trail<theory_str, expr>(string_int_axioms, axiom));
                    axiomAdd = true;
                }
            }
        } else {
            TRACE("str", tout << "integer theory has no assignment for " << mk_pp(a, m) << std::endl;);
            expr_ref is_zero(ctx.mk_eq_atom(a, m_autil.mk_int(0)), m);
            /* literal is_zero_l = */ mk_literal(is_zero);
            axiomAdd = true;
            TRACE("str", ctx.display(tout););
            // NOT_IMPLEMENTED_YET();
        }

        return axiomAdd;
    }

    bool theory_str::finalcheck_int2str(app * a) {
        bool axiomAdd = false;
        context & ctx = get_context();
        ast_manager & m = get_manager();

        expr * N = a->get_arg(0);

        // check string theory
        bool Sval_expr_exists;
        expr * Sval_expr = get_eqc_value(a, Sval_expr_exists);
        if (Sval_expr_exists) {
            zstring Sval;
            u.str.is_string(Sval_expr, Sval);
            TRACE("str", tout << "string theory assigns \"" << mk_pp(a, m) << " = " << Sval << "\n";);
            // empty string --> integer value < 0
            if (Sval.empty()) {
                // ignore this. we should already assert the axiom for what happens when the string is ""
            } else {
                // nonempty string --> convert to correct integer value, or disallow it
                rational convertedRepresentation(0);
                rational ten(10);
                bool conversionOK = true;
                for (unsigned i = 0; i < Sval.length(); ++i) {
                    char digit = (int)Sval[i];
                    if (isdigit((int)digit)) {
                        std::string sDigit(1, digit);
                        int val = atoi(sDigit.c_str());
                        convertedRepresentation = (ten * convertedRepresentation) + rational(val);
                    } else {
                        // not a digit, invalid
                        TRACE("str", tout << "str.to-int argument contains non-digit character '" << digit << "'" << std::endl;);
                        conversionOK = false;
                        break;
                    }
                }
                if (conversionOK) {
                    expr_ref premise(ctx.mk_eq_atom(a, mk_string(Sval)), m);
                    expr_ref conclusion(ctx.mk_eq_atom(N, m_autil.mk_numeral(convertedRepresentation, true)), m);
                    expr_ref axiom(rewrite_implication(premise, conclusion), m);
                    if (!string_int_axioms.contains(axiom)) {
                        string_int_axioms.insert(axiom);
                        assert_axiom(axiom);
                        m_trail_stack.push(insert_obj_trail<theory_str, expr>(string_int_axioms, axiom));
                        axiomAdd = true;
                    }
                } else {
                    expr_ref axiom(m.mk_not(ctx.mk_eq_atom(a, mk_string(Sval))), m);
                    // always assert this axiom because this is a conflict clause
                    assert_axiom(axiom);
                    axiomAdd = true;
                }
            }
        } else {
            TRACE("str", tout << "string theory has no assignment for " << mk_pp(a, m) << std::endl;);
            NOT_IMPLEMENTED_YET();
        }
        return axiomAdd;
    }

    void theory_str::collect_var_concat(expr * node, std::set<expr*> & varSet, std::set<expr*> & concatSet) {
        if (variable_set.find(node) != variable_set.end()) {
            if (internal_lenTest_vars.find(node) == internal_lenTest_vars.end()) {
                varSet.insert(node);
            }
        }
        else if (is_app(node)) {
            app * aNode = to_app(node);
            if (u.str.is_length(aNode)) {
                // Length
                return;
            }
            if (u.str.is_concat(aNode)) {
                if (concatSet.find(node) == concatSet.end()) {
                    concatSet.insert(node);
                }
            }
            // recursively visit all arguments
            for (unsigned i = 0; i < aNode->get_num_args(); ++i) {
                expr * arg = aNode->get_arg(i);
                collect_var_concat(arg, varSet, concatSet);
            }
        }
    }

    bool theory_str::propagate_length_within_eqc(expr * var) {
        bool res = false;
        ast_manager & m = get_manager();
        context & ctx = get_context();

        TRACE("str", tout << "propagate_length_within_eqc: " << mk_ismt2_pp(var, m) << std::endl ;);

        rational varLen;
        if (! get_len_value(var, varLen)) {
            bool hasLen = false;
            expr * nodeWithLen= var;
            do {
                if (get_len_value(nodeWithLen, varLen)) {
                    hasLen = true;
                    break;
                }
                nodeWithLen = get_eqc_next(nodeWithLen);
            } while (nodeWithLen != var);

            if (hasLen) {
                // var = nodeWithLen --> |var| = |nodeWithLen|
                expr_ref_vector l_items(m);
                expr_ref varEqNode(ctx.mk_eq_atom(var, nodeWithLen), m);
                l_items.push_back(varEqNode);

                expr_ref nodeWithLenExpr (mk_strlen(nodeWithLen), m);
                expr_ref varLenExpr (mk_int(varLen), m);
                expr_ref lenEqNum(ctx.mk_eq_atom(nodeWithLenExpr, varLenExpr), m);
                l_items.push_back(lenEqNum);

                expr_ref axl(m.mk_and(l_items.size(), l_items.c_ptr()), m);
                expr_ref varLen(mk_strlen(var), m);
                expr_ref axr(ctx.mk_eq_atom(varLen, mk_int(varLen)), m);
                assert_implication(axl, axr);
                TRACE("str", tout <<  mk_ismt2_pp(axl, m) << std::endl << "  --->  " << std::endl <<  mk_ismt2_pp(axr, m););
                res = true;
            }
        }
        return res;
    }

    bool theory_str::propagate_length(std::set<expr*> & varSet, std::set<expr*> & concatSet, std::map<expr*, int> & exprLenMap) {
        context & ctx = get_context();
        ast_manager & m = get_manager();
        expr_ref_vector assignments(m);
        ctx.get_assignments(assignments);
        bool axiomAdded = false;
        // collect all concats in context
        for (expr_ref_vector::iterator it = assignments.begin(); it != assignments.end(); ++it) {
            if (! ctx.is_relevant(*it)) {
                continue;
            }
            if (m.is_eq(*it)) {
                collect_var_concat(*it, varSet, concatSet);
            }
        }
        // iterate each concat
        // if a concat doesn't have length info, check if the length of all leaf nodes can be resolved
        for (std::set<expr*>::iterator it = concatSet.begin(); it != concatSet.end(); it++) {
            expr * concat = *it;
            rational lenValue;
            expr_ref concatlenExpr (mk_strlen(concat), m) ;
            bool allLeafResolved = true;
            if (! get_arith_value(concatlenExpr, lenValue)) {
                // the length fo concat is unresolved yet
                if (get_len_value(concat, lenValue)) {
                    // but all leaf nodes have length information
                    TRACE("str", tout << "* length pop-up: " <<  mk_ismt2_pp(concat, m) << "| = " << lenValue << std::endl;);
                    std::set<expr*> leafNodes;
                    get_unique_non_concat_nodes(concat, leafNodes);
                    expr_ref_vector l_items(m);
                    for (std::set<expr*>::iterator leafIt = leafNodes.begin(); leafIt != leafNodes.end(); ++leafIt) {
                        rational leafLenValue;
                        if (get_len_value(*leafIt, leafLenValue)) {
                            expr_ref leafItLenExpr (mk_strlen(*leafIt), m);
                            expr_ref leafLenValueExpr (mk_int(leafLenValue), m);
                            expr_ref lcExpr (ctx.mk_eq_atom(leafItLenExpr, leafLenValueExpr), m);
                            l_items.push_back(lcExpr);
                        } else {
                            allLeafResolved = false;
                            break;
                        }
                    }
                    if (allLeafResolved) {
                        expr_ref axl(m.mk_and(l_items.size(), l_items.c_ptr()), m);
                        expr_ref lenValueExpr (mk_int(lenValue), m);
                        expr_ref axr(ctx.mk_eq_atom(concatlenExpr, lenValueExpr), m);
                        assert_implication(axl, axr);
                        TRACE("str", tout <<  mk_ismt2_pp(axl, m) << std::endl << "  --->  " << std::endl <<  mk_ismt2_pp(axr, m)<< std::endl;);
                        axiomAdded = true;
                    }
                }
            }
        }
        // if no concat length is propagated, check the length of variables.
        if (! axiomAdded) {
            for (std::set<expr*>::iterator it = varSet.begin(); it != varSet.end(); it++) {
                expr * var = *it;
                rational lenValue;
                expr_ref varlen (mk_strlen(var), m) ;
                if (! get_arith_value(varlen, lenValue)) {
                    if (propagate_length_within_eqc(var)) {
                        axiomAdded = true;
                    }
                }
            }

        }
        return axiomAdded;
    }

    void theory_str::get_unique_non_concat_nodes(expr * node, std::set<expr*> & argSet) {
        app * a_node = to_app(node);
        if (!u.str.is_concat(a_node)) {
            argSet.insert(node);
            return;
        } else {
            SASSERT(a_node->get_num_args() == 2);
            expr * leftArg = a_node->get_arg(0);
            expr * rightArg = a_node->get_arg(1);
            get_unique_non_concat_nodes(leftArg, argSet);
            get_unique_non_concat_nodes(rightArg, argSet);
        }
    }

    final_check_status theory_str::final_check_eh() {
        context & ctx = get_context();
        ast_manager & m = get_manager();

        //expr_ref_vector assignments(m);
        //ctx.get_assignments(assignments);

        if (opt_VerifyFinalCheckProgress) {
            finalCheckProgressIndicator = false;
        }

        TRACE("str", tout << "final check" << std::endl;);
        TRACE_CODE(if (is_trace_enabled("t_str_dump_assign")) { dump_assignments(); });
        check_variable_scope();

        if (opt_DeferEQCConsistencyCheck) {
            TRACE("str", tout << "performing deferred EQC consistency check" << std::endl;);
            std::set<enode*> eqc_roots;
            for (ptr_vector<enode>::const_iterator it = ctx.begin_enodes(); it != ctx.end_enodes(); ++it) {
                enode * e = *it;
                enode * root = e->get_root();
                eqc_roots.insert(root);
            }

            bool found_inconsistency = false;

            for (std::set<enode*>::iterator it = eqc_roots.begin(); it != eqc_roots.end(); ++it) {
                enode * e = *it;
                app * a = e->get_owner();
                if (!(m.get_sort(a) == u.str.mk_string_sort())) {
                    TRACE("str", tout << "EQC root " << mk_pp(a, m) << " not a string term; skipping" << std::endl;);
                } else {
                    TRACE("str", tout << "EQC root " << mk_pp(a, m) << " is a string term. Checking this EQC" << std::endl;);
                    // first call check_concat_len_in_eqc() on each member of the eqc
                    enode * e_it = e;
                    enode * e_root = e_it;
                    do {
                        bool status = check_concat_len_in_eqc(e_it->get_owner());
                        if (!status) {
                            TRACE("str", tout << "concat-len check asserted an axiom on " << mk_pp(e_it->get_owner(), m) << std::endl;);
                            found_inconsistency = true;
                        }
                        e_it = e_it->get_next();
                    } while (e_it != e_root);

                    // now grab any two distinct elements from the EQC and call new_eq_check() on them
                    enode * e1 = e;
                    enode * e2 = e1->get_next();
                    if (e1 != e2) {
                        TRACE("str", tout << "deferred new_eq_check() over EQC of " << mk_pp(e1->get_owner(), m) << " and " << mk_pp(e2->get_owner(), m) << std::endl;);
                        bool result = new_eq_check(e1->get_owner(), e2->get_owner());
                        if (!result) {
                            TRACE("str", tout << "new_eq_check found inconsistencies" << std::endl;);
                            found_inconsistency = true;
                        }
                    }
                }
            }

            if (found_inconsistency) {
                TRACE("str", tout << "Found inconsistency in final check! Returning to search." << std::endl;);
                return FC_CONTINUE;
            } else {
                TRACE("str", tout << "Deferred consistency check passed. Continuing in final check." << std::endl;);
            }
        }

        // run dependence analysis to find free string variables
        std::map<expr*, int> varAppearInAssign;
        std::map<expr*, int> freeVar_map;
        std::map<expr*, std::set<expr*> > unrollGroup_map;
        std::map<expr*, std::map<expr*, int> > var_eq_concat_map;
        int conflictInDep = ctx_dep_analysis(varAppearInAssign, freeVar_map, unrollGroup_map, var_eq_concat_map);
        if (conflictInDep == -1) {
            // return Z3_TRUE;
            return FC_DONE;
        }

        // enhancement: improved backpropagation of string constants into var=concat terms
        bool backpropagation_occurred = false;
        for (std::map<expr*, std::map<expr*, int> >::iterator veqc_map_it = var_eq_concat_map.begin();
             veqc_map_it != var_eq_concat_map.end(); ++veqc_map_it) {
            expr * var = veqc_map_it->first;
            for (std::map<expr*, int>::iterator concat_map_it = veqc_map_it->second.begin();
                 concat_map_it != veqc_map_it->second.end(); ++concat_map_it) {
                app * concat = to_app(concat_map_it->first);
                expr * concat_lhs = concat->get_arg(0);
                expr * concat_rhs = concat->get_arg(1);
                // If the concat LHS and RHS both have a string constant in their EQC,
                // but the var does not, then we assert an axiom of the form
                // (lhs = "lhs" AND rhs = "rhs") --> (Concat lhs rhs) = "lhsrhs"
                bool concat_lhs_haseqc, concat_rhs_haseqc, var_haseqc;
                expr * concat_lhs_str = get_eqc_value(concat_lhs, concat_lhs_haseqc);
                expr * concat_rhs_str = get_eqc_value(concat_rhs, concat_rhs_haseqc);
                get_eqc_value(var, var_haseqc);
                if (concat_lhs_haseqc && concat_rhs_haseqc && !var_haseqc) {
                    TRACE("str", tout << "backpropagate into " << mk_pp(var, m) << " = " << mk_pp(concat, m) << std::endl
                          << "LHS ~= " << mk_pp(concat_lhs_str, m) << " RHS ~= " << mk_pp(concat_rhs_str, m) << std::endl;);

                    zstring lhsString, rhsString;
                    u.str.is_string(concat_lhs_str, lhsString);
                    u.str.is_string(concat_rhs_str, rhsString);
                    zstring concatString = lhsString + rhsString;

                    // special handling: don't assert that string constants are equal to themselves
                    expr_ref_vector lhs_terms(m);
                    if (!u.str.is_string(concat_lhs)) {
                        lhs_terms.push_back(ctx.mk_eq_atom(concat_lhs, concat_lhs_str));
                    }
                    if (!u.str.is_string(concat_rhs)) {
                        lhs_terms.push_back(ctx.mk_eq_atom(concat_rhs, concat_rhs_str));
                    }

                    if (lhs_terms.empty()) {
                        // no assumptions on LHS
                        expr_ref rhs(ctx.mk_eq_atom(concat, mk_string(concatString)), m);
                        assert_axiom(rhs);
                    } else {
                        expr_ref lhs(mk_and(lhs_terms), m);
                        expr_ref rhs(ctx.mk_eq_atom(concat, mk_string(concatString)), m);
                        assert_implication(lhs, rhs);
                    }
                    backpropagation_occurred = true;
                }
            }
        }

        if (backpropagation_occurred) {
            TRACE("str", tout << "Resuming search due to axioms added by backpropagation." << std::endl;);
            return FC_CONTINUE;
        }

        // enhancement: improved backpropagation of length information
        {
            std::set<expr*> varSet;
            std::set<expr*> concatSet;
            std::map<expr*, int> exprLenMap;

            bool length_propagation_occurred = propagate_length(varSet, concatSet, exprLenMap);
            if (length_propagation_occurred) {
                TRACE("str", tout << "Resuming search due to axioms added by length propagation." << std::endl;);
                return FC_CONTINUE;
            }
        }

        bool needToAssignFreeVars = false;
        std::set<expr*> free_variables;
        std::set<expr*> unused_internal_variables;
        { // Z3str2 free variables check
            std::map<expr*, int>::iterator itor = varAppearInAssign.begin();
            for (; itor != varAppearInAssign.end(); ++itor) {
                /*
                  std::string vName = std::string(Z3_ast_to_string(ctx, itor->first));
                  if (vName.length() >= 3 && vName.substr(0, 3) == "$$_")
                  continue;
                */
                if (internal_variable_set.find(itor->first) != internal_variable_set.end()
                    || regex_variable_set.find(itor->first) != regex_variable_set.end()) {
                    // this can be ignored, I think
                    TRACE("str", tout << "free internal variable " << mk_pp(itor->first, m) << " ignored" << std::endl;);
                    continue;
                }
                bool hasEqcValue = false;
                get_eqc_value(itor->first, hasEqcValue);
                if (!hasEqcValue) {
                    TRACE("str", tout << "found free variable " << mk_pp(itor->first, m) << std::endl;);
                    needToAssignFreeVars = true;
                    free_variables.insert(itor->first);
                    // break;
                } else {
                    // debug
                    // TRACE("str", tout << "variable " << mk_pp(itor->first, m) << " = " << mk_pp(eqcString, m) << std::endl;);
                }
            }
        }

        if (!needToAssignFreeVars) {

            // check string-int terms
            bool addedStrIntAxioms = false;
            for (unsigned i = 0; i < string_int_conversion_terms.size(); ++i) {
                app * ex = to_app(string_int_conversion_terms[i].get());
                if (u.str.is_stoi(ex)) {
                    bool axiomAdd = finalcheck_str2int(ex);
                    if (axiomAdd) {
                        addedStrIntAxioms = true;
                    }
                } else if (u.str.is_itos(ex)) {
                    bool axiomAdd = finalcheck_int2str(ex);
                    if (axiomAdd) {
                        addedStrIntAxioms = true;
                    }
                } else {
                    UNREACHABLE();
                }
            }
            if (addedStrIntAxioms) {
                TRACE("str", tout << "Resuming search due to addition of string-integer conversion axioms." << std::endl;);
                return FC_CONTINUE;
            }

            if (unused_internal_variables.empty()) {
                TRACE("str", tout << "All variables are assigned. Done!" << std::endl;);
                return FC_DONE;
            } else {
                TRACE("str", tout << "Assigning decoy values to free internal variables." << std::endl;);
                for (std::set<expr*>::iterator it = unused_internal_variables.begin(); it != unused_internal_variables.end(); ++it) {
                    expr * var = *it;
                    expr_ref assignment(m.mk_eq(var, mk_string("**unused**")), m);
                    assert_axiom(assignment);
                }
                return FC_CONTINUE;
            }
        }

        CTRACE("str", needToAssignFreeVars,
               tout << "Need to assign values to the following free variables:" << std::endl;
               for (expr* v : free_variables) {
                   tout << mk_ismt2_pp(v, m) << std::endl;
               }
               tout << "freeVar_map has the following entries:" << std::endl;
               for (auto const& kv : freeVar_map) {
                   expr * var = kv.first;
                   tout << mk_ismt2_pp(var, m) << std::endl;
               }
               );

        // -----------------------------------------------------------
        // variables in freeVar are those not bounded by Concats
        // classify variables in freeVarMap:
        // (1) freeVar = unroll(r1, t1)
        // (2) vars are not bounded by either concat or unroll
        // -----------------------------------------------------------
        std::map<expr*, std::set<expr*> > fv_unrolls_map;
        std::set<expr*> tmpSet;
        expr * constValue = nullptr;
        for (std::map<expr*, int>::iterator fvIt2 = freeVar_map.begin(); fvIt2 != freeVar_map.end(); fvIt2++) {
            expr * var = fvIt2->first;
            tmpSet.clear();
            get_eqc_allUnroll(var, constValue, tmpSet);
            if (tmpSet.size() > 0) {
                fv_unrolls_map[var] = tmpSet;
            }
        }
        // erase var bounded by an unroll function from freeVar_map
        for (std::map<expr*, std::set<expr*> >::iterator fvIt3 = fv_unrolls_map.begin();
             fvIt3 != fv_unrolls_map.end(); fvIt3++) {
            expr * var = fvIt3->first;
            TRACE("str", tout << "erase free variable " << mk_pp(var, m) << " from freeVar_map, it is bounded by an Unroll" << std::endl;);
            freeVar_map.erase(var);
        }

        // collect the case:
        //   * Concat(X, Y) = unroll(r1, t1) /\ Concat(X, Y) = unroll(r2, t2)
        //     concatEqUnrollsMap[Concat(X, Y)] = {unroll(r1, t1), unroll(r2, t2)}

        std::map<expr*, std::set<expr*> > concatEqUnrollsMap;
        for (std::map<expr*, std::set<expr*> >::iterator urItor = unrollGroup_map.begin();
             urItor != unrollGroup_map.end(); urItor++) {
            expr * unroll = urItor->first;
            expr * curr = unroll;
            do {
                if (u.str.is_concat(to_app(curr))) {
                    concatEqUnrollsMap[curr].insert(unroll);
                    concatEqUnrollsMap[curr].insert(unrollGroup_map[unroll].begin(), unrollGroup_map[unroll].end());
                }
                enode * e_curr = ctx.get_enode(curr);
                curr = e_curr->get_next()->get_owner();
                // curr = get_eqc_next(curr);
            } while (curr != unroll);
        }

        std::map<expr*, std::set<expr*> > concatFreeArgsEqUnrollsMap;
        std::set<expr*> fvUnrollSet;
        for (std::map<expr*, std::set<expr*> >::iterator concatItor = concatEqUnrollsMap.begin();
             concatItor != concatEqUnrollsMap.end(); concatItor++) {
            expr * concat = concatItor->first;
            expr * concatArg1 = to_app(concat)->get_arg(0);
            expr * concatArg2 = to_app(concat)->get_arg(1);
            bool arg1Bounded = false;
            bool arg2Bounded = false;
            // arg1
            if (variable_set.find(concatArg1) != variable_set.end()) {
                if (freeVar_map.find(concatArg1) == freeVar_map.end()) {
                    arg1Bounded = true;
                } else {
                    fvUnrollSet.insert(concatArg1);
                }
            } else if (u.str.is_concat(to_app(concatArg1))) {
                if (concatEqUnrollsMap.find(concatArg1) == concatEqUnrollsMap.end()) {
                    arg1Bounded = true;
                }
            }
            // arg2
            if (variable_set.find(concatArg2) != variable_set.end()) {
                if (freeVar_map.find(concatArg2) == freeVar_map.end()) {
                    arg2Bounded = true;
                } else {
                    fvUnrollSet.insert(concatArg2);
                }
            } else if (u.str.is_concat(to_app(concatArg2))) {
                if (concatEqUnrollsMap.find(concatArg2) == concatEqUnrollsMap.end()) {
                    arg2Bounded = true;
                }
            }
            if (!arg1Bounded && !arg2Bounded) {
                concatFreeArgsEqUnrollsMap[concat].insert(
                    concatEqUnrollsMap[concat].begin(),
                    concatEqUnrollsMap[concat].end());
            }
        }
        for (std::set<expr*>::iterator vItor = fvUnrollSet.begin(); vItor != fvUnrollSet.end(); vItor++) {
            TRACE("str", tout << "remove " << mk_pp(*vItor, m) << " from freeVar_map" << std::endl;);
            freeVar_map.erase(*vItor);
        }

        // Assign free variables
        std::set<expr*> fSimpUnroll;

        constValue = nullptr;

        {
            TRACE("str", tout << "free var map (#" << freeVar_map.size() << "):" << std::endl;
                  for (std::map<expr*, int>::iterator freeVarItor1 = freeVar_map.begin(); freeVarItor1 != freeVar_map.end(); freeVarItor1++) {
                      expr * freeVar = freeVarItor1->first;
                      rational lenValue;
                      bool lenValue_exists = get_len_value(freeVar, lenValue);
                      tout << mk_pp(freeVar, m) << " [depCnt = " << freeVarItor1->second << ", length = "
                           << (lenValue_exists ? lenValue.to_string() : "?")
                           << "]" << std::endl;
                  }
                  );
        }

        for (std::map<expr*, std::set<expr*> >::iterator fvIt2 = concatFreeArgsEqUnrollsMap.begin();
             fvIt2 != concatFreeArgsEqUnrollsMap.end(); fvIt2++) {
            expr * concat = fvIt2->first;
            for (std::set<expr*>::iterator urItor = fvIt2->second.begin(); urItor != fvIt2->second.end(); urItor++) {
                expr * unroll = *urItor;
                process_concat_eq_unroll(concat, unroll);
            }
        }

        // --------
        // experimental free variable assignment - begin
        //   * special handling for variables that are not used in concat
        // --------
        bool testAssign = true;
        if (!testAssign) {
            for (std::map<expr*, int>::iterator fvIt = freeVar_map.begin(); fvIt != freeVar_map.end(); fvIt++) {
                expr * freeVar = fvIt->first;
                /*
                  std::string vName = std::string(Z3_ast_to_string(ctx, freeVar));
                  if (vName.length() >= 9 && vName.substr(0, 9) == "$$_regVar") {
                  continue;
                  }
                */
                expr * toAssert = gen_len_val_options_for_free_var(freeVar, nullptr, "");
                if (toAssert != nullptr) {
                    assert_axiom(toAssert);
                }
            }
        } else {
            process_free_var(freeVar_map);
        }
        // experimental free variable assignment - end

        // now deal with removed free variables that are bounded by an unroll
        TRACE("str", tout << "fv_unrolls_map (#" << fv_unrolls_map.size() << "):" << std::endl;);
        for (std::map<expr*, std::set<expr*> >::iterator fvIt1 = fv_unrolls_map.begin();
             fvIt1 != fv_unrolls_map.end(); fvIt1++) {
            expr * var = fvIt1->first;
            fSimpUnroll.clear();
            get_eqc_simpleUnroll(var, constValue, fSimpUnroll);
            if (fSimpUnroll.size() == 0) {
                gen_assign_unroll_reg(fv_unrolls_map[var]);
            } else {
                expr * toAssert = gen_assign_unroll_Str2Reg(var, fSimpUnroll);
                if (toAssert != nullptr) {
                    assert_axiom(toAssert);
                }
            }
        }

        if (opt_VerifyFinalCheckProgress && !finalCheckProgressIndicator) {
            TRACE("str", tout << "BUG: no progress in final check, giving up!!" << std::endl;);
            m.raise_exception("no progress in theory_str final check");
        }

        return FC_CONTINUE; // since by this point we've added axioms
    }

    inline zstring int_to_string(int i) {
        std::stringstream ss;
        ss << i;
        std::string str = ss.str();
        return zstring(str.c_str());
    }

    inline std::string longlong_to_string(long long i) {
        std::stringstream ss;
        ss << i;
        return ss.str();
    }

    void theory_str::print_value_tester_list(svector<std::pair<int, expr*> > & testerList) {
        TRACE("str",
              int ss = testerList.size();
              tout << "valueTesterList = {";
              for (int i = 0; i < ss; ++i) {
                  if (i % 4 == 0) {
                      tout << std::endl;
                  }
                  tout << "(" << testerList[i].first << ", ";
                  tout << mk_pp(testerList[i].second, get_manager());
                  tout << "), ";
              }
              tout << std::endl << "}" << std::endl;
              );
    }

    zstring theory_str::gen_val_string(int len, int_vector & encoding) {
        SASSERT(charSetSize > 0);
        SASSERT(!char_set.empty());

        std::string re(len, char_set[0]);
        for (int i = 0; i < (int) encoding.size() - 1; i++) {
            int idx = encoding[i];
            re[len - 1 - i] = char_set[idx];
        }
        return zstring(re.c_str());
    }

    /*
     * The return value indicates whether we covered the search space.
     *   - If the next encoding is valid, return false
     *   - Otherwise, return true
     */
    bool theory_str::get_next_val_encode(int_vector & base, int_vector & next) {
        SASSERT(charSetSize > 0);

        TRACE("str", tout << "base vector: [ ";
              for (unsigned i = 0; i < base.size(); ++i) {
                  tout << base[i] << " ";
              }
              tout << "]" << std::endl;
              );

        int s = 0;
        int carry = 0;
        next.reset();

        for (int i = 0; i < (int) base.size(); i++) {
            if (i == 0) {
                s = base[i] + 1;
                carry = s / charSetSize;
                s = s % charSetSize;
                next.push_back(s);
            } else {
                s = base[i] + carry;
                carry = s / charSetSize;
                s = s % charSetSize;
                next.push_back(s);
            }
        }
        if (next[next.size() - 1] > 0) {
            next.reset();
            return true;
        } else {
            return false;
        }
    }

    expr* theory_str::gen_val_options(expr * freeVar, expr * len_indicator, expr * val_indicator,
                                       zstring lenStr, int tries) {
        ast_manager & m = get_manager();
        context & ctx = get_context();

        int distance = 32;

        // ----------------------------------------------------------------------------------------
        // generate value options encoding
        // encoding is a vector of size (len + 1)
        // e.g, len = 2,
        //      encoding {1, 2, 0} means the value option is "charSet[2]"."charSet[1]"
        //      the last item in the encoding indicates whether the whole space is covered
        //      for example, if the charSet = {a, b}. All valid encodings are
        //        {0, 0, 0}, {1, 0, 0}, {0, 1, 0}, {1, 1, 0}
        //      if add 1 to the last one, we get
        //        {0, 0, 1}
        //      the last item "1" shows this is not a valid encoding, and we have covered all space
        // ----------------------------------------------------------------------------------------
        int len = atoi(lenStr.encode().c_str());
        bool coverAll = false;
        vector<int_vector, true, size_t> options;
        int_vector base;

        TRACE("str", tout
              << "freeVar = " << mk_ismt2_pp(freeVar, m) << std::endl
              << "len_indicator = " << mk_ismt2_pp(len_indicator, m) << std::endl
              << "val_indicator = " << mk_ismt2_pp(val_indicator, m) << std::endl
              << "lenstr = " << lenStr << "\n"
              << "tries = " << tries << "\n";
              if (m_params.m_AggressiveValueTesting) {
                  tout << "note: aggressive value testing is enabled" << std::endl;
              }
              );

        if (tries == 0) {
            base = int_vector(len + 1, 0);
            coverAll = false;
        } else {
            expr * lastestValIndi = fvar_valueTester_map[freeVar][len][tries - 1].second;
            TRACE("str", tout << "last value tester = " << mk_ismt2_pp(lastestValIndi, m) << std::endl;);
            coverAll = get_next_val_encode(val_range_map[lastestValIndi], base);
        }

        size_t l = (tries) * distance;
        size_t h = l;
        for (int i = 0; i < distance; i++) {
            if (coverAll)
                break;
            options.push_back(base);
            h++;
            coverAll = get_next_val_encode(options[options.size() - 1], base);
        }
        val_range_map.insert(val_indicator, options[options.size() - 1]);

        TRACE("str",
              tout << "value tester encoding " << "{" << std::endl;
              int_vector vec = val_range_map[val_indicator];

              for (int_vector::iterator it = vec.begin(); it != vec.end(); ++it) {
                  tout << *it << std::endl;
              }
              tout << "}" << std::endl;
              );

        // ----------------------------------------------------------------------------------------

        expr_ref_vector orList(m), andList(m);

        for (size_t i = l; i < h; i++) {
            orList.push_back(m.mk_eq(val_indicator, mk_string(longlong_to_string(i).c_str()) ));
            if (m_params.m_AggressiveValueTesting) {
                literal lit = mk_eq(val_indicator, mk_string(longlong_to_string(i).c_str()), false);
                ctx.mark_as_relevant(lit);
                ctx.force_phase(lit);
            }

            zstring aStr = gen_val_string(len, options[i - l]);
            expr * strAst;
            if (m_params.m_UseFastValueTesterCache) {
                if (!valueTesterCache.find(aStr, strAst)) {
                    strAst = mk_string(aStr);
                    valueTesterCache.insert(aStr, strAst);
                    m_trail.push_back(strAst);
                }
            } else {
                strAst = mk_string(aStr);
            }
            andList.push_back(m.mk_eq(orList[orList.size() - 1].get(), m.mk_eq(freeVar, strAst)));
        }
        if (!coverAll) {
            orList.push_back(m.mk_eq(val_indicator, mk_string("more")));
            if (m_params.m_AggressiveValueTesting) {
                literal l = mk_eq(val_indicator, mk_string("more"), false);
                ctx.mark_as_relevant(l);
                ctx.force_phase(~l);
            }
        }

        andList.push_back(mk_or(orList));
        expr_ref valTestAssert = mk_and(andList);

        // ---------------------------------------
        // If the new value tester is $$_val_x_16_i
        // Should add ($$_len_x_j = 16) /\ ($$_val_x_16_i = "more")
        // ---------------------------------------
        andList.reset();
        andList.push_back(m.mk_eq(len_indicator, mk_string(lenStr)));
        for (int i = 0; i < tries; i++) {
            expr * vTester = fvar_valueTester_map[freeVar][len][i].second;
            if (vTester != val_indicator)
                andList.push_back(m.mk_eq(vTester, mk_string("more")));
        }
        expr_ref assertL = mk_and(andList);
        // (assertL => valTestAssert) <=> (!assertL OR valTestAssert)
        return m.mk_or(m.mk_not(assertL), valTestAssert);
    }

    expr * theory_str::gen_free_var_options(expr * freeVar, expr * len_indicator,
                                            zstring len_valueStr, expr * valTesterInCbEq, zstring valTesterValueStr) {
        ast_manager & m = get_manager();

        int len = atoi(len_valueStr.encode().c_str());

        // check whether any value tester is actually in scope
        TRACE("str", tout << "checking scope of previous value testers" << std::endl;);
        bool map_effectively_empty = true;
<<<<<<< HEAD
        if (fvar_valueTester_map[freeVar].find(len) !=  fvar_valueTester_map[freeVar].end()) {
=======
        if (fvar_valueTester_map.contains(freeVar) &&
                fvar_valueTester_map[freeVar].find(len) != fvar_valueTester_map[freeVar].end()) {
>>>>>>> d99068e4
            // there's *something* in the map, but check its scope
            svector<std::pair<int, expr*> > entries = fvar_valueTester_map[freeVar][len];
            for (svector<std::pair<int,expr*> >::iterator it = entries.begin(); it != entries.end(); ++it) {
                std::pair<int,expr*> entry = *it;
                expr * aTester = entry.second;
                if (internal_variable_set.find(aTester) == internal_variable_set.end()) {
                    TRACE("str", tout << mk_pp(aTester, m) << " out of scope" << std::endl;);
                } else {
                    TRACE("str", tout << mk_pp(aTester, m) << " in scope" << std::endl;);
                    map_effectively_empty = false;
                    break;
                }
            }
        }

        if (map_effectively_empty) {
            TRACE("str", tout << "no previous value testers, or none of them were in scope" << std::endl;);
            int tries = 0;
            expr * val_indicator = mk_internal_valTest_var(freeVar, len, tries);
            valueTester_fvar_map.insert(val_indicator, freeVar);
            if (!fvar_valueTester_map.contains(freeVar)) {
                fvar_valueTester_map.insert(freeVar, std::map<int, svector<std::pair<int, expr*> > >());
            }
            fvar_valueTester_map[freeVar][len].push_back(std::make_pair(sLevel, val_indicator));
            print_value_tester_list(fvar_valueTester_map[freeVar][len]);
            return gen_val_options(freeVar, len_indicator, val_indicator, len_valueStr, tries);
        } else {
            TRACE("str", tout << "checking previous value testers" << std::endl;);
            print_value_tester_list(fvar_valueTester_map[freeVar][len]);

            // go through all previous value testers
            // If some doesn't have an eqc value, add its assertion again.
            int testerTotal = fvar_valueTester_map[freeVar][len].size();
            int i = 0;
            for (; i < testerTotal; i++) {
                expr * aTester = fvar_valueTester_map[freeVar][len][i].second;

                // it's probably worth checking scope here, actually
                if (internal_variable_set.find(aTester) == internal_variable_set.end()) {
                    TRACE("str", tout << "value tester " << mk_pp(aTester, m) << " out of scope, skipping" << std::endl;);
                    continue;
                }

                if (aTester == valTesterInCbEq) {
                    break;
                }

                bool anEqcHasValue = false;
                get_eqc_value(aTester, anEqcHasValue);
                if (!anEqcHasValue) {
                    TRACE("str", tout << "value tester " << mk_ismt2_pp(aTester, m)
                          << " doesn't have an equivalence class value." << std::endl;);
                    refresh_theory_var(aTester);

                    expr_ref makeupAssert(gen_val_options(freeVar, len_indicator, aTester, len_valueStr, i), m);

                    TRACE("str", tout << "var: " << mk_ismt2_pp(freeVar, m) << std::endl
                          << mk_ismt2_pp(makeupAssert, m) << std::endl;);
                    assert_axiom(makeupAssert);
                } else {
                    // TRACE("str", tout << "value tester " << mk_ismt2_pp(aTester, m)
                    //      << " == " << mk_ismt2_pp(aTester_eqc_value, m) << std::endl;);
                }
            }

            if (valTesterValueStr == "more") {
                expr * valTester = nullptr;
                if (i + 1 < testerTotal) {
                    valTester = fvar_valueTester_map[freeVar][len][i + 1].second;
                    refresh_theory_var(valTester);
                } else {
                    valTester = mk_internal_valTest_var(freeVar, len, i + 1);
                    valueTester_fvar_map.insert(valTester, freeVar);
                    fvar_valueTester_map[freeVar][len].push_back(std::make_pair(sLevel, valTester));
                    print_value_tester_list(fvar_valueTester_map[freeVar][len]);
                }
                return gen_val_options(freeVar, len_indicator, valTester, len_valueStr, i + 1);
            }

            return nullptr;
        }
    }

    void theory_str::reduce_virtual_regex_in(expr * var, expr * regex, expr_ref_vector & items) {
        context & ctx = get_context();
        ast_manager & mgr = get_manager();

        TRACE("str", tout << "reduce regex " << mk_pp(regex, mgr) << " with respect to variable " << mk_pp(var, mgr) << std::endl;);

        app * regexFuncDecl = to_app(regex);
        if (u.re.is_to_re(regexFuncDecl)) {
            // ---------------------------------------------------------
            // var \in Str2Reg(s1)
            //   ==>
            // var = s1 /\ length(var) = length(s1)
            // ---------------------------------------------------------
            expr * strInside = to_app(regex)->get_arg(0);
            items.push_back(ctx.mk_eq_atom(var, strInside));
            items.push_back(ctx.mk_eq_atom(mk_strlen(var), mk_strlen(strInside)));
            return;
        }
        // RegexUnion
        else if (u.re.is_union(regexFuncDecl)) {
            // ---------------------------------------------------------
            // var \in RegexUnion(r1, r2)
            //   ==>
            // (var = newVar1 \/ var = newVar2)
            // (var = newVar1 --> length(var) = length(newVar1)) /\ (var = newVar2 --> length(var) = length(newVar2))
            //  /\ (newVar1 \in r1) /\  (newVar2 \in r2)
            // ---------------------------------------------------------
            expr_ref newVar1(mk_regex_rep_var(), mgr);
            expr_ref newVar2(mk_regex_rep_var(), mgr);
            items.push_back(mgr.mk_or(ctx.mk_eq_atom(var, newVar1), ctx.mk_eq_atom(var, newVar2)));
            items.push_back(mgr.mk_or(
                                mgr.mk_not(ctx.mk_eq_atom(var, newVar1)),
                                ctx.mk_eq_atom(mk_strlen(var), mk_strlen(newVar1))));
            items.push_back(mgr.mk_or(
                                mgr.mk_not(ctx.mk_eq_atom(var, newVar2)),
                                ctx.mk_eq_atom(mk_strlen(var), mk_strlen(newVar2))));

            expr * regArg1 = to_app(regex)->get_arg(0);
            reduce_virtual_regex_in(newVar1, regArg1, items);

            expr * regArg2 = to_app(regex)->get_arg(1);
            reduce_virtual_regex_in(newVar2, regArg2, items);

            return;
        }
        // RegexConcat
        else if (u.re.is_concat(regexFuncDecl)) {
            // ---------------------------------------------------------
            // var \in RegexConcat(r1, r2)
            //   ==>
            //    (var = newVar1 . newVar2) /\ (length(var) = length(vewVar1 . newVar2) )
            // /\ (newVar1 \in r1) /\  (newVar2 \in r2)
            // ---------------------------------------------------------
            expr_ref newVar1(mk_regex_rep_var(), mgr);
            expr_ref newVar2(mk_regex_rep_var(), mgr);
            expr_ref concatAst(mk_concat(newVar1, newVar2), mgr);
            items.push_back(ctx.mk_eq_atom(var, concatAst));
            items.push_back(ctx.mk_eq_atom(mk_strlen(var),
                                           m_autil.mk_add(mk_strlen(newVar1), mk_strlen(newVar2))));

            expr * regArg1 = to_app(regex)->get_arg(0);
            reduce_virtual_regex_in(newVar1, regArg1, items);
            expr * regArg2 = to_app(regex)->get_arg(1);
            reduce_virtual_regex_in(newVar2, regArg2, items);
            return;
        }
        // Unroll
        else if (u.re.is_star(regexFuncDecl)) {
            // ---------------------------------------------------------
            // var \in Star(r1)
            //   ==>
            // var = unroll(r1, t1) /\ |var| = |unroll(r1, t1)|
            // ---------------------------------------------------------
            expr * regArg = to_app(regex)->get_arg(0);
            expr_ref unrollCnt(mk_unroll_bound_var(), mgr);
            expr_ref unrollFunc(mk_unroll(regArg, unrollCnt), mgr);
            items.push_back(ctx.mk_eq_atom(var, unrollFunc));
            items.push_back(ctx.mk_eq_atom(mk_strlen(var), mk_strlen(unrollFunc)));
            return;
        }
        // re.range
        else if (u.re.is_range(regexFuncDecl)) {
            // var in range("a", "z")
            // ==>
            // (var = "a" or var = "b" or ... or var = "z")
            expr_ref lo(regexFuncDecl->get_arg(0), mgr);
            expr_ref hi(regexFuncDecl->get_arg(1), mgr);
            zstring str_lo, str_hi;
            SASSERT(u.str.is_string(lo));
            SASSERT(u.str.is_string(hi));
            u.str.is_string(lo, str_lo);
            u.str.is_string(hi, str_hi);
            SASSERT(str_lo.length() == 1);
            SASSERT(str_hi.length() == 1);
            unsigned int c1 = str_lo[0];
            unsigned int c2 = str_hi[0];
            if (c1 > c2) {
                // exchange
                unsigned int tmp = c1;
                c1 = c2;
                c2 = tmp;
            }
            expr_ref_vector range_cases(mgr);
            for (unsigned int ch = c1; ch <= c2; ++ch) {
                zstring s_ch(ch);
                expr_ref rhs(ctx.mk_eq_atom(var, u.str.mk_string(s_ch)), mgr);
                range_cases.push_back(rhs);
            }
            expr_ref rhs(mk_or(range_cases), mgr);
            SASSERT(rhs);
            assert_axiom(rhs);
            return;
        } else {
            get_manager().raise_exception("unrecognized regex operator");
            UNREACHABLE();
        }
    }

    void theory_str::gen_assign_unroll_reg(std::set<expr*> & unrolls) {
        context & ctx = get_context();
        ast_manager & mgr = get_manager();

        expr_ref_vector items(mgr);
        for (std::set<expr*>::iterator itor = unrolls.begin(); itor != unrolls.end(); itor++) {
            expr * unrFunc = *itor;
            TRACE("str", tout << "generating assignment for unroll " << mk_pp(unrFunc, mgr) << std::endl;);

            expr * regexInUnr = to_app(unrFunc)->get_arg(0);
            expr * cntInUnr = to_app(unrFunc)->get_arg(1);
            items.reset();

            rational low, high;
            bool low_exists = lower_bound(cntInUnr, low); (void)low_exists;
            bool high_exists = upper_bound(cntInUnr, high); (void)high_exists;

            TRACE("str",
                  tout << "unroll " << mk_pp(unrFunc, mgr) << std::endl;
                  rational unrLenValue;
                  bool unrLenValue_exists = get_len_value(unrFunc, unrLenValue);
                  tout << "unroll length: " << (unrLenValue_exists ? unrLenValue.to_string() : "?") << std::endl;
                  rational cntInUnrValue;
                  bool cntHasValue = get_arith_value(cntInUnr, cntInUnrValue);
                  tout << "unroll count: " << (cntHasValue ? cntInUnrValue.to_string() : "?")
                  << " low = "
                  << (low_exists ? low.to_string() : "?")
                  << " high = "
                  << (high_exists ? high.to_string() : "?")
                  << std::endl;
                  );

            expr_ref toAssert(mgr);
            if (low.is_neg()) {
                toAssert = m_autil.mk_ge(cntInUnr, mk_int(0));
            } else {
                if (!unroll_var_map.contains(unrFunc)) {

                    expr_ref newVar1(mk_regex_rep_var(), mgr);
                    expr_ref newVar2(mk_regex_rep_var(), mgr);
                    expr_ref concatAst(mk_concat(newVar1, newVar2), mgr);
                    expr_ref newCnt(mk_unroll_bound_var(), mgr);
                    expr_ref newUnrollFunc(mk_unroll(regexInUnr, newCnt), mgr);

                    // unroll(r1, t1) = newVar1 . newVar2
                    items.push_back(ctx.mk_eq_atom(unrFunc, concatAst));
                    items.push_back(ctx.mk_eq_atom(mk_strlen(unrFunc), m_autil.mk_add(mk_strlen(newVar1), mk_strlen(newVar2))));
                    // mk_strlen(unrFunc) >= mk_strlen(newVar{1,2})
                    items.push_back(m_autil.mk_ge(m_autil.mk_add(mk_strlen(unrFunc), m_autil.mk_mul(mk_int(-1), mk_strlen(newVar1))), mk_int(0)));
                    items.push_back(m_autil.mk_ge(m_autil.mk_add(mk_strlen(unrFunc), m_autil.mk_mul(mk_int(-1), mk_strlen(newVar2))), mk_int(0)));
                    // newVar1 \in r1
                    reduce_virtual_regex_in(newVar1, regexInUnr, items);
                    items.push_back(ctx.mk_eq_atom(cntInUnr, m_autil.mk_add(newCnt, mk_int(1))));
                    items.push_back(ctx.mk_eq_atom(newVar2, newUnrollFunc));
                    items.push_back(ctx.mk_eq_atom(mk_strlen(newVar2), mk_strlen(newUnrollFunc)));
                    toAssert = ctx.mk_eq_atom(
                        m_autil.mk_ge(cntInUnr, mk_int(1)),
                        mk_and(items));

                    // option 0
                    expr_ref op0(ctx.mk_eq_atom(cntInUnr, mk_int(0)), mgr);
                    expr_ref ast1(ctx.mk_eq_atom(unrFunc, mk_string("")), mgr);
                    expr_ref ast2(ctx.mk_eq_atom(mk_strlen(unrFunc), mk_int(0)), mgr);
                    expr_ref and1(mgr.mk_and(ast1, ast2), mgr);

                    // put together
                    toAssert = mgr.mk_and(ctx.mk_eq_atom(op0, and1), toAssert);

                    unroll_var_map.insert(unrFunc, toAssert);
                } 
                else {
                    toAssert = unroll_var_map[unrFunc];
                }
            }
            m_trail.push_back(toAssert);
            assert_axiom(toAssert);
        }
    }

    static int computeGCD(int x, int y) {
        if (x == 0) {
            return y;
        }
        while (y != 0) {
            if (x > y) {
                x = x - y;
            } else {
                y = y - x;
            }
        }
        return x;
    }

    static int computeLCM(int a, int b) {
        int temp = computeGCD(a, b);
        return temp ? (a / temp * b) : 0;
    }

    static zstring get_unrolled_string(zstring core, int count) {
        zstring res("");
        for (int i = 0; i < count; i++) {
            res = res + core;
        }
        return res;
    }

    expr * theory_str::gen_assign_unroll_Str2Reg(expr * n, std::set<expr*> & unrolls) {
        context & ctx = get_context();
        ast_manager & mgr = get_manager();

        int lcm = 1;
        int coreValueCount = 0;
        expr * oneUnroll = nullptr;
        zstring oneCoreStr("");
        for (std::set<expr*>::iterator itor = unrolls.begin(); itor != unrolls.end(); itor++) {
            expr * str2RegFunc = to_app(*itor)->get_arg(0);
            expr * coreVal = to_app(str2RegFunc)->get_arg(0);
            zstring coreStr;
            u.str.is_string(coreVal, coreStr);
            if (oneUnroll == nullptr) {
                oneUnroll = *itor;
                oneCoreStr = coreStr;
            }
            coreValueCount++;
            int core1Len = coreStr.length();
            lcm = computeLCM(lcm, core1Len);
        }
        //
        bool canHaveNonEmptyAssign = true;
        expr_ref_vector litems(mgr);
        zstring lcmStr = get_unrolled_string(oneCoreStr, (lcm / oneCoreStr.length()));
        for (std::set<expr*>::iterator itor = unrolls.begin(); itor != unrolls.end(); itor++) {
            expr * str2RegFunc = to_app(*itor)->get_arg(0);
            expr * coreVal = to_app(str2RegFunc)->get_arg(0);
            zstring coreStr;
            u.str.is_string(coreVal, coreStr);
            unsigned int core1Len = coreStr.length();
            zstring uStr = get_unrolled_string(coreStr, (lcm / core1Len));
            if (uStr != lcmStr) {
                canHaveNonEmptyAssign = false;
            }
            litems.push_back(ctx.mk_eq_atom(n, *itor));
        }

        if (canHaveNonEmptyAssign) {
            return gen_unroll_conditional_options(n, unrolls, lcmStr);
        } else {
            expr_ref implyL(mk_and(litems), mgr);
            expr_ref implyR(ctx.mk_eq_atom(n, mk_string("")), mgr);
            // want to return (implyL -> implyR)
            expr * final_axiom = rewrite_implication(implyL, implyR);
            return final_axiom;
        }
    }

    expr * theory_str::gen_unroll_conditional_options(expr * var, std::set<expr*> & unrolls, zstring lcmStr) {
        context & ctx = get_context();
        ast_manager & mgr = get_manager();

        int dist = opt_LCMUnrollStep;
        expr_ref_vector litems(mgr);
        expr_ref moreAst(mk_string("more"), mgr);
        for (expr * e : unrolls) {
            expr_ref item(ctx.mk_eq_atom(var, e), mgr);
            TRACE("str", tout << "considering unroll " << mk_pp(item, mgr) << std::endl;);
            litems.push_back(item);
        }

        // handle out-of-scope entries in unroll_tries_map

        ptr_vector<expr> outOfScopeTesters;

        for (expr * tester : unroll_tries_map[var][unrolls]) {
            bool inScope = internal_unrollTest_vars.contains(tester);
            TRACE("str", tout << "unroll test var " << mk_pp(tester, mgr)
                  << (inScope ? " in scope" : " out of scope")
                  << std::endl;);
            if (!inScope) {
                outOfScopeTesters.push_back(tester);
            }
        }

        for (expr* e : outOfScopeTesters) {
            unroll_tries_map[var][unrolls].erase(e);
        }

        if (unroll_tries_map[var][unrolls].size() == 0) {
            unroll_tries_map[var][unrolls].push_back(mk_unroll_test_var());
        }

        int tries = unroll_tries_map[var][unrolls].size();
        for (int i = 0; i < tries; i++) {
            expr * tester = unroll_tries_map[var][unrolls][i];
            // TESTING
            refresh_theory_var(tester);
            bool testerHasValue = false;
            expr * testerVal = get_eqc_value(tester, testerHasValue);
            if (!testerHasValue) {
                // generate make-up assertion
                int l = i * dist;
                int h = (i + 1) * dist;
                expr_ref lImp(mk_and(litems), mgr);
                expr_ref rImp(gen_unroll_assign(var, lcmStr, tester, l, h), mgr);

                SASSERT(lImp);
                TRACE("str", tout << "lImp = " << mk_pp(lImp, mgr) << std::endl;);
                SASSERT(rImp);
                TRACE("str", tout << "rImp = " << mk_pp(rImp, mgr) << std::endl;);

                expr_ref toAssert(mgr.mk_or(mgr.mk_not(lImp), rImp), mgr);
                SASSERT(toAssert);
                TRACE("str", tout << "Making up assignments for variable which is equal to unbounded Unroll" << std::endl;);
                m_trail.push_back(toAssert);
                return toAssert;

                // note: this is how the code looks in Z3str2's strRegex.cpp:genUnrollConditionalOptions.
                // the return is in the same place

                // insert [tester = "more"] to litems so that the implyL for next tester is correct
                litems.push_back(ctx.mk_eq_atom(tester, moreAst));
            } else {
                zstring testerStr;
                u.str.is_string(testerVal, testerStr);
                TRACE("str", tout << "Tester [" << mk_pp(tester, mgr) << "] = " << testerStr << "\n";);
                if (testerStr == "more") {
                    litems.push_back(ctx.mk_eq_atom(tester, moreAst));
                }
            }
        }
        expr * tester = mk_unroll_test_var();
        unroll_tries_map[var][unrolls].push_back(tester);
        int l = tries * dist;
        int h = (tries + 1) * dist;
        expr_ref lImp(mk_and(litems), mgr);
        expr_ref rImp(gen_unroll_assign(var, lcmStr, tester, l, h), mgr);
        SASSERT(lImp);
        SASSERT(rImp);
        expr_ref toAssert(mgr.mk_or(mgr.mk_not(lImp), rImp), mgr);
        SASSERT(toAssert);
        TRACE("str", tout << "Generating assignment for variable which is equal to unbounded Unroll" << std::endl;);
        m_trail.push_back(toAssert);
        return toAssert;
    }

    expr * theory_str::gen_unroll_assign(expr * var, zstring lcmStr, expr * testerVar, int l, int h) {
        context & ctx = get_context();
        ast_manager & mgr = get_manager();

        TRACE("str", tout << "entry: var = " << mk_pp(var, mgr) << ", lcmStr = " << lcmStr
              << ", l = " << l << ", h = " << h << "\n";);

        if (m_params.m_AggressiveUnrollTesting) {
            TRACE("str", tout << "note: aggressive unroll testing is active" << std::endl;);
        }

        expr_ref_vector orItems(mgr);
        expr_ref_vector andItems(mgr);

        for (int i = l; i < h; i++) {
            zstring iStr = int_to_string(i);
            expr_ref testerEqAst(ctx.mk_eq_atom(testerVar, mk_string(iStr)), mgr);
            TRACE("str", tout << "testerEqAst = " << mk_pp(testerEqAst, mgr) << std::endl;);
            if (m_params.m_AggressiveUnrollTesting) {
                literal l = mk_eq(testerVar, mk_string(iStr), false);
                ctx.mark_as_relevant(l);
                ctx.force_phase(l);
            }

            orItems.push_back(testerEqAst);
            zstring unrollStrInstance = get_unrolled_string(lcmStr, i);

            expr_ref x1(ctx.mk_eq_atom(testerEqAst, ctx.mk_eq_atom(var, mk_string(unrollStrInstance))), mgr);
            TRACE("str", tout << "x1 = " << mk_pp(x1, mgr) << std::endl;);
            andItems.push_back(x1);

            expr_ref x2(ctx.mk_eq_atom(testerEqAst, ctx.mk_eq_atom(mk_strlen(var), mk_int(i * lcmStr.length()))), mgr);
            TRACE("str", tout << "x2 = " << mk_pp(x2, mgr) << std::endl;);
            andItems.push_back(x2);
        }
        expr_ref testerEqMore(ctx.mk_eq_atom(testerVar, mk_string("more")), mgr);
        TRACE("str", tout << "testerEqMore = " << mk_pp(testerEqMore, mgr) << std::endl;);
        if (m_params.m_AggressiveUnrollTesting) {
            literal l = mk_eq(testerVar, mk_string("more"), false);
            ctx.mark_as_relevant(l);
            ctx.force_phase(~l);
        }

        orItems.push_back(testerEqMore);
        int nextLowerLenBound = h * lcmStr.length();
        expr_ref more2(ctx.mk_eq_atom(testerEqMore,
                                      //Z3_mk_ge(mk_length(t, var), mk_int(ctx, nextLowerLenBound))
                                      m_autil.mk_ge(m_autil.mk_add(mk_strlen(var), mk_int(-1 * nextLowerLenBound)), mk_int(0))
                                      ), mgr);
        TRACE("str", tout << "more2 = " << mk_pp(more2, mgr) << std::endl;);
        andItems.push_back(more2);

        expr_ref finalOR(mgr.mk_or(orItems.size(), orItems.c_ptr()), mgr);
        TRACE("str", tout << "finalOR = " << mk_pp(finalOR, mgr) << std::endl;);
        andItems.push_back(mk_or(orItems));

        expr_ref finalAND(mgr.mk_and(andItems.size(), andItems.c_ptr()), mgr);
        TRACE("str", tout << "finalAND = " << mk_pp(finalAND, mgr) << std::endl;);

        // doing the following avoids a segmentation fault
        m_trail.push_back(finalAND);
        return finalAND;
    }

    expr * theory_str::gen_len_test_options(expr * freeVar, expr * indicator, int tries) {
        ast_manager & m = get_manager();
        context & ctx = get_context();

        expr_ref freeVarLen(mk_strlen(freeVar), m);
        SASSERT(freeVarLen);

        {
            rational freeVar_len_value;
            if (get_len_value(freeVar, freeVar_len_value)) {
                TRACE("str", tout << "special case: length of freeVar is known to be " << freeVar_len_value << std::endl;);
                expr_ref concreteOption(ctx.mk_eq_atom(indicator, mk_string(freeVar_len_value.to_string().c_str()) ), m);
                expr_ref concreteValue(ctx.mk_eq_atom(
                        ctx.mk_eq_atom(indicator, mk_string(freeVar_len_value.to_string().c_str()) ),
                        ctx.mk_eq_atom(freeVarLen, m_autil.mk_numeral(freeVar_len_value, true))), m);
                expr_ref finalAxiom(m.mk_and(concreteOption, concreteValue), m);
                SASSERT(finalAxiom);
                m_trail.push_back(finalAxiom);
                return finalAxiom;
            }
        }

        expr_ref_vector orList(m);
        expr_ref_vector andList(m);

        int distance = 3;
        int l = (tries - 1) * distance;
        int h = tries * distance;

        TRACE("str",
              tout << "building andList and orList" << std::endl;
              if (m_params.m_AggressiveLengthTesting) {
                  tout << "note: aggressive length testing is active" << std::endl;
              }
              );

        // experimental theory-aware case split support
        literal_vector case_split_literals;

        for (int i = l; i < h; ++i) {
            expr_ref str_indicator(m);
            if (m_params.m_UseFastLengthTesterCache) {
                rational ri(i);
                expr * lookup_val;
                if(lengthTesterCache.find(ri, lookup_val)) {
                    str_indicator = expr_ref(lookup_val, m);
                } else {
                    // no match; create and insert
                    zstring i_str = int_to_string(i);
                    expr_ref new_val(mk_string(i_str), m);
                    lengthTesterCache.insert(ri, new_val);
                    m_trail.push_back(new_val);
                    str_indicator = expr_ref(new_val, m);
                }
            } else {
                zstring i_str = int_to_string(i);
                str_indicator = expr_ref(mk_string(i_str), m);
            }
            expr_ref or_expr(ctx.mk_eq_atom(indicator, str_indicator), m);
            orList.push_back(or_expr);

            double priority;
            // give high priority to small lengths if this is available
            if (i <= 5) {
                priority = 0.3;
            } else {
                // prioritize over "more"
                priority = 0.2;
            }
            add_theory_aware_branching_info(or_expr, priority, l_true);

            if (m_params.m_AggressiveLengthTesting) {
                literal l = mk_eq(indicator, str_indicator, false);
                ctx.mark_as_relevant(l);
                ctx.force_phase(l);
            }

            case_split_literals.insert(mk_eq(freeVarLen, mk_int(i), false));

            expr_ref and_expr(ctx.mk_eq_atom(orList.get(orList.size() - 1), m.mk_eq(freeVarLen, mk_int(i))), m);
            andList.push_back(and_expr);
        }

        expr_ref more_option(ctx.mk_eq_atom(indicator, mk_string("more")), m);
        orList.push_back(more_option);
        // decrease priority of this option
        add_theory_aware_branching_info(more_option, -0.1, l_true);
        if (m_params.m_AggressiveLengthTesting) {
            literal l = mk_eq(indicator, mk_string("more"), false);
            ctx.mark_as_relevant(l);
            ctx.force_phase(~l);
        }

        andList.push_back(ctx.mk_eq_atom(orList.get(orList.size() - 1), m_autil.mk_ge(freeVarLen, mk_int(h))));

        /*
          { // more experimental theory case split support
          expr_ref tmp(m_autil.mk_ge(freeVarLen, mk_int(h)), m);
          ctx.internalize(m_autil.mk_ge(freeVarLen, mk_int(h)), false);
          case_split_literals.push_back(ctx.get_literal(tmp));
          ctx.mk_th_case_split(case_split_literals.size(), case_split_literals.c_ptr());
          }
        */

        expr_ref_vector or_items(m);
        expr_ref_vector and_items(m);

        for (unsigned i = 0; i < orList.size(); ++i) {
            or_items.push_back(orList.get(i));
        }

        and_items.push_back(mk_or(or_items));
        for(unsigned i = 0; i < andList.size(); ++i) {
            and_items.push_back(andList.get(i));
        }

        TRACE("str", tout << "check: " << mk_pp(mk_and(and_items), m) << std::endl;);

        expr_ref lenTestAssert = mk_and(and_items);
        SASSERT(lenTestAssert);
        TRACE("str", tout << "crash avoidance lenTestAssert: " << mk_pp(lenTestAssert, m) << std::endl;);

        int testerCount = tries - 1;
        if (testerCount > 0) {
            expr_ref_vector and_items_LHS(m);
            expr_ref moreAst(mk_string("more"), m);
            for (int i = 0; i < testerCount; ++i) {
                expr * indicator = fvar_lenTester_map[freeVar][i];
                if (internal_variable_set.find(indicator) == internal_variable_set.end()) {
                    TRACE("str", tout << "indicator " << mk_pp(indicator, m) << " out of scope; continuing" << std::endl;);
                    continue;
                } else {
                    TRACE("str", tout << "indicator " << mk_pp(indicator, m) << " in scope" << std::endl;);
                    and_items_LHS.push_back(ctx.mk_eq_atom(indicator, moreAst));
                }
            }
            expr_ref assertL(mk_and(and_items_LHS), m);
            SASSERT(assertL);
            expr * finalAxiom = m.mk_or(m.mk_not(assertL), lenTestAssert.get());
            SASSERT(finalAxiom != NULL);
            TRACE("str", tout << "crash avoidance finalAxiom: " << mk_pp(finalAxiom, m) << std::endl;);
            return finalAxiom;
        } else {
            TRACE("str", tout << "crash avoidance lenTestAssert.get(): " << mk_pp(lenTestAssert.get(), m) << std::endl;);
            m_trail.push_back(lenTestAssert.get());
            return lenTestAssert.get();
        }
    }

    // Return an expression of the form
    // (tester = "less" | tester = "N" | tester = "more") &
    //   (tester = "less" iff len(freeVar) < N) & (tester = "more" iff len(freeVar) > N) & (tester = "N" iff len(freeVar) = N))
    expr_ref theory_str::binary_search_case_split(expr * freeVar, expr * tester, binary_search_info & bounds, literal_vector & case_split) {
        context & ctx = get_context();
        ast_manager & m = get_manager();
        rational N = bounds.midPoint;
        rational N_minus_one = N - rational::one();
        rational N_plus_one = N + rational::one();
        expr_ref lenFreeVar(mk_strlen(freeVar), m);

        TRACE("str", tout << "create case split for free var " << mk_pp(freeVar, m)
              << " over " << mk_pp(tester, m) << " with midpoint " << N << std::endl;);

        expr_ref_vector combinedCaseSplit(m);
        expr_ref_vector testerCases(m);

        expr_ref caseLess(ctx.mk_eq_atom(tester, mk_string("less")), m);
        testerCases.push_back(caseLess);
        combinedCaseSplit.push_back(ctx.mk_eq_atom(caseLess, m_autil.mk_le(lenFreeVar, m_autil.mk_numeral(N_minus_one, true) )));

        expr_ref caseMore(ctx.mk_eq_atom(tester, mk_string("more")), m);
        testerCases.push_back(caseMore);
        combinedCaseSplit.push_back(ctx.mk_eq_atom(caseMore, m_autil.mk_ge(lenFreeVar, m_autil.mk_numeral(N_plus_one, true) )));

        expr_ref caseEq(ctx.mk_eq_atom(tester, mk_string(N.to_string().c_str())), m);
        testerCases.push_back(caseEq);
        combinedCaseSplit.push_back(ctx.mk_eq_atom(caseEq, ctx.mk_eq_atom(lenFreeVar, m_autil.mk_numeral(N, true))));

        combinedCaseSplit.push_back(mk_or(testerCases));

        // force internalization on all terms in testerCases so we can extract literals
        for (unsigned i = 0; i < testerCases.size(); ++i) {
            expr * testerCase = testerCases.get(i);
            if (!ctx.b_internalized(testerCase)) {
                ctx.internalize(testerCase, false);
            }
            literal l = ctx.get_literal(testerCase);
            case_split.push_back(l);
        }

        expr_ref final_term(mk_and(combinedCaseSplit), m);
        SASSERT(final_term);
        TRACE("str", tout << "final term: " << mk_pp(final_term, m) << std::endl;);
        return final_term;
    }

    expr * theory_str::binary_search_length_test(expr * freeVar, expr * previousLenTester, zstring previousLenTesterValue) {
        ast_manager & m = get_manager();

        if (binary_search_len_tester_stack.contains(freeVar) && !binary_search_len_tester_stack[freeVar].empty()) {
            TRACE("str", tout << "checking existing length testers for " << mk_pp(freeVar, m) << std::endl;
                  for (ptr_vector<expr>::const_iterator it = binary_search_len_tester_stack[freeVar].begin();
                       it != binary_search_len_tester_stack[freeVar].end(); ++it) {
                      expr * tester = *it;
                      tout << mk_pp(tester, m) << ": ";
                      if (binary_search_len_tester_info.contains(tester)) {
                          binary_search_info & bounds = binary_search_len_tester_info[tester];
                          tout << "[" << bounds.lowerBound << " | " << bounds.midPoint << " | " << bounds.upperBound << "]!" << bounds.windowSize;
                      } else {
                          tout << "[WARNING: no bounds info available]";
                      }
                      bool hasEqcValue;
                      expr * testerEqcValue = get_eqc_value(tester, hasEqcValue);
                      if (hasEqcValue) {
                          tout << " = " << mk_pp(testerEqcValue, m);
                      } else {
                          tout << " [no eqc value]";
                      }
                      tout << std::endl;
                  }
                  );
            expr * lastTester = binary_search_len_tester_stack[freeVar].back();
            bool lastTesterHasEqcValue;
            expr * lastTesterValue = get_eqc_value(lastTester, lastTesterHasEqcValue);
            zstring lastTesterConstant;
            if (!lastTesterHasEqcValue) {
                TRACE("str", tout << "length tester " << mk_pp(lastTester, m) << " at top of stack doesn't have an EQC value yet" << std::endl;);
                // check previousLenTester
                if (previousLenTester == lastTester) {
                    lastTesterConstant = previousLenTesterValue;
                    TRACE("str", tout << "invoked with previousLenTester info matching top of stack" << std::endl;);
                } else {
                    TRACE("str", tout << "WARNING: unexpected reordering of length testers!" << std::endl;);
                    UNREACHABLE(); return nullptr;
                }
            } else {
                u.str.is_string(lastTesterValue, lastTesterConstant);
            }
            TRACE("str", tout << "last length tester is assigned \"" << lastTesterConstant << "\"" << "\n";);
            if (lastTesterConstant == "more" || lastTesterConstant == "less") {
                // use the previous bounds info to generate a new midpoint
                binary_search_info lastBounds;
                if (!binary_search_len_tester_info.find(lastTester, lastBounds)) {
                    // unexpected
                    TRACE("str", tout << "WARNING: no bounds information available for last tester!" << std::endl;);
                    UNREACHABLE();
                }
                TRACE("str", tout << "last bounds are [" << lastBounds.lowerBound << " | " << lastBounds.midPoint << " | " << lastBounds.upperBound << "]!" << lastBounds.windowSize << std::endl;);
                binary_search_info newBounds;
                expr * newTester = nullptr;
                if (lastTesterConstant == "more") {
                    // special case: if the midpoint, upper bound, and window size are all equal,
                    // we double the window size and adjust the bounds
                    if (lastBounds.midPoint == lastBounds.upperBound && lastBounds.upperBound == lastBounds.windowSize) {
                        TRACE("str", tout << "search hit window size; expanding" << std::endl;);
                        newBounds.lowerBound = lastBounds.windowSize + rational::one();
                        newBounds.windowSize = lastBounds.windowSize * rational(2);
                        newBounds.upperBound = newBounds.windowSize;
                        newBounds.calculate_midpoint();
                    } else if (false) {
                        // handle the case where the midpoint can't be increased further
                        // (e.g. a window like [50 | 50 | 50]!64 and we don't answer "50")
                    } else {
                        // general case
                        newBounds.lowerBound = lastBounds.midPoint + rational::one();
                        newBounds.windowSize = lastBounds.windowSize;
                        newBounds.upperBound = lastBounds.upperBound;
                        newBounds.calculate_midpoint();
                    }
                    if (!binary_search_next_var_high.find(lastTester, newTester)) {
                        newTester = mk_internal_lenTest_var(freeVar, newBounds.midPoint.get_int32());
                        binary_search_next_var_high.insert(lastTester, newTester);
                    }
                    refresh_theory_var(newTester);
                } else if (lastTesterConstant == "less") {
                    if (false) {
                        // handle the case where the midpoint can't be decreased further
                        // (e.g. a window like [0 | 0 | 0]!64 and we don't answer "0"
                    } else {
                        // general case
                        newBounds.upperBound = lastBounds.midPoint - rational::one();
                        newBounds.windowSize = lastBounds.windowSize;
                        newBounds.lowerBound = lastBounds.lowerBound;
                        newBounds.calculate_midpoint();
                    }
                    if (!binary_search_next_var_low.find(lastTester, newTester)) {
                        newTester = mk_internal_lenTest_var(freeVar, newBounds.midPoint.get_int32());
                        binary_search_next_var_low.insert(lastTester, newTester);
                    }
                    refresh_theory_var(newTester);
                }
                TRACE("str", tout << "new bounds are [" << newBounds.lowerBound << " | " << newBounds.midPoint << " | " << newBounds.upperBound << "]!" << newBounds.windowSize << std::endl;);
                binary_search_len_tester_stack[freeVar].push_back(newTester);
                m_trail_stack.push(binary_search_trail<theory_str>(binary_search_len_tester_stack, freeVar));
                binary_search_len_tester_info.insert(newTester, newBounds);
                m_trail_stack.push(insert_obj_map<theory_str, expr, binary_search_info>(binary_search_len_tester_info, newTester));

                literal_vector case_split_literals;
                expr_ref next_case_split(binary_search_case_split(freeVar, newTester, newBounds, case_split_literals));
                m_trail.push_back(next_case_split);
                // ctx.mk_th_case_split(case_split_literals.size(), case_split_literals.c_ptr());
                return next_case_split;
            } else { // lastTesterConstant is a concrete value
                TRACE("str", tout << "length is fixed; generating models for free var" << std::endl;);
                // defensive check that this length did not converge on a negative value.
                binary_search_info lastBounds;
                if (!binary_search_len_tester_info.find(lastTester, lastBounds)) {
                    // unexpected
                    TRACE("str", tout << "WARNING: no bounds information available for last tester!" << std::endl;);
                    UNREACHABLE();
                }
                if (lastBounds.midPoint.is_neg()) {
                    TRACE("str", tout << "WARNING: length search converged on a negative value. Negating this constraint." << std::endl;);
                    expr_ref axiom(m_autil.mk_ge(mk_strlen(freeVar), m_autil.mk_numeral(rational::zero(), true)), m);
                    return axiom;
                }
                // length is fixed
                expr * valueAssert = gen_free_var_options(freeVar, lastTester, lastTesterConstant, nullptr, zstring(""));
                return valueAssert;
            }
        } else {
            // no length testers yet
            TRACE("str", tout << "no length testers for " << mk_pp(freeVar, m) << std::endl;);
            binary_search_len_tester_stack.insert(freeVar, ptr_vector<expr>());

            expr * firstTester;
            rational lowerBound(0);
            rational upperBound(m_params.m_BinarySearchInitialUpperBound);
            rational windowSize(upperBound);
            rational midPoint(floor(upperBound / rational(2)));
            if (!binary_search_starting_len_tester.find(freeVar, firstTester)) {
                firstTester = mk_internal_lenTest_var(freeVar, midPoint.get_int32());
                binary_search_starting_len_tester.insert(freeVar, firstTester);
            }
            refresh_theory_var(firstTester);

            {
                rational freeVar_len_value;
                if (get_len_value(freeVar, freeVar_len_value)) {
                    TRACE("str", tout << "special case: length of freeVar is known to be " << freeVar_len_value << std::endl;);
                    midPoint = freeVar_len_value;
                    upperBound = midPoint * 2;
                    windowSize = upperBound;
                }
            }

            binary_search_len_tester_stack[freeVar].push_back(firstTester);
            m_trail_stack.push(binary_search_trail<theory_str>(binary_search_len_tester_stack, freeVar));
            binary_search_info new_info(lowerBound, midPoint, upperBound, windowSize);
            binary_search_len_tester_info.insert(firstTester, new_info);
            m_trail_stack.push(insert_obj_map<theory_str, expr, binary_search_info>(binary_search_len_tester_info, firstTester));

            literal_vector case_split_literals;
            expr_ref initial_case_split(binary_search_case_split(freeVar, firstTester, new_info, case_split_literals));
            m_trail.push_back(initial_case_split);
            // ctx.mk_th_case_split(case_split_literals.size(), case_split_literals.c_ptr());
            return initial_case_split;
        }
    }

    // -----------------------------------------------------------------------------------------------------
    // True branch will be taken in final_check:
    //   - When we discover a variable is "free" for the first time
    //     lenTesterInCbEq = NULL
    //     lenTesterValue = ""
    // False branch will be taken when invoked by new_eq_eh().
    //   - After we set up length tester for a "free" var in final_check,
    //     when the tester is assigned to some value (e.g. "more" or "4"),
    //     lenTesterInCbEq != NULL, and its value will be passed by lenTesterValue
    // The difference is that in new_eq_eh(), lenTesterInCbEq and its value have NOT been put into a same eqc
    // -----------------------------------------------------------------------------------------------------
    expr * theory_str::gen_len_val_options_for_free_var(expr * freeVar, expr * lenTesterInCbEq, zstring lenTesterValue) {

        ast_manager & m = get_manager();

        TRACE("str", tout << "gen for free var " << mk_ismt2_pp(freeVar, m) << std::endl;);

        if (m_params.m_UseBinarySearch) {
            TRACE("str", tout << "using binary search heuristic" << std::endl;);
            return binary_search_length_test(freeVar, lenTesterInCbEq, lenTesterValue);
        } else {
            bool map_effectively_empty = false;
            if (!fvar_len_count_map.contains(freeVar)) {
                TRACE("str", tout << "fvar_len_count_map is empty" << std::endl;);
                map_effectively_empty = true;
            }

            if (!map_effectively_empty) {
                // check whether any entries correspond to variables that went out of scope;
                // if every entry is out of scope then the map counts as being empty

                // assume empty and find a counterexample
                map_effectively_empty = true;
<<<<<<< HEAD
                ptr_vector<expr> indicator_set = fvar_lenTester_map[freeVar];
                for (expr * indicator : indicator_set) {
                    if (internal_variable_set.contains(indicator)) {
                        TRACE("str", tout <<"found active internal variable " << mk_ismt2_pp(indicator, m)
                              << " in fvar_lenTester_map[freeVar]" << std::endl;);
                        map_effectively_empty = false;
                        break;
=======
                if (fvar_lenTester_map.contains(freeVar)) {
                    ptr_vector<expr> indicator_set = fvar_lenTester_map[freeVar];
                    for (ptr_vector<expr>::iterator it = indicator_set.begin(); it != indicator_set.end(); ++it) {
                        expr * indicator = *it;
                        if (internal_variable_set.find(indicator) != internal_variable_set.end()) {
                            TRACE("str", tout <<"found active internal variable " << mk_ismt2_pp(indicator, m)
                                    << " in fvar_lenTester_map[freeVar]" << std::endl;);
                            map_effectively_empty = false;
                            break;
                        }
>>>>>>> d99068e4
                    }
                }
                CTRACE("str", map_effectively_empty, tout << "all variables in fvar_lenTester_map[freeVar] out of scope" << std::endl;);
            }

            if (map_effectively_empty) {
                // no length assertions for this free variable have ever been added.
                TRACE("str", tout << "no length assertions yet" << std::endl;);

                fvar_len_count_map.insert(freeVar, 1);
                unsigned int testNum = fvar_len_count_map[freeVar];

                expr_ref indicator(mk_internal_lenTest_var(freeVar, testNum), m);
                SASSERT(indicator);

                // since the map is "effectively empty", we can remove those variables that have left scope...
                if (!fvar_lenTester_map.contains(freeVar)) {
                    fvar_lenTester_map.insert(freeVar, ptr_vector<expr>());
                }
                fvar_lenTester_map[freeVar].shrink(0);
                fvar_lenTester_map[freeVar].push_back(indicator);
                lenTester_fvar_map.insert(indicator, freeVar);

                expr * lenTestAssert = gen_len_test_options(freeVar, indicator, testNum);
                SASSERT(lenTestAssert != NULL);
                return lenTestAssert;
            } else {
                TRACE("str", tout << "found previous in-scope length assertions" << std::endl;);

                expr * effectiveLenInd = nullptr;
                zstring effectiveLenIndiStr("");
                int lenTesterCount;
                if (fvar_lenTester_map.contains(freeVar)) {
                    lenTesterCount = fvar_lenTester_map[freeVar].size();
                } else {
                    lenTesterCount = 0;
                }

                TRACE("str",
                      tout << lenTesterCount << " length testers in fvar_lenTester_map[" << mk_pp(freeVar, m) << "]:" << std::endl;
                      for (int i = 0; i < lenTesterCount; ++i) {
                          expr * len_indicator = fvar_lenTester_map[freeVar][i];
                          tout << mk_pp(len_indicator, m) << ": ";
                          bool effectiveInScope = (internal_variable_set.find(len_indicator) != internal_variable_set.end());
                          tout << (effectiveInScope ? "in scope" : "NOT in scope");
                          tout << std::endl;
                      }
                      );

                int i = 0;
                for (; i < lenTesterCount; ++i) {
                    expr * len_indicator_pre = fvar_lenTester_map[freeVar][i];
                    // check whether this is in scope as well
                    if (internal_variable_set.find(len_indicator_pre) == internal_variable_set.end()) {
                        TRACE("str", tout << "length indicator " << mk_pp(len_indicator_pre, m) << " not in scope" << std::endl;);
                        continue;
                    }

                    bool indicatorHasEqcValue = false;
                    expr * len_indicator_value = get_eqc_value(len_indicator_pre, indicatorHasEqcValue);
                    TRACE("str", tout << "length indicator " << mk_ismt2_pp(len_indicator_pre, m) <<
                          " = " << mk_ismt2_pp(len_indicator_value, m) << std::endl;);
                    if (indicatorHasEqcValue) {
                        zstring len_pIndiStr;
                        u.str.is_string(len_indicator_value, len_pIndiStr);
                        if (len_pIndiStr != "more") {
                            effectiveLenInd = len_indicator_pre;
                            effectiveLenIndiStr = len_pIndiStr;
                            break;
                        }
                    } else {
                        if (lenTesterInCbEq != len_indicator_pre) {
                            TRACE("str", tout << "WARNING: length indicator " << mk_ismt2_pp(len_indicator_pre, m)
                                  << " does not have an equivalence class value."
                                  << " i = " << i << ", lenTesterCount = " << lenTesterCount << std::endl;);
                            if (i > 0) {
                                effectiveLenInd = fvar_lenTester_map[freeVar][i - 1];
                                bool effectiveHasEqcValue;
                                expr * effective_eqc_value = get_eqc_value(effectiveLenInd, effectiveHasEqcValue);
                                bool effectiveInScope = (internal_variable_set.find(effectiveLenInd) != internal_variable_set.end());
                                TRACE("str", tout << "checking effective length indicator " << mk_pp(effectiveLenInd, m) << ": "
                                      << (effectiveInScope ? "in scope" : "NOT in scope") << ", ";
                                      if (effectiveHasEqcValue) {
                                          tout << "~= " << mk_pp(effective_eqc_value, m);
                                      } else {
                                          tout << "no eqc string constant";
                                      }
                                      tout << std::endl;); (void)effectiveInScope;
                                if (effectiveLenInd == lenTesterInCbEq) {
                                    effectiveLenIndiStr = lenTesterValue;
                                } else {
                                    if (effectiveHasEqcValue) {
                                        u.str.is_string(effective_eqc_value, effectiveLenIndiStr);
                                    } else {
                                        NOT_IMPLEMENTED_YET();
                                    }
                                }
                            }
                            break;
                        }
                        // lenTesterInCbEq == len_indicator_pre
                        else {
                            if (lenTesterValue != "more") {
                                effectiveLenInd = len_indicator_pre;
                                effectiveLenIndiStr = lenTesterValue;
                                break;
                            }
                        }
                    } // !indicatorHasEqcValue
                } // for (i : [0..lenTesterCount-1])
                if (effectiveLenIndiStr == "more" || effectiveLenIndiStr == "") {
                    TRACE("str", tout << "length is not fixed; generating length tester options for free var" << std::endl;);
                    expr_ref indicator(m);
                    unsigned int testNum = 0;

                    TRACE("str", tout << "effectiveLenIndiStr = " << effectiveLenIndiStr
                          << ", i = " << i << ", lenTesterCount = " << lenTesterCount << "\n";);

                    if (i == lenTesterCount) {
                        fvar_len_count_map[freeVar] = fvar_len_count_map[freeVar] + 1;
                        testNum = fvar_len_count_map[freeVar];
                        indicator = mk_internal_lenTest_var(freeVar, testNum);
                        fvar_lenTester_map[freeVar].push_back(indicator);
                        lenTester_fvar_map.insert(indicator, freeVar);
                    } else {
                        indicator = fvar_lenTester_map[freeVar][i];
                        refresh_theory_var(indicator);
                        testNum = i + 1;
                    }
                    expr * lenTestAssert = gen_len_test_options(freeVar, indicator, testNum);
                    SASSERT(lenTestAssert != NULL);
                    return lenTestAssert;
                } else {
                    TRACE("str", tout << "length is fixed; generating models for free var" << std::endl;);
                    // length is fixed
                    expr * valueAssert = gen_free_var_options(freeVar, effectiveLenInd, effectiveLenIndiStr, nullptr, zstring(""));
                    return valueAssert;
                }
            } // fVarLenCountMap.find(...)

        } // !UseBinarySearch
    }

    void theory_str::get_concats_in_eqc(expr * n, std::set<expr*> & concats) {

        expr * eqcNode = n;
        do {
            if (u.str.is_concat(to_app(eqcNode))) {
                concats.insert(eqcNode);
            }
            eqcNode = get_eqc_next(eqcNode);
        } while (eqcNode != n);
    }

    void theory_str::get_var_in_eqc(expr * n, std::set<expr*> & varSet) {
        expr * eqcNode = n;
        do {
            if (variable_set.find(eqcNode) != variable_set.end()) {
                varSet.insert(eqcNode);
            }
            eqcNode = get_eqc_next(eqcNode);
        } while (eqcNode != n);
    }

    bool cmpvarnames(expr * lhs, expr * rhs) {
        symbol lhs_name = to_app(lhs)->get_decl()->get_name();
        symbol rhs_name = to_app(rhs)->get_decl()->get_name();
        return lhs_name.str() < rhs_name.str();
    }

    void theory_str::process_free_var(std::map<expr*, int> & freeVar_map) {
        context & ctx = get_context();

        obj_hashtable<expr> eqcRepSet;
        obj_hashtable<expr> leafVarSet;
        std::map<int, obj_hashtable<expr> > aloneVars;

        for (auto const& kv : freeVar_map) {
            expr * freeVar = kv.first;
            // skip all regular expression vars
            if (regex_variable_set.contains(freeVar)) {
                continue;
            }

            // Iterate the EQC of freeVar, its eqc variable should not be in the eqcRepSet.
            // If found, have to filter it out
            std::set<expr*> eqVarSet;
            get_var_in_eqc(freeVar, eqVarSet);
            bool duplicated = false;
            expr * dupVar = nullptr;
            for (expr* eq : eqVarSet) {
                if (eqcRepSet.contains(eq)) {
                    duplicated = true;
                    dupVar = eq;
                    break;
                }
            }
            if (duplicated && dupVar != nullptr) {
                TRACE("str", tout << "Duplicated free variable found:" << mk_pp(freeVar, get_manager())
                      << " = " << mk_ismt2_pp(dupVar, get_manager()) << " (SKIP)" << std::endl;);
                continue;
            } else {
                eqcRepSet.insert(freeVar);
            }
        }

        for (expr * freeVar : eqcRepSet) {
            // has length constraint initially
            bool standAlone = !input_var_in_len.contains(freeVar);
            // iterate parents
            if (standAlone) {
                // I hope this works!
                if (!ctx.e_internalized(freeVar)) {
                    ctx.internalize(freeVar, false);
                }
                enode * e_freeVar = ctx.get_enode(freeVar);
                enode_vector::iterator it = e_freeVar->begin_parents();
                for (; it != e_freeVar->end_parents(); ++it) {
                    expr * parentAst = (*it)->get_owner();
                    if (u.str.is_concat(to_app(parentAst))) {
                        standAlone = false;
                        break;
                    }
                }
            }

            if (standAlone) {
                rational len_value;
                bool len_value_exists = get_len_value(freeVar, len_value);
                if (len_value_exists) {
                    leafVarSet.insert(freeVar);
                } else {
                    aloneVars[-1].insert(freeVar);
                }
            } else {
                leafVarSet.insert(freeVar);
            }
        }

        for (expr* lv : leafVarSet) {
            expr * toAssert = gen_len_val_options_for_free_var(lv, nullptr, "");
            // gen_len_val_options_for_free_var() can legally return NULL,
            // as methods that it calls may assert their own axioms instead.
            if (toAssert) assert_axiom(toAssert);
            
        }

        for (auto const& kv : aloneVars) {
            for (expr* av : kv.second) {
                expr * toAssert = gen_len_val_options_for_free_var(av, nullptr, "");
                // same deal with returning a NULL axiom here
                if (toAssert) assert_axiom(toAssert);                
            }
        }
    }

    /*
     * Collect all unroll functions
     * and constant string in eqc of node n
     */
    void theory_str::get_eqc_allUnroll(expr * n, expr * &constStr, std::set<expr*> & unrollFuncSet) {
        constStr = nullptr;
        unrollFuncSet.clear();

        expr * curr = n;
        do {
            if (u.str.is_string(to_app(curr))) {
                constStr = curr;
            } else if (u.re.is_unroll(to_app(curr))) {
                if (unrollFuncSet.find(curr) == unrollFuncSet.end()) {
                    unrollFuncSet.insert(curr);
                }
            }
            curr = get_eqc_next(curr);
        } while (curr != n);
    }

    // Collect simple Unroll functions (whose core is Str2Reg) and constant strings in the EQC of n.
    void theory_str::get_eqc_simpleUnroll(expr * n, expr * &constStr, std::set<expr*> & unrollFuncSet) {
        constStr = nullptr;
        unrollFuncSet.clear();

        expr * curr = n;
        do {
            if (u.str.is_string(to_app(curr))) {
                constStr = curr;
            } else if (u.re.is_unroll(to_app(curr))) {
                expr * core = to_app(curr)->get_arg(0);
                if (u.re.is_to_re(to_app(core))) {
                    if (unrollFuncSet.find(curr) == unrollFuncSet.end()) {
                        unrollFuncSet.insert(curr);
                    }
                }
            }
            curr = get_eqc_next(curr);
        } while (curr != n);
    }

    void theory_str::init_model(model_generator & mg) {
        //TRACE("str", tout << "initializing model" << std::endl; display(tout););
        m_factory = alloc(str_value_factory, get_manager(), get_family_id());
        mg.register_factory(m_factory);
    }

    /*
     * Helper function for mk_value().
     * Attempts to resolve the expression 'n' to a string constant.
     * Stronger than get_eqc_value() in that it will perform recursive descent
     * through every subexpression and attempt to resolve those to concrete values as well.
     * Returns the concrete value obtained from this process,
     * guaranteed to satisfy m_strutil.is_string(),
     * if one could be obtained,
     * or else returns NULL if no concrete value was derived.
     */
    app * theory_str::mk_value_helper(app * n) {
        if (u.str.is_string(n)) {
            return n;
        } else if (u.str.is_concat(n)) {
            // recursively call this function on each argument
            SASSERT(n->get_num_args() == 2);
            expr * a0 = n->get_arg(0);
            expr * a1 = n->get_arg(1);

            app * a0_conststr = mk_value_helper(to_app(a0));
            app * a1_conststr = mk_value_helper(to_app(a1));

            if (a0_conststr != nullptr && a1_conststr != nullptr) {
                zstring a0_s, a1_s;
                u.str.is_string(a0_conststr, a0_s);
                u.str.is_string(a1_conststr, a1_s);
                zstring result = a0_s + a1_s;
                return to_app(mk_string(result));
            }
        }
        // fallback path
        // try to find some constant string, anything, in the equivalence class of n
        bool hasEqc = false;
        expr * n_eqc = get_eqc_value(n, hasEqc);
        if (hasEqc) {
            return to_app(n_eqc);
        } else {
            return nullptr;
        }
    }

    model_value_proc * theory_str::mk_value(enode * n, model_generator & mg) {
        TRACE("str", tout << "mk_value for: " << mk_ismt2_pp(n->get_owner(), get_manager()) <<
              " (sort " << mk_ismt2_pp(get_manager().get_sort(n->get_owner()), get_manager()) << ")" << std::endl;);
        ast_manager & m = get_manager();
        app_ref owner(m);
        owner = n->get_owner();

        // If the owner is not internalized, it doesn't have an enode associated.
        SASSERT(get_context().e_internalized(owner));

        app * val = mk_value_helper(owner);
        if (val != nullptr) {
            return alloc(expr_wrapper_proc, val);
        } else {
            TRACE("str", tout << "WARNING: failed to find a concrete value, falling back" << std::endl;);
            std::ostringstream unused;
            unused << "**UNUSED**" << (m_unused_id++);
            return alloc(expr_wrapper_proc, to_app(mk_string(unused.str().c_str())));
        }
    }

    void theory_str::finalize_model(model_generator & mg) {}

    void theory_str::display(std::ostream & out) const {
        out << "TODO: theory_str display" << std::endl;
    }

}; /* namespace smt */<|MERGE_RESOLUTION|>--- conflicted
+++ resolved
@@ -6957,21 +6957,12 @@
 
                     if (!map_effectively_empty) {
                         map_effectively_empty = true;
-<<<<<<< HEAD
-                        for (expr * indicator : fvar_lenTester_map[v]) {
-                            if (internal_variable_set.contains(indicator)) {
-                                map_effectively_empty = false;
-                                break;
-=======
                         if (fvar_lenTester_map.contains(v)) {
-                            ptr_vector<expr> indicator_set = fvar_lenTester_map[v];
-                            for (ptr_vector<expr>::iterator it = indicator_set.begin(); it != indicator_set.end(); ++it) {
-                                expr * indicator = *it;
-                                if (internal_variable_set.find(indicator) != internal_variable_set.end()) {
+                            for (expr * indicator : fvar_lenTester_map[v]) {
+                                if (internal_variable_set.contains(indicator)) {
                                     map_effectively_empty = false;
                                     break;
                                 }
->>>>>>> d99068e4
                             }
                         }
                     }
@@ -9420,18 +9411,12 @@
         // check whether any value tester is actually in scope
         TRACE("str", tout << "checking scope of previous value testers" << std::endl;);
         bool map_effectively_empty = true;
-<<<<<<< HEAD
-        if (fvar_valueTester_map[freeVar].find(len) !=  fvar_valueTester_map[freeVar].end()) {
-=======
         if (fvar_valueTester_map.contains(freeVar) &&
-                fvar_valueTester_map[freeVar].find(len) != fvar_valueTester_map[freeVar].end()) {
->>>>>>> d99068e4
+            fvar_valueTester_map[freeVar].find(len) != fvar_valueTester_map[freeVar].end()) {
             // there's *something* in the map, but check its scope
-            svector<std::pair<int, expr*> > entries = fvar_valueTester_map[freeVar][len];
-            for (svector<std::pair<int,expr*> >::iterator it = entries.begin(); it != entries.end(); ++it) {
-                std::pair<int,expr*> entry = *it;
+            for (auto const& entry : fvar_valueTester_map[freeVar][len]) {
                 expr * aTester = entry.second;
-                if (internal_variable_set.find(aTester) == internal_variable_set.end()) {
+                if (!internal_variable_set.contains(aTester)) {
                     TRACE("str", tout << mk_pp(aTester, m) << " out of scope" << std::endl;);
                 } else {
                     TRACE("str", tout << mk_pp(aTester, m) << " in scope" << std::endl;);
@@ -9464,7 +9449,7 @@
                 expr * aTester = fvar_valueTester_map[freeVar][len][i].second;
 
                 // it's probably worth checking scope here, actually
-                if (internal_variable_set.find(aTester) == internal_variable_set.end()) {
+                if (!internal_variable_set.contains(aTester)) {
                     TRACE("str", tout << "value tester " << mk_pp(aTester, m) << " out of scope, skipping" << std::endl;);
                     continue;
                 }
@@ -10328,26 +10313,14 @@
 
                 // assume empty and find a counterexample
                 map_effectively_empty = true;
-<<<<<<< HEAD
-                ptr_vector<expr> indicator_set = fvar_lenTester_map[freeVar];
-                for (expr * indicator : indicator_set) {
-                    if (internal_variable_set.contains(indicator)) {
-                        TRACE("str", tout <<"found active internal variable " << mk_ismt2_pp(indicator, m)
-                              << " in fvar_lenTester_map[freeVar]" << std::endl;);
-                        map_effectively_empty = false;
-                        break;
-=======
                 if (fvar_lenTester_map.contains(freeVar)) {
-                    ptr_vector<expr> indicator_set = fvar_lenTester_map[freeVar];
-                    for (ptr_vector<expr>::iterator it = indicator_set.begin(); it != indicator_set.end(); ++it) {
-                        expr * indicator = *it;
+                    for (expr * indicator : fvar_lenTester_map[freeVar]) {
                         if (internal_variable_set.find(indicator) != internal_variable_set.end()) {
                             TRACE("str", tout <<"found active internal variable " << mk_ismt2_pp(indicator, m)
                                     << " in fvar_lenTester_map[freeVar]" << std::endl;);
                             map_effectively_empty = false;
                             break;
                         }
->>>>>>> d99068e4
                     }
                 }
                 CTRACE("str", map_effectively_empty, tout << "all variables in fvar_lenTester_map[freeVar] out of scope" << std::endl;);
