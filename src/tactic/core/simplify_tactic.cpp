--- conflicted
+++ resolved
@@ -98,10 +98,6 @@
         (*m_imp)(*(in.get()));
         in->inc_depth();
         result.push_back(in.get());
-<<<<<<< HEAD
-=======
-        mc = nullptr; pc = nullptr; core = nullptr;
->>>>>>> fc719a5e
     }
     catch (rewriter_exception & ex) {
         throw tactic_exception(ex.msg());
