/*++
Copyright (c) 2016 Microsoft Corporation

Module Name:

    collect_statistics_tactic.cpp

Abstract:

    A tactic for collection of various statistics.

Author:

    Mikolas Janota (mikjan) 2016-06-03
    Christoph (cwinter) 2016-06-03

Notes:

--*/
#include<string>
#include<map>
#include<regex>

#include "ast/ast.h"
#include "util/params.h"
#include "ast/arith_decl_plugin.h"
#include "ast/array_decl_plugin.h"
#include "ast/bv_decl_plugin.h"
#include "ast/datatype_decl_plugin.h"
#include "ast/fpa_decl_plugin.h"
#include "tactic/tactical.h"
#include "util/stats.h"
#include "tactic/tactic_params.hpp"
#include <iostream>

#include "tactic/core/collect_statistics_tactic.h"


class collect_statistics_tactic : public tactic {
    ast_manager &        m;
    params_ref           m_params;
    basic_decl_plugin    m_basic_pi;
    arith_decl_plugin    m_arith_pi;
    array_decl_plugin    m_array_pi;
    bv_decl_plugin       m_bv_pi;
    datatype_decl_plugin m_datatype_pi;
    fpa_decl_plugin      m_fpa_pi;
	bool                 m_to_file;

    typedef std::map<std::string, unsigned long> stats_type;
    stats_type m_stats;

public:
    collect_statistics_tactic(ast_manager & m, params_ref const & p) :
        m(m),
        m_params(p) {
    }

    char const* name() const override { return "collect_statistics"; }

    tactic * translate(ast_manager & m_) override {
        return alloc(collect_statistics_tactic, m_, m_params);
    }

    void updt_params(params_ref const & p) override {
        m_params.append(p);
        tactic_params tp(p);
    	m_to_file  = p.get_bool("to_file", tp.collect_statistics_to_file());
    }

    void collect_param_descrs(param_descrs & r) override {
		r.insert("to_file", CPK_BOOL, "(default: false) writes statistics to the file.");
	}

    void operator()(goal_ref const & g, goal_ref_buffer & result) override {
        tactic_report report("collect-statistics", *g);

        collect_proc cp(m, m_stats);
        expr_mark visited;
        const unsigned sz = g->size();
        for (unsigned i = 0; i < sz; i++)
            for_each_expr(cp, visited, g->form(i));

<<<<<<< HEAD
		if (m_to_file) {
			std::ofstream sout(".collect_stats.json");

			sout << "{";
			if (!m_stats.empty()) {
				const auto& lastKey = m_stats.rbegin()->first;
        		for (auto const& kv : m_stats) {
					std::regex newlines_reg("\n+");
					auto result = std::regex_replace(kv.first, newlines_reg, "");
            		sout << "\"" << result << "\": " << kv.second;
					if (kv.first != lastKey)
        				sout << ", \n";
				}
			}
        	sout << "}\n";

			sout.close();
		}
		else {
			std::cout << "(" << std::endl;
        	for (auto const& kv : m_stats)
            	std::cout << " :" << kv.first << "    " << kv.second << std::endl;
        	std::cout << ")" << std::endl;
		}
=======
        std::cout << "(\n";
        for (auto const& kv : m_stats) 
            std::cout << " :" << kv.first << "    " << kv.second << '\n';
        std::cout << ")\n";
>>>>>>> 358caa85

        g->inc_depth();
        result.push_back(g.get());
    }

    void cleanup() override {}

    void collect_statistics(statistics & st) const override {
    }

    void reset_statistics() override { reset();  }
    void reset() override { cleanup(); }

protected:
    class collect_proc {
    public:
        ast_manager &            m;
        stats_type &             m_stats;
        obj_hashtable<sort>      m_seen_sorts;
        obj_hashtable<func_decl> m_seen_func_decls;
        unsigned                 m_qdepth;

        collect_proc(ast_manager & m, stats_type & s) : m(m), m_stats(s), m_qdepth(0) {}

        void operator()(var * v) {
            m_stats["bound-variables"]++;
            this->operator()(v->get_sort());
        }

        void operator()(quantifier * q) {
            m_stats["quantifiers"]++;
            SASSERT(is_app(q->get_expr()));
            switch (q->get_kind()) {
            case forall_k:
                m_stats["forall-variables"] += q->get_num_decls();
                break;
            case exists_k:
                m_stats["exists-variables"] += q->get_num_decls();
                break;
            case lambda_k:
                m_stats["lambda-variables"] += q->get_num_decls();
                break;
            }
            m_stats["patterns"] += q->get_num_patterns();
            m_stats["no-patterns"] += q->get_num_no_patterns();
            m_qdepth++;
            if (m_stats.find("max-quantification-depth") == m_stats.end() ||
                m_stats["max-quantification-depth"] < m_qdepth)
                m_stats["max-quantification-depth"] = m_qdepth;
            m_qdepth--;
        }

        void operator()(app * n) {
            this->operator()(n->get_decl());
        }

        void operator()(sort * s) {
            if (m.is_uninterp(s)) {
                if (!m_seen_sorts.contains(s)) {
                    m_stats["uninterpreted-sorts"]++;
                    m_seen_sorts.insert(s);
                }
                m_stats["uninterpreted-sort-occurrences"]++;
            }
            else {
                params_ref prms;
                prms.set_bool("pp.single_line", true);
                std::stringstream ss;
                ss << "(declare-sort " << mk_ismt2_pp(s, m, prms) << ")";
                m_stats[ss.str()]++;

                if (s->get_info()->get_num_parameters() > 0) {
                    std::stringstream ssname;
                    ssname << "(declare-sort (_ " << s->get_name() << " *))";
                    m_stats[ssname.str()]++;
                }
            }
        }

        void operator()(func_decl * f) {
            for (unsigned i = 0; i < f->get_arity(); i++)
                this->operator()(f->get_domain()[i]);
            this->operator()(f->get_range());

            if (f->get_family_id() == null_family_id) {
                if (!m_seen_func_decls.contains(f)) {
                    if (f->get_arity() == 0)
                        m_stats["uninterpreted-constants"]++;
                    else
                        m_stats["uninterpreted-functions"]++;
                    m_seen_func_decls.insert(f);
                }

                if (f->get_arity() > 0)
                    m_stats["uninterpreted-function-occurrences"]++;
            }
            else {
                params_ref prms;
                prms.set_bool("pp.single_line", true);
                std::stringstream ss;
                ss << mk_ismt2_pp(f, m, prms);
                m_stats[ss.str()]++;

                std::stringstream ssfname;
                if (f->get_num_parameters() > 0)
                    ssfname << "(declare-fun (_ " << f->get_name() << " *) *)";
                else
                    ssfname << "(declare-fun " << f->get_name() << " *)";
                m_stats[ssfname.str()]++;
            }

            m_stats["function-applications"]++;
        }
    };
};


tactic * mk_collect_statistics_tactic(ast_manager & m, params_ref const & p) {
    return clean(alloc(collect_statistics_tactic, m, p));
}
<|MERGE_RESOLUTION|>--- conflicted
+++ resolved
@@ -80,8 +80,7 @@
         const unsigned sz = g->size();
         for (unsigned i = 0; i < sz; i++)
             for_each_expr(cp, visited, g->form(i));
-
-<<<<<<< HEAD
+		
 		if (m_to_file) {
 			std::ofstream sout(".collect_stats.json");
 
@@ -106,12 +105,6 @@
             	std::cout << " :" << kv.first << "    " << kv.second << std::endl;
         	std::cout << ")" << std::endl;
 		}
-=======
-        std::cout << "(\n";
-        for (auto const& kv : m_stats) 
-            std::cout << " :" << kv.first << "    " << kv.second << '\n';
-        std::cout << ")\n";
->>>>>>> 358caa85
 
         g->inc_depth();
         result.push_back(g.get());
