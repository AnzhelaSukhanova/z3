/*++
Copyright (c) 2017 Microsoft Corporation

Module Name:

    generic_model_converter.h

Abstract:

    Generic model converter that hides and adds entries.
    It subsumes filter_model_converter and extension_model_converter.

Author:

    Nikolaj Bjorner (nbjorner) 2017-10-29

Notes:

--*/
#ifndef GENERIC_MODEL_CONVERTER_H_
#define GENERIC_MODEL_CONVERTER_H_

#include "tactic/model_converter.h"

class generic_model_converter : public model_converter {
    enum instruction { HIDE, ADD };
    struct entry {
        func_decl_ref m_f;
        expr_ref      m_def;
        instruction   m_instruction;
        entry(func_decl* f, expr* d, ast_manager& m, instruction i):
            m_f(f, m), m_def(d, m), m_instruction(i) {}
    };
    ast_manager& m;
    vector<entry> m_add_entries;
    vector<entry> m_hide_entries;
    obj_map<func_decl_ref, unsigned> m_first_idx;
public:
    generic_model_converter(ast_manager & m): m(m) {}
    
    virtual ~generic_model_converter() { }
    
    void hide(expr* e) { SASSERT(is_app(e) && to_app(e)->get_num_args() == 0); hide(to_app(e)->get_decl()); }

    void hide(func_decl * f) { m_hide_entries.push_back(entry(f, 0, m, HIDE)); }

<<<<<<< HEAD
    void add(func_decl * d, expr* e) { m_add_entries.push_back(entry(d, e, m, ADD)); }
=======
    void add(func_decl * d, expr* e) { m_entries.push_back(entry(d, e, m, ADD)); }

    void add(expr * d, expr* e) { SASSERT(is_app(d) && to_app(d)->get_num_args() == 0); m_entries.push_back(entry(to_app(d)->get_decl(), e, m, ADD)); }
>>>>>>> b3bd9b89
    
    virtual void operator()(model_ref & md, unsigned goal_idx);

    virtual void operator()(svector<symbol> & labels, unsigned goal_idx) {}
    
    virtual void operator()(model_ref & md) { operator()(md, 0); } 

    virtual void cancel() {}

    virtual void display(std::ostream & out);

    virtual model_converter * translate(ast_translation & translator);

    virtual void collect(ast_pp_util& visitor);

    void operator()(expr_ref& fml) override; 
};

typedef ref<generic_model_converter> generic_model_converter_ref;

#endif<|MERGE_RESOLUTION|>--- conflicted
+++ resolved
@@ -34,9 +34,9 @@
     ast_manager& m;
     vector<entry> m_add_entries;
     vector<entry> m_hide_entries;
-    obj_map<func_decl_ref, unsigned> m_first_idx;
+    obj_map<func_decl, unsigned> m_first_idx;
 public:
-    generic_model_converter(ast_manager & m): m(m) {}
+    generic_model_converter(ast_manager & m) : m(m) {}
     
     virtual ~generic_model_converter() { }
     
@@ -44,13 +44,13 @@
 
     void hide(func_decl * f) { m_hide_entries.push_back(entry(f, 0, m, HIDE)); }
 
-<<<<<<< HEAD
-    void add(func_decl * d, expr* e) { m_add_entries.push_back(entry(d, e, m, ADD)); }
-=======
-    void add(func_decl * d, expr* e) { m_entries.push_back(entry(d, e, m, ADD)); }
+    void add(func_decl * d, expr* e) {
+        struct entry et(d, e, m, ADD);
+        m_first_idx.insert_if_not_there(et.m_f, m_add_entries.size());
+        m_add_entries.push_back(et);
+    }
 
-    void add(expr * d, expr* e) { SASSERT(is_app(d) && to_app(d)->get_num_args() == 0); m_entries.push_back(entry(to_app(d)->get_decl(), e, m, ADD)); }
->>>>>>> b3bd9b89
+    void add(expr * d, expr* e) { SASSERT(is_app(d) && to_app(d)->get_num_args() == 0); add(to_app(d)->get_decl(), e); }
     
     virtual void operator()(model_ref & md, unsigned goal_idx);
 
