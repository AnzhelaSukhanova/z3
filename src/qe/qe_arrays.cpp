--- conflicted
+++ resolved
@@ -309,33 +309,20 @@
                 expr_ref_vector args(m);
                 sort* range = get_array_range(m.get_sort(s));
                 for (unsigned i = 0; i < idxs.size(); ++i) {
-<<<<<<< HEAD
-                    //app_ref var(m);
-                    //var = m.mk_fresh_const("value", range);
-                    //vars.push_back(var);
-                    expr_ref val(m);
-=======
                     app_ref var(m), sel(m);
                     expr_ref val(m);
                     var = m.mk_fresh_const("value", range);
                     vars.push_back(var);
->>>>>>> fe4f3e77
                     args.reset();
                     
                     args.push_back (s);
                     args.append(idxs[i].m_values.size(), idxs[i].m_vars);
-<<<<<<< HEAD
-                    result = a.mk_select(args.size(), args.c_ptr());
-                    VERIFY(model.eval(result, val));
-                    args.push_back(val);
-=======
                     sel = a.mk_select (args.size (), args.c_ptr ());
                     VERIFY (model.eval (sel, val));
                     model.register_decl (var->get_decl (), val);
                     
                     args[0] = result;
                     args.push_back(var);
->>>>>>> fe4f3e77
                     result = a.mk_store(args.size(), args.c_ptr());
                 }
                 expr_safe_replace sub(m);
